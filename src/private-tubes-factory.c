--- conflicted
+++ resolved
@@ -36,12 +36,8 @@
 
 #define DEBUG_FLAG GABBLE_DEBUG_TUBES
 
-<<<<<<< HEAD
 #include "caps-channel-manager.h"
-#include "channel-manager.h"
 #include "capabilities.h"
-=======
->>>>>>> e6f08aeb
 #include "connection.h"
 #include "debug.h"
 #include "muc-channel.h"
@@ -1065,12 +1061,8 @@
       base_conn, TP_HANDLE_TYPE_CONTACT);
   TpHandle handle;
   GError *error = NULL;
-<<<<<<< HEAD
-  GabbleTubesChannel *channel;
   const gchar *channel_type;
-=======
   TpExportableChannel *channel;
->>>>>>> e6f08aeb
 
   channel_type = tp_asv_get_string (request_properties,
             TP_IFACE_CHANNEL ".ChannelType");
@@ -1119,7 +1111,7 @@
           goto error;
         }
 
-      gabble_channel_manager_emit_request_already_satisfied (self,
+      tp_channel_manager_emit_request_already_satisfied (self,
           request_token, GABBLE_EXPORTABLE_CHANNEL (channel));
       return TRUE;
     }
@@ -1127,7 +1119,6 @@
     {
       GabbleTubeIface *new_channel;
 
-<<<<<<< HEAD
       if (channel == NULL)
         {
           channel = new_tubes_channel (self, handle, base_conn->self_handle,
@@ -1156,17 +1147,12 @@
         }
       else
         {
-          gabble_channel_manager_emit_request_already_satisfied (self,
+          tp_channel_manager_emit_request_already_satisfied (self,
               request_token, GABBLE_EXPORTABLE_CHANNEL (channel));
         }
 
       return TRUE;
     }
-=======
-  tp_channel_manager_emit_request_already_satisfied (self, request_token,
-      channel);
-  return TRUE;
->>>>>>> e6f08aeb
 
 error:
   tp_channel_manager_emit_request_failed (self, request_token,
