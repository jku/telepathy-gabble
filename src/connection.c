/*
 * gabble-connection.c - Source for GabbleConnection
 * Copyright (C) 2005, 2006 Collabora Ltd.
 * Copyright (C) 2005, 2006 Nokia Corporation
 *
 * This library is free software; you can redistribute it and/or
 * modify it under the terms of the GNU Lesser General Public
 * License as published by the Free Software Foundation; either
 * version 2.1 of the License, or (at your option) any later version.
 *
 * This library is distributed in the hope that it will be useful,
 * but WITHOUT ANY WARRANTY; without even the implied warranty of
 * MERCHANTABILITY or FITNESS FOR A PARTICULAR PURPOSE.  See the GNU
 * Lesser General Public License for more details.
 *
 * You should have received a copy of the GNU Lesser General Public
 * License along with this library; if not, write to the Free Software
 * Foundation, Inc., 51 Franklin St, Fifth Floor, Boston, MA  02110-1301  USA
 */

#include "config.h"
#include "connection.h"

#include <string.h>

#define DBUS_API_SUBJECT_TO_CHANGE

#include <dbus/dbus-glib.h>
#include <dbus/dbus-glib-lowlevel.h>
#include <glib-object.h>
#include <loudmouth/loudmouth.h>
#include <telepathy-glib/dbus.h>
#include <telepathy-glib/enums.h>
#include <telepathy-glib/errors.h>
#include <telepathy-glib/gtypes.h>
#include <telepathy-glib/handle-repo-dynamic.h>
#include <telepathy-glib/handle-repo-static.h>
#include <telepathy-glib/interfaces.h>
#include <telepathy-glib/svc-connection.h>
#include <telepathy-glib/svc-generic.h>

#include "extensions/extensions.h"

#define DEBUG_FLAG GABBLE_DEBUG_CONNECTION

#include "bytestream-factory.h"
#include "capabilities.h"
#include "caps-hash.h"
#include "channel-manager.h"
#include "conn-aliasing.h"
#include "conn-avatars.h"
#include "conn-presence.h"
#include "conn-olpc.h"
#include "conn-requests.h"
#include "debug.h"
#include "disco.h"
#include "media-channel.h"
#include "register.h"
#include "im-factory.h"
#include "media-factory.h"
#include "muc-factory.h"
#include "namespaces.h"
#include "presence-cache.h"
#include "presence.h"
#include "pubsub.h"
#include "request-pipeline.h"
#include "roomlist-manager.h"
#include "roster.h"
#include "private-tubes-factory.h"
#include "util.h"
#include "vcard-manager.h"

static guint disco_reply_timeout = 5000;

static void conn_service_iface_init (gpointer, gpointer);
static void capabilities_service_iface_init (gpointer, gpointer);
static void conn_capabilities_fill_contact_attributes (GObject *obj,
  const GArray *contacts, GHashTable *attributes_hash);

G_DEFINE_TYPE_WITH_CODE(GabbleConnection,
    gabble_connection,
    TP_TYPE_BASE_CONNECTION,
    G_IMPLEMENT_INTERFACE (TP_TYPE_SVC_CONNECTION,
      conn_service_iface_init);
    G_IMPLEMENT_INTERFACE (TP_TYPE_SVC_CONNECTION_INTERFACE_ALIASING,
      conn_aliasing_iface_init);
    G_IMPLEMENT_INTERFACE (TP_TYPE_SVC_CONNECTION_INTERFACE_AVATARS,
      conn_avatars_iface_init);
    G_IMPLEMENT_INTERFACE (TP_TYPE_SVC_CONNECTION_INTERFACE_CAPABILITIES,
      capabilities_service_iface_init);
    G_IMPLEMENT_INTERFACE(TP_TYPE_SVC_DBUS_PROPERTIES,
       tp_dbus_properties_mixin_iface_init);
    G_IMPLEMENT_INTERFACE (TP_TYPE_SVC_CONNECTION_INTERFACE_CONTACTS,
      tp_contacts_mixin_iface_init);
    G_IMPLEMENT_INTERFACE (TP_TYPE_SVC_CONNECTION_INTERFACE_SIMPLE_PRESENCE,
      tp_presence_mixin_simple_presence_iface_init);
    G_IMPLEMENT_INTERFACE (TP_TYPE_SVC_CONNECTION_INTERFACE_PRESENCE,
      conn_presence_iface_init);
    G_IMPLEMENT_INTERFACE (GABBLE_TYPE_SVC_CONNECTION_INTERFACE_REQUESTS,
      gabble_conn_requests_iface_init);
    G_IMPLEMENT_INTERFACE (GABBLE_TYPE_SVC_OLPC_BUDDY_INFO,
      olpc_buddy_info_iface_init);
    G_IMPLEMENT_INTERFACE (GABBLE_TYPE_SVC_OLPC_ACTIVITY_PROPERTIES,
      olpc_activity_properties_iface_init);
    )

/* properties */
enum
{
    PROP_CONNECT_SERVER = 1,
    PROP_PORT,
    PROP_OLD_SSL,
    PROP_REQUIRE_ENCRYPTION,
    PROP_REGISTER,
    PROP_LOW_BANDWIDTH,
    PROP_STREAM_SERVER,
    PROP_USERNAME,
    PROP_PASSWORD,
    PROP_RESOURCE,
    PROP_PRIORITY,
    PROP_HTTPS_PROXY_SERVER,
    PROP_HTTPS_PROXY_PORT,
    PROP_FALLBACK_CONFERENCE_SERVER,
    PROP_STUN_SERVER,
    PROP_STUN_PORT,
    PROP_IGNORE_SSL_ERRORS,
    PROP_ALIAS,

    LAST_PROPERTY
};

/* private structure */

struct _GabbleConnectionPrivate
{
  LmMessageHandler *iq_disco_cb;
  LmMessageHandler *iq_unknown_cb;
  LmMessageHandler *stream_error_cb;
  LmMessageHandler *msg_cb;

  /* connection properties */
  gchar *connect_server;
  guint port;
  gboolean old_ssl;
  gboolean require_encryption;

  gboolean ignore_ssl_errors;
  TpConnectionStatusReason ssl_error;

  gboolean do_register;

  gboolean low_bandwidth;

  gchar *https_proxy_server;
  guint16 https_proxy_port;

  gchar *stun_server;
  guint16 stun_port;

  gchar *fallback_conference_server;

  /* authentication properties */
  gchar *stream_server;
  gchar *username;
  gchar *password;
  gchar *resource;
  gint8 priority;
  gchar *alias;

  /* reference to conference server name */
  const gchar *conference_server;

  /* serial number of current advertised caps */
  guint caps_serial;

  /* gobject housekeeping */
  gboolean dispose_has_run;
};

#define GABBLE_CONNECTION_GET_PRIVATE(obj) ((obj)->priv)

static void connection_capabilities_update_cb (GabblePresenceCache *,
    TpHandle, GabblePresenceCapabilities, GabblePresenceCapabilities,
    gpointer);

static GPtrArray *
_gabble_connection_create_channel_factories (TpBaseConnection *conn)
{
  GabbleConnection *self = GABBLE_CONNECTION (conn);

  GPtrArray *channel_factories = g_ptr_array_sized_new (4);

  self->roster = gabble_roster_new (self);
  g_signal_connect (self->roster, "nickname-update", G_CALLBACK
      (gabble_conn_aliasing_nickname_updated), self);

  g_ptr_array_add (channel_factories, self->roster);

  g_ptr_array_add (channel_factories,
                   g_object_new (GABBLE_TYPE_MEDIA_FACTORY,
                                 "connection", self,
                                 NULL));

  /* Temporary hack for requestotron support - divert the channel factories
   * and channel managers to somewhere under our control */
  self->channel_factories = channel_factories;
  channel_factories = g_ptr_array_sized_new (0);

  self->channel_managers = g_ptr_array_sized_new (1);

  g_ptr_array_add (self->channel_managers,
      g_object_new (GABBLE_TYPE_IM_FACTORY,
        "connection", self,
        NULL));

<<<<<<< HEAD
  self->private_tubes_factory = gabble_private_tubes_factory_new (self);
  g_ptr_array_add (self->channel_managers, self->private_tubes_factory);
=======
  g_ptr_array_add (self->channel_managers,
      g_object_new (GABBLE_TYPE_ROOMLIST_MANAGER,
        "connection", self,
        NULL));

  self->muc_factory = g_object_new (GABBLE_TYPE_MUC_FACTORY,
      "connection", self,
      NULL);
  g_ptr_array_add (self->channel_managers, self->muc_factory);
>>>>>>> bbedbdf2

  return channel_factories;
}

static GObject *
gabble_connection_constructor (GType type,
                               guint n_construct_properties,
                               GObjectConstructParam *construct_params)
{
  GabbleConnection *self = GABBLE_CONNECTION (
      G_OBJECT_CLASS (gabble_connection_parent_class)->constructor (
        type, n_construct_properties, construct_params));

  DEBUG("Post-construction: (GabbleConnection *)%p", self);

  self->req_pipeline = gabble_request_pipeline_new (self);
  self->disco = gabble_disco_new (self);
  self->vcard_manager = gabble_vcard_manager_new (self);
  g_signal_connect (self->vcard_manager, "nickname-update", G_CALLBACK
      (gabble_conn_aliasing_nickname_updated), self);

  self->presence_cache = gabble_presence_cache_new (self);
  g_signal_connect (self->presence_cache, "nickname-update", G_CALLBACK
      (gabble_conn_aliasing_nickname_updated), self);
  g_signal_connect (self->presence_cache, "capabilities-update", G_CALLBACK
      (connection_capabilities_update_cb), self);

  capabilities_fill_cache (self->presence_cache);

  tp_contacts_mixin_init (G_OBJECT (self),
      G_STRUCT_OFFSET (GabbleConnection, contacts));

  tp_base_connection_register_with_contacts_mixin (TP_BASE_CONNECTION (self));

  conn_aliasing_init (self);
  conn_avatars_init (self);
  conn_presence_init (self);
  conn_olpc_activity_properties_init (self);
  gabble_conn_requests_init (self);

  tp_contacts_mixin_add_contact_attributes_iface (G_OBJECT (self),
      TP_IFACE_CONNECTION_INTERFACE_CAPABILITIES,
          conn_capabilities_fill_contact_attributes);


  self->bytestream_factory = gabble_bytestream_factory_new (self);

  self->avatar_requests = g_hash_table_new (NULL, NULL);

  return (GObject *) self;
}

static void
gabble_connection_init (GabbleConnection *self)
{
  GabbleConnectionPrivate *priv = G_TYPE_INSTANCE_GET_PRIVATE (self,
      GABBLE_TYPE_CONNECTION, GabbleConnectionPrivate);

  DEBUG("Initializing (GabbleConnection *)%p", self);

  self->priv = priv;
  self->lmconn = lm_connection_new (NULL);

  /* Set default parameters for optional parameters */
  priv->resource = g_strdup (GABBLE_PARAMS_DEFAULT_RESOURCE);

  priv->caps_serial = 1;
}

static void
gabble_connection_get_property (GObject    *object,
                                guint       property_id,
                                GValue     *value,
                                GParamSpec *pspec)
{
  GabbleConnection *self = (GabbleConnection *) object;
  GabbleConnectionPrivate *priv = GABBLE_CONNECTION_GET_PRIVATE (self);

  switch (property_id) {
    case PROP_CONNECT_SERVER:
      g_value_set_string (value, priv->connect_server);
      break;
    case PROP_STREAM_SERVER:
      g_value_set_string (value, priv->stream_server);
      break;
    case PROP_PORT:
      g_value_set_uint (value, priv->port);
      break;
    case PROP_OLD_SSL:
      g_value_set_boolean (value, priv->old_ssl);
      break;
    case PROP_REQUIRE_ENCRYPTION:
      g_value_set_boolean (value, priv->require_encryption);
      break;
    case PROP_REGISTER:
      g_value_set_boolean (value, priv->do_register);
      break;
    case PROP_LOW_BANDWIDTH:
      g_value_set_boolean (value, priv->low_bandwidth);
      break;
    case PROP_USERNAME:
      g_value_set_string (value, priv->username);
      break;
    case PROP_PASSWORD:
      g_value_set_string (value, priv->password);
      break;
    case PROP_RESOURCE:
      g_value_set_string (value, priv->resource);
      break;
    case PROP_PRIORITY:
      g_value_set_char (value, priv->priority);
      break;
    case PROP_HTTPS_PROXY_SERVER:
      g_value_set_string (value, priv->https_proxy_server);
      break;
    case PROP_HTTPS_PROXY_PORT:
      g_value_set_uint (value, priv->https_proxy_port);
      break;
    case PROP_FALLBACK_CONFERENCE_SERVER:
      g_value_set_string (value, priv->fallback_conference_server);
      break;
    case PROP_IGNORE_SSL_ERRORS:
      g_value_set_boolean (value, priv->ignore_ssl_errors);
      break;
    case PROP_ALIAS:
      g_value_set_string (value, priv->alias);
      break;
    case PROP_STUN_SERVER:
      g_value_set_string (value, priv->stun_server);
      break;
    case PROP_STUN_PORT:
      g_value_set_uint (value, priv->stun_port);
      break;
    default:
      G_OBJECT_WARN_INVALID_PROPERTY_ID (object, property_id, pspec);
      break;
  }
}

static void
gabble_connection_set_property (GObject      *object,
                                guint         property_id,
                                const GValue *value,
                                GParamSpec   *pspec)
{
  GabbleConnection *self = (GabbleConnection *) object;
  GabbleConnectionPrivate *priv = GABBLE_CONNECTION_GET_PRIVATE (self);

  switch (property_id) {
    case PROP_CONNECT_SERVER:
      g_free (priv->connect_server);
      priv->connect_server = g_value_dup_string (value);
      break;
    case PROP_PORT:
      priv->port = g_value_get_uint (value);
      break;
    case PROP_OLD_SSL:
      priv->old_ssl = g_value_get_boolean (value);
      break;
    case PROP_REQUIRE_ENCRYPTION:
      priv->require_encryption = g_value_get_boolean (value);
      break;
    case PROP_REGISTER:
      priv->do_register = g_value_get_boolean (value);
      break;
    case PROP_LOW_BANDWIDTH:
      priv->low_bandwidth = g_value_get_boolean (value);
      break;
    case PROP_STREAM_SERVER:
      g_free (priv->stream_server);
      priv->stream_server = g_value_dup_string (value);
      break;
    case PROP_USERNAME:
      g_free (priv->username);
      priv->username = g_value_dup_string (value);
      break;
   case PROP_PASSWORD:
      g_free (priv->password);
      priv->password = g_value_dup_string (value);
      break;
    case PROP_RESOURCE:
      g_free (priv->resource);
      priv->resource = g_value_dup_string (value);
      break;
    case PROP_PRIORITY:
      priv->priority = g_value_get_char (value);
      break;
    case PROP_HTTPS_PROXY_SERVER:
      g_free (priv->https_proxy_server);
      priv->https_proxy_server = g_value_dup_string (value);
      break;
    case PROP_HTTPS_PROXY_PORT:
      priv->https_proxy_port = g_value_get_uint (value);
      break;
    case PROP_FALLBACK_CONFERENCE_SERVER:
      g_free (priv->fallback_conference_server);
      priv->fallback_conference_server = g_value_dup_string (value);
      break;
    case PROP_IGNORE_SSL_ERRORS:
      priv->ignore_ssl_errors = g_value_get_boolean (value);
      break;
    case PROP_ALIAS:
      g_free (priv->alias);
      priv->alias = g_value_dup_string (value);
      break;
    case PROP_STUN_SERVER:
      g_free (priv->stun_server);
      priv->stun_server = g_value_dup_string (value);
      break;
    case PROP_STUN_PORT:
      priv->stun_port = g_value_get_uint (value);
      break;
    default:
      G_OBJECT_WARN_INVALID_PROPERTY_ID (object, property_id, pspec);
      break;
  }
}

static void gabble_connection_dispose (GObject *object);
static void gabble_connection_finalize (GObject *object);
static void connect_callbacks (TpBaseConnection *base);
static void disconnect_callbacks (TpBaseConnection *base);
static void connection_shut_down (TpBaseConnection *base);
static gboolean _gabble_connection_connect (TpBaseConnection *base,
    GError **error);

static gchar *
gabble_connection_get_unique_name (TpBaseConnection *self)
{
  GabbleConnectionPrivate *priv = GABBLE_CONNECTION_GET_PRIVATE (
      GABBLE_CONNECTION (self));

  return g_strdup_printf ("%s@%s/%s",
                          priv->username,
                          priv->stream_server,
                          priv->resource);
}

/* must be in the same order as GabbleListHandle in connection.h */
static const char *list_handle_strings[] =
{
    "publish",      /* GABBLE_LIST_HANDLE_PUBLISH */
    "subscribe",    /* GABBLE_LIST_HANDLE_SUBSCRIBE */
    "known",        /* GABBLE_LIST_HANDLE_KNOWN */
    "deny",         /* GABBLE_LIST_HANDLE_DENY */
    NULL
};

/* For the benefit of the unit tests, this will allow the connection to
 * be NULL
 */
void
_gabble_connection_create_handle_repos (TpBaseConnection *conn,
    TpHandleRepoIface *repos[NUM_TP_HANDLE_TYPES])
{
  repos[TP_HANDLE_TYPE_CONTACT] =
      tp_dynamic_handle_repo_new (TP_HANDLE_TYPE_CONTACT,
          gabble_normalize_contact, GUINT_TO_POINTER (GABBLE_JID_ANY));
  repos[TP_HANDLE_TYPE_ROOM] =
      tp_dynamic_handle_repo_new (TP_HANDLE_TYPE_ROOM, gabble_normalize_room,
          NULL);
  repos[TP_HANDLE_TYPE_GROUP] =
      tp_dynamic_handle_repo_new (TP_HANDLE_TYPE_GROUP, NULL, NULL);
  repos[TP_HANDLE_TYPE_LIST] =
      tp_static_handle_repo_new (TP_HANDLE_TYPE_LIST, list_handle_strings);
}

static void
base_connected_cb (TpBaseConnection *base_conn)
{
  GabbleConnection *conn = GABBLE_CONNECTION (base_conn);

  gabble_connection_connected_olpc (conn);
}

static void
gabble_connection_class_init (GabbleConnectionClass *gabble_connection_class)
{
  static TpDBusPropertiesMixinPropImpl requests_props[] = {
        { "Channels", NULL, NULL },
        { "RequestableChannelClasses", NULL, NULL },
        { NULL }
  };
  static TpDBusPropertiesMixinIfaceImpl prop_interfaces[] = {
        { GABBLE_IFACE_CONNECTION_INTERFACE_REQUESTS,
          gabble_conn_requests_get_dbus_property,
          NULL,
          requests_props,
        },
        { NULL }
  };
  GObjectClass *object_class = G_OBJECT_CLASS (gabble_connection_class);
  TpBaseConnectionClass *parent_class = TP_BASE_CONNECTION_CLASS (
      gabble_connection_class);
  static const gchar *interfaces_always_present[] = {
      TP_IFACE_CONNECTION_INTERFACE_ALIASING,
      TP_IFACE_CONNECTION_INTERFACE_CAPABILITIES,
      TP_IFACE_CONNECTION_INTERFACE_SIMPLE_PRESENCE,
      TP_IFACE_CONNECTION_INTERFACE_PRESENCE,
      TP_IFACE_CONNECTION_INTERFACE_AVATARS,
      TP_IFACE_CONNECTION_INTERFACE_CONTACTS,
      NULL };

  DEBUG("Initializing (GabbleConnectionClass *)%p", gabble_connection_class);

  object_class->get_property = gabble_connection_get_property;
  object_class->set_property = gabble_connection_set_property;
  object_class->constructor = gabble_connection_constructor;

  parent_class->create_handle_repos = _gabble_connection_create_handle_repos;
  parent_class->get_unique_connection_name = gabble_connection_get_unique_name;
  parent_class->create_channel_factories =
    _gabble_connection_create_channel_factories;
  parent_class->connecting = connect_callbacks;
  parent_class->connected = base_connected_cb;
  parent_class->disconnected = disconnect_callbacks;
  parent_class->shut_down = connection_shut_down;
  parent_class->start_connecting = _gabble_connection_connect;
  parent_class->interfaces_always_present = interfaces_always_present;

  g_type_class_add_private (gabble_connection_class,
      sizeof (GabbleConnectionPrivate));

  object_class->dispose = gabble_connection_dispose;
  object_class->finalize = gabble_connection_finalize;

  g_object_class_install_property (object_class, PROP_CONNECT_SERVER,
      g_param_spec_string (
          "connect-server", "Hostname or IP of Jabber server",
          "The server used when establishing a connection.",
          NULL,
          G_PARAM_READWRITE | G_PARAM_STATIC_STRINGS));

  g_object_class_install_property (object_class, PROP_PORT,
      g_param_spec_uint (
          "port", "Jabber server port",
          "The port used when establishing a connection.",
          0, G_MAXUINT16, 0,
          G_PARAM_CONSTRUCT | G_PARAM_READWRITE | G_PARAM_STATIC_STRINGS));

  g_object_class_install_property (object_class, PROP_OLD_SSL,
      g_param_spec_boolean (
          "old-ssl", "Old-style SSL tunneled connection",
          "Establish the entire connection to the server within an "
          "SSL-encrypted tunnel. Note that this is not the same as connecting "
          "with TLS, which is not yet supported.",
          FALSE,
          G_PARAM_READWRITE | G_PARAM_STATIC_STRINGS));

  g_object_class_install_property (
      object_class, PROP_REQUIRE_ENCRYPTION,
      g_param_spec_boolean (
          "require-encryption", "Require encryption",
          "Require the connection to be encrypted, either via old-style SSL, "
          "or StartTLS mechanisms.",
          FALSE,
          G_PARAM_READWRITE | G_PARAM_STATIC_STRINGS));

  g_object_class_install_property (object_class, PROP_REGISTER,
      g_param_spec_boolean (
          "register", "Register account on server",
          "Register a new account on server.",
          FALSE,
          G_PARAM_READWRITE | G_PARAM_STATIC_STRINGS));

  g_object_class_install_property (object_class, PROP_LOW_BANDWIDTH,
      g_param_spec_boolean (
          "low-bandwidth", "Low bandwidth mode",
          "Determines whether we are in low bandwidth mode. This influences "
          "polling behaviour.",
          FALSE,
          G_PARAM_READWRITE | G_PARAM_STATIC_STRINGS));

  g_object_class_install_property (object_class, PROP_STREAM_SERVER,
      g_param_spec_string (
          "stream-server", "The server name used to initialise the stream.",
          "The server name used when initialising the stream, which is "
          "usually the part after the @ in the user's JID.",
          NULL,
          G_PARAM_READWRITE | G_PARAM_STATIC_STRINGS));

  g_object_class_install_property (object_class, PROP_USERNAME,
      g_param_spec_string (
          "username", "Jabber username",
          "The username used when authenticating.",
          NULL,
          G_PARAM_READWRITE | G_PARAM_STATIC_STRINGS));

  g_object_class_install_property (object_class, PROP_PASSWORD,
      g_param_spec_string (
          "password", "Jabber password",
          "The password used when authenticating.",
          NULL,
          G_PARAM_READWRITE | G_PARAM_STATIC_STRINGS));

  g_object_class_install_property (object_class, PROP_RESOURCE,
      g_param_spec_string (
          "resource", "Jabber resource",
          "The Jabber resource used when authenticating.",
          "Telepathy",
          G_PARAM_READWRITE | G_PARAM_STATIC_STRINGS));

  g_object_class_install_property (object_class, PROP_PRIORITY,
      g_param_spec_char (
          "priority", "Jabber presence priority",
          "The default priority used when reporting our presence.",
          G_MININT8, G_MAXINT8, 0,
          G_PARAM_READWRITE | G_PARAM_STATIC_STRINGS));

  g_object_class_install_property (object_class, PROP_HTTPS_PROXY_SERVER,
      g_param_spec_string (
          "https-proxy-server",
          "The server name used as an HTTPS proxy server",
          "The server name used as an HTTPS proxy server.",
          NULL,
          G_PARAM_READWRITE | G_PARAM_STATIC_STRINGS));

  g_object_class_install_property (object_class, PROP_HTTPS_PROXY_PORT,
      g_param_spec_uint (
          "https-proxy-port", "The HTTP proxy server port",
          "The HTTP proxy server port.",
          0, G_MAXUINT16, GABBLE_PARAMS_DEFAULT_HTTPS_PROXY_PORT,
          G_PARAM_CONSTRUCT | G_PARAM_READWRITE | G_PARAM_STATIC_STRINGS));

  g_object_class_install_property (object_class,
      PROP_FALLBACK_CONFERENCE_SERVER, g_param_spec_string (
          "fallback-conference-server",
          "The conference server used as fallback",
          "The conference server used as fallback when everything else fails.",
          NULL,
          G_PARAM_READWRITE | G_PARAM_STATIC_STRINGS));

  g_object_class_install_property (object_class, PROP_STUN_SERVER,
      g_param_spec_string (
          "stun-server", "STUN server",
          "STUN server.",
          NULL,
          G_PARAM_READWRITE | G_PARAM_STATIC_STRINGS));

  g_object_class_install_property (object_class, PROP_STUN_PORT,
      g_param_spec_uint (
          "stun-port", "STUN port",
          "STUN port.",
          0, G_MAXUINT16, GABBLE_PARAMS_DEFAULT_STUN_PORT,
          G_PARAM_CONSTRUCT | G_PARAM_READWRITE | G_PARAM_STATIC_STRINGS));

  g_object_class_install_property (object_class, PROP_IGNORE_SSL_ERRORS,
      g_param_spec_boolean (
          "ignore-ssl-errors", "Ignore SSL errors",
          "Continue connecting even if the server's "
          "SSL certificate is invalid or missing.",
          FALSE,
          G_PARAM_READWRITE | G_PARAM_STATIC_STRINGS));

  g_object_class_install_property (object_class, PROP_ALIAS,
      g_param_spec_string (
          "alias", "Alias/nick for local user",
          "Alias/nick for local user",
          NULL,
          G_PARAM_READWRITE | G_PARAM_STATIC_STRINGS));

  gabble_connection_class->properties_class.interfaces = prop_interfaces;
  tp_dbus_properties_mixin_class_init (object_class,
      G_STRUCT_OFFSET (GabbleConnectionClass, properties_class));

  tp_contacts_mixin_class_init (object_class,
      G_STRUCT_OFFSET (GabbleConnectionClass, contacts_class));

  conn_presence_class_init (gabble_connection_class);

}

static gboolean
_unref_lm_connection (gpointer data)
{
  LmConnection *conn = (LmConnection *) data;

  lm_connection_unref (conn);
  return FALSE;
}

static void
gabble_connection_dispose (GObject *object)
{
  GabbleConnection *self = GABBLE_CONNECTION (object);
  TpBaseConnection *base = (TpBaseConnection *) self;
  GabbleConnectionPrivate *priv = GABBLE_CONNECTION_GET_PRIVATE (self);

  if (priv->dispose_has_run)
    return;

  priv->dispose_has_run = TRUE;

  DEBUG ("called");

  g_assert ((base->status == TP_CONNECTION_STATUS_DISCONNECTED) ||
            (base->status == TP_INTERNAL_CONNECTION_STATUS_NEW));
  g_assert (base->self_handle == 0);

  g_object_unref (self->bytestream_factory);
  self->bytestream_factory = NULL;

  g_object_unref (self->disco);
  self->disco = NULL;

  g_object_unref (self->req_pipeline);
  self->req_pipeline = NULL;

  g_object_unref (self->vcard_manager);
  self->vcard_manager = NULL;

  /* remove borrowed references before TpBaseConnection unrefs the channel
   * factories */
  self->roster = NULL;
  self->muc_factory = NULL;
  self->private_tubes_factory = NULL;

  if (self->self_presence != NULL)
    g_object_unref (self->self_presence);
  self->self_presence = NULL;

  g_object_unref (self->presence_cache);
  self->presence_cache = NULL;

  g_hash_table_destroy (self->olpc_activities_info);
  g_hash_table_destroy (self->olpc_pep_activities);
  g_hash_table_destroy (self->olpc_invited_activities);

  g_hash_table_destroy (self->avatar_requests);

  /* if this is not already the case, we'll crash anyway */
  g_assert (!lm_connection_is_open (self->lmconn));

  g_assert (priv->iq_disco_cb == NULL);
  g_assert (priv->iq_unknown_cb == NULL);
  g_assert (priv->stream_error_cb == NULL);
  g_assert (priv->msg_cb == NULL);

  /*
   * The Loudmouth connection can't be unref'd immediately because this
   * function might (indirectly) return into Loudmouth code which expects the
   * connection to always be there.
   */
  g_idle_add (_unref_lm_connection, self->lmconn);

  gabble_conn_requests_dispose (self);

  if (G_OBJECT_CLASS (gabble_connection_parent_class)->dispose)
    G_OBJECT_CLASS (gabble_connection_parent_class)->dispose (object);
}

static void
gabble_connection_finalize (GObject *object)
{
  GabbleConnection *self = GABBLE_CONNECTION (object);
  GabbleConnectionPrivate *priv = GABBLE_CONNECTION_GET_PRIVATE (self);

  DEBUG ("called with %p", object);

  g_free (priv->connect_server);
  g_free (priv->stream_server);
  g_free (priv->username);
  g_free (priv->password);
  g_free (priv->resource);

  g_free (priv->https_proxy_server);
  g_free (priv->stun_server);
  g_free (priv->fallback_conference_server);

  g_free (priv->alias);

  tp_contacts_mixin_finalize (G_OBJECT(self));

  conn_presence_finalize (self);

  G_OBJECT_CLASS (gabble_connection_parent_class)->finalize (object);
}

/**
 * _gabble_connection_set_properties_from_account
 *
 * Parses an account string which may be one of the following forms:
 *  username@server
 *  username@server/resource
 * and sets the properties for username, stream server and resource
 * appropriately. Also sets the connect server to the stream server if one has
 * not yet been specified.
 */
gboolean
_gabble_connection_set_properties_from_account (GabbleConnection *conn,
                                                const gchar      *account,
                                                GError          **error)
{
  GabbleConnectionPrivate *priv;
  char *username, *server, *resource;
  gboolean result;

  g_assert (GABBLE_IS_CONNECTION (conn));
  g_assert (account != NULL);

  priv = GABBLE_CONNECTION_GET_PRIVATE (conn);

  username = server = resource = NULL;
  result = TRUE;

  gabble_decode_jid (account, &username, &server, &resource);

  if (username == NULL || server == NULL ||
      *username == '\0' || *server == '\0')
    {
      g_set_error (error, TP_ERRORS, TP_ERROR_INVALID_ARGUMENT,
          "unable to get username and server from account");
      result = FALSE;
      goto OUT;
    }

  g_object_set (G_OBJECT (conn),
                "username", username,
                "stream-server", server,
                NULL);

  /* only override the default resource if we actually got one */
  if (resource)
    g_object_set (G_OBJECT (conn), "resource", resource, NULL);

OUT:
  g_free (username);
  g_free (server);
  g_free (resource);

  return result;
}


/**
 * _gabble_connection_send
 *
 * Send an LmMessage and trap network errors appropriately.
 */
gboolean
_gabble_connection_send (GabbleConnection *conn, LmMessage *msg, GError **error)
{
  GabbleConnectionPrivate *priv;
  GError *lmerror = NULL;

  g_assert (GABBLE_IS_CONNECTION (conn));

  priv = GABBLE_CONNECTION_GET_PRIVATE (conn);

  if (!lm_connection_send (conn->lmconn, msg, &lmerror))
    {
      DEBUG ("failed: %s", lmerror->message);

      g_set_error (error, TP_ERRORS, TP_ERROR_NETWORK_ERROR,
          "message send failed: %s", lmerror->message);

      g_error_free (lmerror);

      return FALSE;
    }

  return TRUE;
}

typedef struct {
    GabbleConnectionMsgReplyFunc reply_func;

    GabbleConnection *conn;
    LmMessage *sent_msg;
    gpointer user_data;

    GObject *object;
    gboolean object_alive;
} GabbleMsgHandlerData;

static LmHandlerResult
message_send_reply_cb (LmMessageHandler *handler,
                       LmConnection *connection,
                       LmMessage *reply_msg,
                       gpointer user_data)
{
  GabbleMsgHandlerData *handler_data = user_data;
  LmMessageSubType sub_type;

  sub_type = lm_message_get_sub_type (reply_msg);

  /* Is it a reply to this message? If we're talking to another loudmouth,
   * they can send us messages which have the same ID as ones we send. :-O */
  if (sub_type != LM_MESSAGE_SUB_TYPE_RESULT &&
      sub_type != LM_MESSAGE_SUB_TYPE_ERROR)
    {
      return LM_HANDLER_RESULT_ALLOW_MORE_HANDLERS;
    }

  if (handler_data->object_alive && handler_data->reply_func != NULL)
    {
      return handler_data->reply_func (handler_data->conn,
                                       handler_data->sent_msg,
                                       reply_msg,
                                       handler_data->object,
                                       handler_data->user_data);
    }

  return LM_HANDLER_RESULT_REMOVE_MESSAGE;
}

static void
message_send_object_destroy_notify_cb (gpointer data,
                                       GObject *where_the_object_was)
{
  GabbleMsgHandlerData *handler_data = data;

  handler_data->object = NULL;
  handler_data->object_alive = FALSE;
}

static void
message_send_handler_destroy_cb (gpointer data)
{
  GabbleMsgHandlerData *handler_data = data;

  lm_message_unref (handler_data->sent_msg);

  if (handler_data->object != NULL)
    {
      g_object_weak_unref (handler_data->object,
                           message_send_object_destroy_notify_cb,
                           handler_data);
    }

  g_slice_free (GabbleMsgHandlerData, handler_data);
}

/**
 * _gabble_connection_send_with_reply
 *
 * Send a tracked LmMessage and trap network errors appropriately.
 *
 * If object is non-NULL the handler will follow the lifetime of that object,
 * which means that if the object is destroyed the callback will not be invoked.
 *
 * if reply_func is NULL the reply will be ignored but connection_iq_unknown_cb
 * won't be called.
 */
gboolean
_gabble_connection_send_with_reply (GabbleConnection *conn,
                                    LmMessage *msg,
                                    GabbleConnectionMsgReplyFunc reply_func,
                                    GObject *object,
                                    gpointer user_data,
                                    GError **error)
{
  GabbleConnectionPrivate *priv;
  LmMessageHandler *handler;
  GabbleMsgHandlerData *handler_data;
  gboolean ret;
  GError *lmerror = NULL;

  g_assert (GABBLE_IS_CONNECTION (conn));

  priv = GABBLE_CONNECTION_GET_PRIVATE (conn);

  lm_message_ref (msg);

  handler_data = g_slice_new (GabbleMsgHandlerData);
  handler_data->reply_func = reply_func;
  handler_data->conn = conn;
  handler_data->sent_msg = msg;
  handler_data->user_data = user_data;

  handler_data->object = object;
  handler_data->object_alive = TRUE;

  if (object != NULL)
    {
      g_object_weak_ref (object, message_send_object_destroy_notify_cb,
                         handler_data);
    }

  handler = lm_message_handler_new (message_send_reply_cb, handler_data,
                                    message_send_handler_destroy_cb);

  ret = lm_connection_send_with_reply (conn->lmconn, msg, handler, &lmerror);
  if (!ret)
    {
      DEBUG ("failed: %s", lmerror->message);

      if (error)
        {
          g_set_error (error, TP_ERRORS, TP_ERROR_NETWORK_ERROR,
              "message send failed: %s", lmerror->message);
        }

      g_error_free (lmerror);
    }

  lm_message_handler_unref (handler);

  return ret;
}

static LmHandlerResult connection_iq_disco_cb (LmMessageHandler *,
    LmConnection *, LmMessage *, gpointer);
static LmHandlerResult connection_iq_unknown_cb (LmMessageHandler *,
    LmConnection *, LmMessage *, gpointer);
static LmHandlerResult connection_stream_error_cb (LmMessageHandler *,
    LmConnection *, LmMessage *, gpointer);
static LmSSLResponse connection_ssl_cb (LmSSL *, LmSSLStatus, gpointer);
static void connection_open_cb (LmConnection *, gboolean, gpointer);
static void connection_auth_cb (LmConnection *, gboolean, gpointer);
static void connection_disco_cb (GabbleDisco *, GabbleDiscoRequest *,
    const gchar *, const gchar *, LmMessageNode *, GError *, gpointer);
static void connection_disconnected_cb (LmConnection *, LmDisconnectReason,
    gpointer);


static gboolean
do_connect (GabbleConnection *conn, GError **error)
{
  GError *lmerror = NULL;

  DEBUG ("calling lm_connection_open");

  if (!lm_connection_open (conn->lmconn, connection_open_cb,
                           conn, NULL, &lmerror))
    {
      DEBUG ("lm_connection_open failed %s", lmerror->message);

      g_set_error (error, TP_ERRORS, TP_ERROR_NETWORK_ERROR,
          "lm_connection_open failed: %s", lmerror->message);

      g_error_free (lmerror);

      return FALSE;
    }

  return TRUE;
}

static void
connect_callbacks (TpBaseConnection *base)
{
  GabbleConnection *conn = GABBLE_CONNECTION (base);
  GabbleConnectionPrivate *priv = GABBLE_CONNECTION_GET_PRIVATE (conn);

  g_assert (priv->iq_disco_cb == NULL);
  g_assert (priv->iq_unknown_cb == NULL);
  g_assert (priv->stream_error_cb == NULL);
  g_assert (priv->msg_cb == NULL);

  priv->iq_disco_cb = lm_message_handler_new (connection_iq_disco_cb,
                                              conn, NULL);
  lm_connection_register_message_handler (conn->lmconn, priv->iq_disco_cb,
                                          LM_MESSAGE_TYPE_IQ,
                                          LM_HANDLER_PRIORITY_NORMAL);

  priv->iq_unknown_cb = lm_message_handler_new (connection_iq_unknown_cb,
                                            conn, NULL);
  lm_connection_register_message_handler (conn->lmconn, priv->iq_unknown_cb,
                                          LM_MESSAGE_TYPE_IQ,
                                          LM_HANDLER_PRIORITY_LAST);

  priv->stream_error_cb = lm_message_handler_new (connection_stream_error_cb,
                                            conn, NULL);
  lm_connection_register_message_handler (conn->lmconn, priv->stream_error_cb,
                                          LM_MESSAGE_TYPE_STREAM_ERROR,
                                          LM_HANDLER_PRIORITY_LAST);

  priv->msg_cb = lm_message_handler_new (pubsub_msg_event_cb,
                                            conn, NULL);
  lm_connection_register_message_handler (conn->lmconn, priv->msg_cb,
                                          LM_MESSAGE_TYPE_MESSAGE,
                                          LM_HANDLER_PRIORITY_FIRST);
}

static void
disconnect_callbacks (TpBaseConnection *base)
{
  GabbleConnection *conn = GABBLE_CONNECTION (base);
  GabbleConnectionPrivate *priv = GABBLE_CONNECTION_GET_PRIVATE (conn);

  g_assert (priv->iq_disco_cb != NULL);
  g_assert (priv->iq_unknown_cb != NULL);
  g_assert (priv->stream_error_cb != NULL);
  g_assert (priv->msg_cb != NULL);

  lm_connection_unregister_message_handler (conn->lmconn, priv->iq_disco_cb,
                                            LM_MESSAGE_TYPE_IQ);
  lm_message_handler_unref (priv->iq_disco_cb);
  priv->iq_disco_cb = NULL;

  lm_connection_unregister_message_handler (conn->lmconn, priv->iq_unknown_cb,
                                            LM_MESSAGE_TYPE_IQ);
  lm_message_handler_unref (priv->iq_unknown_cb);
  priv->iq_unknown_cb = NULL;

  lm_connection_unregister_message_handler (conn->lmconn,
      priv->stream_error_cb, LM_MESSAGE_TYPE_STREAM_ERROR);
  lm_message_handler_unref (priv->stream_error_cb);
  priv->stream_error_cb = NULL;

  lm_connection_unregister_message_handler (conn->lmconn, priv->msg_cb,
                                            LM_MESSAGE_TYPE_MESSAGE);
  lm_message_handler_unref (priv->msg_cb);
  priv->msg_cb = NULL;
}

/**
 * _gabble_connection_connect
 *
 * Use the stored server & authentication details to commence
 * the stages for connecting to the server and authenticating. Will
 * re-use an existing LmConnection if it is present, or create it
 * if necessary.
 *
 * Stage 1 is _gabble_connection_connect calling lm_connection_open
 * Stage 2 is connection_open_cb calling lm_connection_authenticate
 * Stage 3 is connection_auth_cb initiating service discovery
 * Stage 4 is connection_disco_cb advertising initial presence, requesting
 *   the roster and setting the CONNECTED state
 */
static gboolean
_gabble_connection_connect (TpBaseConnection *base,
                            GError **error)
{
  GabbleConnection *conn = GABBLE_CONNECTION (base);
  GabbleConnectionPrivate *priv = GABBLE_CONNECTION_GET_PRIVATE (conn);
  char *jid;

  g_assert (priv->port <= G_MAXUINT16);
  g_assert (priv->stream_server != NULL);
  g_assert (priv->username != NULL);
  g_assert (priv->password != NULL);
  g_assert (priv->resource != NULL);
  g_assert (lm_connection_is_open (conn->lmconn) == FALSE);

  jid = g_strdup_printf ("%s@%s", priv->username, priv->stream_server);
  lm_connection_set_jid (conn->lmconn, jid);
  g_free (jid);

  /* override server and port if either was provided */
  if (priv->connect_server != NULL || priv->port != 0)
    {
      gchar *server;

      if (priv->connect_server != NULL)
        server = priv->connect_server;
      else
        server = priv->stream_server;

      DEBUG ("disabling SRV because \"server\" or \"port\" parameter "
          "specified, will connect to %s", server);

      lm_connection_set_server (conn->lmconn, server);

      if (priv->port != 0)
        lm_connection_set_port (conn->lmconn, priv->port);
    }
  else
    {
      DEBUG ("letting SRV lookup decide server and port");
    }

  if (priv->https_proxy_server)
    {
      LmProxy *proxy;

      proxy = lm_proxy_new_with_server (LM_PROXY_TYPE_HTTP,
          priv->https_proxy_server, priv->https_proxy_port);

      lm_connection_set_proxy (conn->lmconn, proxy);

      lm_proxy_unref (proxy);
    }

  if (priv->old_ssl)
    {
      LmSSL *ssl = lm_ssl_new (NULL, connection_ssl_cb, conn, NULL);
      lm_connection_set_ssl (conn->lmconn, ssl);
      lm_ssl_unref (ssl);
    }
  else
    {
      LmSSL *ssl = lm_ssl_new (NULL, connection_ssl_cb, conn, NULL);
      lm_connection_set_ssl (conn->lmconn, ssl);

      /* Try to use StartTLS if possible, but be careful about
         allowing SSL errors in that default case. */
      lm_ssl_use_starttls (ssl, TRUE, priv->require_encryption);

      if (!priv->require_encryption)
          priv->ignore_ssl_errors = TRUE;

      lm_ssl_unref (ssl);
    }

  /* send whitespace to the server every 30 seconds */
  lm_connection_set_keep_alive_rate (conn->lmconn, 30);

  lm_connection_set_disconnect_function (conn->lmconn,
                                         connection_disconnected_cb,
                                         conn,
                                         NULL);

  return do_connect (conn, error);
}



static void
connection_disconnected_cb (LmConnection *lmconn,
                            LmDisconnectReason lm_reason,
                            gpointer user_data)
{
  GabbleConnection *conn = GABBLE_CONNECTION (user_data);
  TpBaseConnection *base = (TpBaseConnection *) user_data;

  g_assert (conn->lmconn == lmconn);

  DEBUG ("called with reason %u", lm_reason);

  /* if we were expecting this disconnection, we're done so can tell
   * the connection manager to unref us. otherwise it's a network error
   * or some other screw up we didn't expect, so we emit the status
   * change */
  if (base->status == TP_CONNECTION_STATUS_DISCONNECTED)
    {
      DEBUG ("expected; emitting DISCONNECTED");
      tp_base_connection_finish_shutdown ((TpBaseConnection *) conn);
    }
  else
    {
      DEBUG ("unexpected; calling tp_base_connection_change_status");
      tp_base_connection_change_status ((TpBaseConnection *) conn,
          TP_CONNECTION_STATUS_DISCONNECTED,
          TP_CONNECTION_STATUS_REASON_NETWORK_ERROR);
    }
}


static void
connection_shut_down (TpBaseConnection *base)
{
  GabbleConnection *conn = GABBLE_CONNECTION (base);

  g_assert (GABBLE_IS_CONNECTION (conn));

  /* If we're shutting down by user request, we don't want to be
   * unreffed until the LM connection actually closes; the event handler
   * will tell the base class that shutdown has finished.
   *
   * On the other hand, if we're shutting down because the connection
   * suffered a network error, the LM connection will already be closed,
   * so just tell the base class to finish shutting down immediately.
   */
  if (lm_connection_is_open (conn->lmconn))
    {
      DEBUG ("still open; calling lm_connection_close");
      lm_connection_close (conn->lmconn, NULL);
    }
  else
    {
      /* lm_connection_is_open() returns FALSE if LmConnection is in the
       * middle of connecting, so call this just in case */
      lm_connection_cancel_open (conn->lmconn);
      DEBUG ("closed; emitting DISCONNECTED");
      tp_base_connection_finish_shutdown (base);
    }
}


/**
 * _gabble_connection_signal_own_presence:
 * @self: A #GabbleConnection
 * @error: pointer in which to return a GError in case of failure.
 *
 * Signal the user's stored presence to the jabber server
 *
 * Retuns: FALSE if an error occurred
 */
gboolean
_gabble_connection_signal_own_presence (GabbleConnection *self, GError **error)
{
  GabblePresence *presence = self->self_presence;
  LmMessage *message = gabble_presence_as_message (presence, NULL);
  LmMessageNode *node = lm_message_get_node (message);
  gboolean ret;
  gchar *caps_hash;

  if (presence->status == GABBLE_PRESENCE_HIDDEN)
    {
      if ((self->features & GABBLE_CONNECTION_FEATURES_PRESENCE_INVISIBLE) != 0)
        lm_message_node_set_attribute (node, "type", "invisible");
    }

  /* XEP-0115 version 1.5 uses a verification string in the 'ver' attribute */
  caps_hash = caps_hash_compute_from_self_presence (self);
  node = lm_message_node_add_child (node, "c", NULL);
  lm_message_node_set_attributes (
    node,
    "xmlns", NS_CAPS,
    "hash",  "sha-1",
    "node",  NS_GABBLE_CAPS,
    "ver",   caps_hash,
    NULL);

  /* XEP-0115 deprecates 'ext' feature bundles. But we still need
   * BUNDLE_VOICE_V1 it for backward-compatibility with Gabble 0.2 */
  if (presence->caps & PRESENCE_CAP_GOOGLE_VOICE)
    lm_message_node_set_attribute (node, "ext", BUNDLE_VOICE_V1);

  ret = _gabble_connection_send (self, message, error);

  g_free (caps_hash);
  lm_message_unref (message);

  /* broadcast presence to MUCs */
  gabble_channel_manager_foreach_channel (
      GABBLE_CHANNEL_MANAGER (self->muc_factory),
      (GabbleExportableChannelFunc) gabble_muc_channel_send_presence, NULL);

  return ret;
}

static LmMessage *_lm_iq_message_make_result (LmMessage *iq_message);

/**
 * _gabble_connection_send_iq_result
 *
 * Function used to acknowledge an IQ stanza.
 */
void
_gabble_connection_acknowledge_set_iq (GabbleConnection *conn,
                                       LmMessage *iq)
{
  LmMessage *result;

  g_assert (LM_MESSAGE_TYPE_IQ == lm_message_get_type (iq));
  g_assert (LM_MESSAGE_SUB_TYPE_SET == lm_message_get_sub_type (iq));

  result = _lm_iq_message_make_result (iq);

  if (NULL != result)
    {
      _gabble_connection_send (conn, result, NULL);
      lm_message_unref (result);
    }
}


/**
 * _gabble_connection_send_iq_error
 *
 * Function used to acknowledge an IQ stanza with an error.
 */
void
_gabble_connection_send_iq_error (GabbleConnection *conn,
                                  LmMessage *message,
                                  GabbleXmppError error,
                                  const gchar *errmsg)
{
  const gchar *to, *id;
  LmMessage *msg;
  LmMessageNode *iq_node;

  iq_node = lm_message_get_node (message);
  to = lm_message_node_get_attribute (iq_node, "from");
  id = lm_message_node_get_attribute (iq_node, "id");

  if (id == NULL)
    {
      NODE_DEBUG (iq_node, "can't acknowledge IQ with no id");
      return;
    }

  msg = lm_message_new_with_sub_type (to, LM_MESSAGE_TYPE_IQ,
                                      LM_MESSAGE_SUB_TYPE_ERROR);

  lm_message_node_set_attribute (msg->node, "id", id);

  lm_message_node_steal_children (msg->node, iq_node);

  gabble_xmpp_error_to_node (error, msg->node, errmsg);

  _gabble_connection_send (conn, msg, NULL);

  lm_message_unref (msg);
}

static LmMessage *
_lm_iq_message_make_result (LmMessage *iq_message)
{
  LmMessage *result;
  LmMessageNode *iq, *result_iq;
  const gchar *from_jid, *id;

  g_assert (lm_message_get_type (iq_message) == LM_MESSAGE_TYPE_IQ);
  g_assert (lm_message_get_sub_type (iq_message) == LM_MESSAGE_SUB_TYPE_GET ||
            lm_message_get_sub_type (iq_message) == LM_MESSAGE_SUB_TYPE_SET);

  iq = lm_message_get_node (iq_message);
  id = lm_message_node_get_attribute (iq, "id");

  if (id == NULL)
    {
      NODE_DEBUG (iq, "can't acknowledge IQ with no id");
      return NULL;
    }

  from_jid = lm_message_node_get_attribute (iq, "from");

  result = lm_message_new_with_sub_type (from_jid, LM_MESSAGE_TYPE_IQ,
                                         LM_MESSAGE_SUB_TYPE_RESULT);
  result_iq = lm_message_get_node (result);
  lm_message_node_set_attribute (result_iq, "id", id);

  return result;
}

/**
 * connection_iq_disco_cb
 *
 * Called by loudmouth when we get an incoming <iq>. This handler handles
 * disco-related IQs.
 */
static LmHandlerResult
connection_iq_disco_cb (LmMessageHandler *handler,
                        LmConnection *connection,
                        LmMessage *message,
                        gpointer user_data)
{
  GabbleConnection *self = GABBLE_CONNECTION (user_data);
  LmMessage *result;
  LmMessageNode *iq, *result_iq, *query, *result_query, *identity;
  const gchar *node, *suffix;
  GSList *features;
  GSList *i;
  gchar *caps_hash;

  if (lm_message_get_sub_type (message) != LM_MESSAGE_SUB_TYPE_GET)
    return LM_HANDLER_RESULT_ALLOW_MORE_HANDLERS;

  iq = lm_message_get_node (message);
  query = lm_message_node_get_child_with_namespace (iq, "query",
      NS_DISCO_INFO);

  if (!query)
    return LM_HANDLER_RESULT_ALLOW_MORE_HANDLERS;

  node = lm_message_node_get_attribute (query, "node");

  if (node && (
      0 != strncmp (node, NS_GABBLE_CAPS "#", strlen (NS_GABBLE_CAPS) + 1) ||
      strlen (node) < strlen (NS_GABBLE_CAPS) + 2))
    {
      NODE_DEBUG (iq, "got iq disco query with unexpected node attribute");
      return LM_HANDLER_RESULT_ALLOW_MORE_HANDLERS;
    }

  if (node == NULL)
    suffix = NULL;
  else
    suffix = node + strlen (NS_GABBLE_CAPS) + 1;

  result = _lm_iq_message_make_result (message);
  result_iq = lm_message_get_node (result);
  result_query = lm_message_node_add_child (result_iq, "query", NULL);
  lm_message_node_set_attribute (result_query, "xmlns", NS_DISCO_INFO);

  if (node)
    lm_message_node_set_attribute (result_query, "node", node);

  DEBUG ("got disco request for node %s, caps are %x", node,
      self->self_presence->caps);

  /* Every entity MUST have at least one identity (XEP-0030). Gabble publishs
   * one identity. If you change the identity here, you also need to change
   * caps_hash_compute_from_self_presence(). */
  identity = lm_message_node_add_child
      (result_query, "identity", NULL);
  lm_message_node_set_attribute (identity, "category", "client");
  lm_message_node_set_attribute (identity, "name", PACKAGE_STRING);
  lm_message_node_set_attribute (identity, "type", "pc");

  features = capabilities_get_features (self->self_presence->caps);

  DEBUG ("caps now %u", self->self_presence->caps);

  /* If node is not NULL, it can be either a caps bundle as defined in the
   * legacy XEP-0115 version 1.3 or an hash as defined in XEP-0115 version
   * 1.5. */

  caps_hash = caps_hash_compute_from_self_presence (self);

  if (NULL == node ||
      !tp_strdiff (suffix, BUNDLE_VOICE_V1) ||
      !tp_strdiff (suffix, caps_hash))
    {
      for (i = features; NULL != i; i = i->next)
        {
          const Feature *feature = (const Feature *) i->data;
          LmMessageNode *feature_node;

          /* When BUNDLE_VOICE_V1 is requested, only send the bundle */
          if (!tp_strdiff (suffix, BUNDLE_VOICE_V1) &&
              feature->feature_type != FEATURE_BUNDLE_COMPAT)
            continue;

          /* otherwise (no node or hash), put all features */
          feature_node = lm_message_node_add_child (result_query, "feature",
              NULL);
          lm_message_node_set_attribute (feature_node, "var", feature->ns);
        }

      NODE_DEBUG (result_iq, "sending disco response");

      if (!lm_connection_send (self->lmconn, result, NULL))
        {
          DEBUG ("sending disco response failed");
        }
    }
  else
    {
      /* Return <item-not-found>. It is possible that the remote contact
       * requested an old version (old hash) of our capabilities. In the
       * meantime, it will have gotten a new hash, and query the new hash
       * anyway. */
      _gabble_connection_send_iq_error (self, message,
          XMPP_ERROR_ITEM_NOT_FOUND, NULL);
    }
  g_free (caps_hash);

  lm_message_unref (result);
  g_slist_free (features);

  return LM_HANDLER_RESULT_REMOVE_MESSAGE;
}

/**
 * connection_iq_unknown_cb
 *
 * Called by loudmouth when we get an incoming <iq>. This handler is
 * at a lower priority than the others, and should reply with an error
 * about unsupported get/set attempts.
 */
static LmHandlerResult
connection_iq_unknown_cb (LmMessageHandler *handler,
                          LmConnection *connection,
                          LmMessage *message,
                          gpointer user_data)
{
  GabbleConnection *conn = GABBLE_CONNECTION (user_data);

  g_assert (connection == conn->lmconn);

  NODE_DEBUG (message->node, "got unknown iq");

  switch (lm_message_get_sub_type (message))
    {
    case LM_MESSAGE_SUB_TYPE_GET:
    case LM_MESSAGE_SUB_TYPE_SET:
      _gabble_connection_send_iq_error (conn, message,
          XMPP_ERROR_SERVICE_UNAVAILABLE, NULL);
      break;
    default:
      break;
    }

  return LM_HANDLER_RESULT_REMOVE_MESSAGE;
}

/**
 * connection_stream_error_cb
 *
 * Called by loudmouth when we get stream error, which means that
 * we're about to close the connection. The message contains the reason
 * for the connection hangup.
 */
static LmHandlerResult
connection_stream_error_cb (LmMessageHandler *handler,
                            LmConnection *connection,
                            LmMessage *message,
                            gpointer user_data)
{
  GabbleConnection *conn = GABBLE_CONNECTION (user_data);
  LmMessageNode *conflict_node;

  g_assert (connection == conn->lmconn);

  NODE_DEBUG (message->node, "got stream error");

  conflict_node = lm_message_node_get_child (message->node, "conflict");
  if (conflict_node)
    {
      DEBUG ("found conflict node, emiting status change");

      /* Another client with the same resource just
       * appeared, we're going down. */
        tp_base_connection_change_status ((TpBaseConnection *) conn,
            TP_CONNECTION_STATUS_DISCONNECTED,
            TP_CONNECTION_STATUS_REASON_NAME_IN_USE);
        return LM_HANDLER_RESULT_REMOVE_MESSAGE;
    }

  return LM_HANDLER_RESULT_ALLOW_MORE_HANDLERS;
}

/**
 * connection_ssl_cb
 *
 * If we're doing old SSL, this function gets called if the certificate
 * is dodgy.
 */
static LmSSLResponse
connection_ssl_cb (LmSSL      *lmssl,
                   LmSSLStatus status,
                   gpointer    data)
{
  GabbleConnection *conn = GABBLE_CONNECTION (data);
  GabbleConnectionPrivate *priv = GABBLE_CONNECTION_GET_PRIVATE (conn);
  const char *reason;
  TpConnectionStatusReason tp_reason;

  switch (status) {
    case LM_SSL_STATUS_NO_CERT_FOUND:
      reason = "The server doesn't provide a certificate.";
      tp_reason = TP_CONNECTION_STATUS_REASON_CERT_NOT_PROVIDED;
      break;
    case LM_SSL_STATUS_UNTRUSTED_CERT:
      reason = "The certificate can not be trusted.";
      tp_reason = TP_CONNECTION_STATUS_REASON_CERT_UNTRUSTED;
      break;
    case LM_SSL_STATUS_CERT_EXPIRED:
      reason = "The certificate has expired.";
      tp_reason = TP_CONNECTION_STATUS_REASON_CERT_EXPIRED;
      break;
    case LM_SSL_STATUS_CERT_NOT_ACTIVATED:
      reason = "The certificate has not been activated.";
      tp_reason = TP_CONNECTION_STATUS_REASON_CERT_NOT_ACTIVATED;
      break;
    case LM_SSL_STATUS_CERT_HOSTNAME_MISMATCH:
      reason = "The server hostname doesn't match the one in the certificate.";
      tp_reason = TP_CONNECTION_STATUS_REASON_CERT_HOSTNAME_MISMATCH;
      break;
    case LM_SSL_STATUS_CERT_FINGERPRINT_MISMATCH:
      reason = "The fingerprint doesn't match the expected value.";
      tp_reason = TP_CONNECTION_STATUS_REASON_CERT_FINGERPRINT_MISMATCH;
      break;
    case LM_SSL_STATUS_GENERIC_ERROR:
      reason = "An unknown SSL error occurred.";
      tp_reason = TP_CONNECTION_STATUS_REASON_CERT_OTHER_ERROR;
      break;
    default:
      g_assert_not_reached ();
      reason = "Unknown SSL error code from Loudmouth.";
      tp_reason = TP_CONNECTION_STATUS_REASON_ENCRYPTION_ERROR;
      break;
  }

  DEBUG ("called: %s", reason);

  if (priv->ignore_ssl_errors)
    {
      return LM_SSL_RESPONSE_CONTINUE;
    }
  else
    {
      priv->ssl_error = tp_reason;
      return LM_SSL_RESPONSE_STOP;
    }
}

static void
do_auth (GabbleConnection *conn)
{
  GabbleConnectionPrivate *priv = GABBLE_CONNECTION_GET_PRIVATE (conn);
  GError *error = NULL;

  DEBUG ("authenticating with username: %s, password: <hidden>, resource: %s",
           priv->username, priv->resource);

  if (!lm_connection_authenticate (conn->lmconn, priv->username,
        priv->password, priv->resource, connection_auth_cb, conn, NULL,
        &error))
    {
      DEBUG ("failed: %s", error->message);
      g_error_free (error);

      /* the reason this function can fail is through network errors,
       * authentication failures are reported to our auth_cb */
      tp_base_connection_change_status ((TpBaseConnection *) conn,
          TP_CONNECTION_STATUS_DISCONNECTED,
          TP_CONNECTION_STATUS_REASON_NETWORK_ERROR);
    }
}

static void
registration_finished_cb (GabbleRegister *reg,
                          gboolean success,
                          gint err_code,
                          const gchar *err_msg,
                          gpointer user_data)
{
  GabbleConnection *conn = GABBLE_CONNECTION (user_data);
  TpBaseConnection *base = (TpBaseConnection *) conn;

  if (base->status != TP_CONNECTION_STATUS_CONNECTING)
    {
      g_assert (base->status == TP_CONNECTION_STATUS_DISCONNECTED);
      return;
    }

  DEBUG ("%s", (success) ? "succeeded" : "failed");

  g_object_unref (reg);

  if (success)
    {
      do_auth (conn);
    }
  else
    {
      DEBUG ("err_code = %d, err_msg = '%s'",
               err_code, err_msg);

      tp_base_connection_change_status ((TpBaseConnection *) conn,
          TP_CONNECTION_STATUS_DISCONNECTED,
          (err_code == TP_ERROR_INVALID_ARGUMENT) ?
            TP_CONNECTION_STATUS_REASON_NAME_IN_USE :
            TP_CONNECTION_STATUS_REASON_AUTHENTICATION_FAILED);
    }
}

static void
do_register (GabbleConnection *conn)
{
  GabbleRegister *reg;

  reg = gabble_register_new (conn);

  g_signal_connect (reg, "finished", (GCallback) registration_finished_cb,
                    conn);

  gabble_register_start (reg);
}

/**
 * connection_open_cb
 *
 * Stage 2 of connecting, this function is called by loudmouth after the
 * result of the non-blocking lm_connection_open call is known. It makes
 * a request to authenticate the user with the server, or optionally
 * registers user on the server first.
 */
static void
connection_open_cb (LmConnection *lmconn,
                    gboolean      success,
                    gpointer      data)
{
  GabbleConnection *conn = GABBLE_CONNECTION (data);
  GabbleConnectionPrivate *priv = GABBLE_CONNECTION_GET_PRIVATE (conn);
  TpBaseConnection *base = (TpBaseConnection *) conn;

  if ((base->status != TP_CONNECTION_STATUS_CONNECTING) &&
      (base->status != TP_INTERNAL_CONNECTION_STATUS_NEW))
    {
      g_assert (base->status == TP_CONNECTION_STATUS_DISCONNECTED);
      return;
    }

  g_assert (priv);
  g_assert (lmconn == conn->lmconn);

  if (!success)
    {
      if (lm_connection_get_proxy (lmconn))
        {
          DEBUG ("failed, retrying without proxy");

          lm_connection_set_proxy (lmconn, NULL);

          if (do_connect (conn, NULL))
            {
              return;
            }
        }
      else
        {
          DEBUG ("failed");
        }

      if (priv->ssl_error)
        {
          tp_base_connection_change_status ((TpBaseConnection *) conn,
            TP_CONNECTION_STATUS_DISCONNECTED,
            priv->ssl_error);
        }
      else
        {
          tp_base_connection_change_status ((TpBaseConnection *) conn,
              TP_CONNECTION_STATUS_DISCONNECTED,
              TP_CONNECTION_STATUS_REASON_NETWORK_ERROR);
        }

      return;
    }

  if (!priv->do_register)
    do_auth (conn);
  else
    do_register (conn);
}

/**
 * connection_auth_cb
 *
 * Stage 3 of connecting, this function is called by loudmouth after the
 * result of the non-blocking lm_connection_authenticate call is known.
 * It sends a discovery request to find the server's features.
 */
static void
connection_auth_cb (LmConnection *lmconn,
                    gboolean      success,
                    gpointer      data)
{
  GabbleConnection *conn = GABBLE_CONNECTION (data);
  TpBaseConnection *base = (TpBaseConnection *) conn;
  TpHandleRepoIface *contact_handles = tp_base_connection_get_handles (base,
      TP_HANDLE_TYPE_CONTACT);
  GabbleConnectionPrivate *priv = GABBLE_CONNECTION_GET_PRIVATE (conn);
  GError *error = NULL;
  const gchar *jid;

  if (base->status != TP_CONNECTION_STATUS_CONNECTING)
    {
      g_assert (base->status == TP_CONNECTION_STATUS_DISCONNECTED);
      return;
    }

  g_assert (priv);
  g_assert (lmconn == conn->lmconn);

  if (!success)
    {
      DEBUG ("failed");

      tp_base_connection_change_status ((TpBaseConnection *) conn,
          TP_CONNECTION_STATUS_DISCONNECTED,
          TP_CONNECTION_STATUS_REASON_AUTHENTICATION_FAILED);

      return;
    }


  jid = lm_connection_get_full_jid (lmconn);

  base->self_handle = tp_handle_ensure (contact_handles, jid, NULL, &error);

  if (base->self_handle == 0)
    {
      DEBUG ("couldn't get our self handle: %s", error->message);

      g_error_free (error);

      tp_base_connection_change_status ((TpBaseConnection *) conn,
          TP_CONNECTION_STATUS_DISCONNECTED,
          TP_CONNECTION_STATUS_REASON_NETWORK_ERROR);

      return;
    }

  /* update priv->resource and priv->stream_server from the server's JID */
  if (!_gabble_connection_set_properties_from_account (conn, jid, &error))
    {
      DEBUG ("couldn't parse our own JID: %s", error->message);

      g_error_free (error);

      tp_base_connection_change_status ((TpBaseConnection *) conn,
          TP_CONNECTION_STATUS_DISCONNECTED,
          TP_CONNECTION_STATUS_REASON_NETWORK_ERROR);

      return;
    }

  DEBUG ("Created self handle %d, our JID is %s", base->self_handle, jid);

  /* set initial presence */
  conn->self_presence = gabble_presence_new ();
  gabble_presence_update (conn->self_presence, priv->resource,
      GABBLE_PRESENCE_AVAILABLE, NULL, priv->priority);

  /* set initial capabilities */
  gabble_presence_set_capabilities (conn->self_presence, priv->resource,
      capabilities_get_initial_caps (), priv->caps_serial++);

  if (!gabble_disco_request_with_timeout (conn->disco, GABBLE_DISCO_TYPE_INFO,
                                          priv->stream_server, NULL,
                                          disco_reply_timeout,
                                          connection_disco_cb, conn,
                                          G_OBJECT (conn), &error))
    {
      DEBUG ("sending disco request failed: %s",
          error->message);

      g_error_free (error);

      tp_base_connection_change_status ((TpBaseConnection *) conn,
          TP_CONNECTION_STATUS_DISCONNECTED,
          TP_CONNECTION_STATUS_REASON_NETWORK_ERROR);
    }
}

/**
 * connection_disco_cb
 *
 * Stage 4 of connecting, this function is called by GabbleDisco after the
 * result of the non-blocking server feature discovery call is known. It sends
 * the user's initial presence to the server, marking them as available,
 * and requests the roster.
 */
static void
connection_disco_cb (GabbleDisco *disco,
                     GabbleDiscoRequest *request,
                     const gchar *jid,
                     const gchar *node,
                     LmMessageNode *result,
                     GError *disco_error,
                     gpointer user_data)
{
  GabbleConnection *conn = user_data;
  TpBaseConnection *base = (TpBaseConnection *) conn;
  GabbleConnectionPrivate *priv;
  GError *error = NULL;

  if (base->status != TP_CONNECTION_STATUS_CONNECTING)
    {
      g_assert (base->status == TP_CONNECTION_STATUS_DISCONNECTED);
      return;
    }

  g_assert (GABBLE_IS_CONNECTION (conn));
  priv = GABBLE_CONNECTION_GET_PRIVATE (conn);

  if (disco_error)
    {
      DEBUG ("got disco error, setting no features: %s", disco_error->message);
      if (disco_error->code == GABBLE_DISCO_ERROR_TIMEOUT)
        {
          DEBUG ("didn't receive a response to our disco request: disconnect");
          goto ERROR;
        }
    }
  else
    {
      LmMessageNode *iter;

      NODE_DEBUG (result, "got");

      for (iter = result->children; iter != NULL; iter = iter->next)
        {
          if (0 == strcmp (iter->name, "identity"))
            {
              const gchar *category = lm_message_node_get_attribute (iter,
                  "category");
              const gchar *type = lm_message_node_get_attribute (iter, "type");

              if (!tp_strdiff (category, "pubsub") &&
                  !tp_strdiff (type, "pep"))
                /* XXX: should we also check for specific PubSub <feature>s? */
                conn->features |= GABBLE_CONNECTION_FEATURES_PEP;
            }
          else if (0 == strcmp (iter->name, "feature"))
            {
              const gchar *var = lm_message_node_get_attribute (iter, "var");

              if (var == NULL)
                continue;

              if (0 == strcmp (var, NS_GOOGLE_JINGLE_INFO))
                conn->features |= GABBLE_CONNECTION_FEATURES_GOOGLE_JINGLE_INFO;
              else if (0 == strcmp (var, NS_GOOGLE_ROSTER))
                conn->features |= GABBLE_CONNECTION_FEATURES_GOOGLE_ROSTER;
              else if (0 == strcmp (var, NS_PRESENCE_INVISIBLE))
                conn->features |= GABBLE_CONNECTION_FEATURES_PRESENCE_INVISIBLE;
              else if (0 == strcmp (var, NS_PRIVACY))
                conn->features |= GABBLE_CONNECTION_FEATURES_PRIVACY;
            }
        }

      DEBUG ("set features flags to %d", conn->features);
    }

  if (conn->features && GABBLE_CONNECTION_FEATURES_PEP)
    {
      const gchar *ifaces[] = { GABBLE_IFACE_OLPC_BUDDY_INFO,
          GABBLE_IFACE_OLPC_ACTIVITY_PROPERTIES, NULL };

      tp_base_connection_add_interfaces ((TpBaseConnection *) conn, ifaces);
    }

  /* send presence to the server to indicate availability */
  /* TODO: some way for the user to set this */
  if (!_gabble_connection_signal_own_presence (conn, &error))
    {
      DEBUG ("sending initial presence failed: %s", error->message);
      goto ERROR;
    }

  /* go go gadget on-line */
  tp_base_connection_change_status (base,
      TP_CONNECTION_STATUS_CONNECTED, TP_CONNECTION_STATUS_REASON_REQUESTED);

  return;

ERROR:
  if (error != NULL)
    g_error_free (error);

  tp_base_connection_change_status (base,
      TP_CONNECTION_STATUS_DISCONNECTED,
      TP_CONNECTION_STATUS_REASON_NETWORK_ERROR);

  return;
}


/****************************************************************************
 *                          D-BUS EXPORTED METHODS                          *
 ****************************************************************************/


static void
_emit_capabilities_changed (GabbleConnection *conn,
                            TpHandle handle,
                            GabblePresenceCapabilities old_caps,
                            GabblePresenceCapabilities new_caps)
{
  GPtrArray *caps_arr;
  const CapabilityConversionData *ccd;
  guint i;

  if (old_caps == new_caps)
    return;

  caps_arr = g_ptr_array_new ();

  for (ccd = capabilities_conversions; NULL != ccd->iface; ccd++)
    {
      if (ccd->c2tf_fn (old_caps | new_caps))
        {
          GValue caps_monster_struct = {0, };
          guint old_specific = ccd->c2tf_fn (old_caps);
          guint old_generic = old_specific ?
            TP_CONNECTION_CAPABILITY_FLAG_CREATE |
            TP_CONNECTION_CAPABILITY_FLAG_INVITE : 0;
          guint new_specific = ccd->c2tf_fn (new_caps);
          guint new_generic = new_specific ?
            TP_CONNECTION_CAPABILITY_FLAG_CREATE |
            TP_CONNECTION_CAPABILITY_FLAG_INVITE : 0;

          if (0 == (old_specific ^ new_specific))
            continue;

          g_value_init (&caps_monster_struct,
              TP_STRUCT_TYPE_CAPABILITY_CHANGE);
          g_value_take_boxed (&caps_monster_struct,
              dbus_g_type_specialized_construct
                (TP_STRUCT_TYPE_CAPABILITY_CHANGE));

          dbus_g_type_struct_set (&caps_monster_struct,
              0, handle,
              1, ccd->iface,
              2, old_generic,
              3, new_generic,
              4, old_specific,
              5, new_specific,
              G_MAXUINT);

          g_ptr_array_add (caps_arr, g_value_get_boxed (&caps_monster_struct));
        }
    }

  if (caps_arr->len)
    tp_svc_connection_interface_capabilities_emit_capabilities_changed (
        conn, caps_arr);


  for (i = 0; i < caps_arr->len; i++)
    {
      g_boxed_free (TP_STRUCT_TYPE_CAPABILITY_CHANGE,
          g_ptr_array_index (caps_arr, i));
    }
  g_ptr_array_free (caps_arr, TRUE);
}

static void
connection_capabilities_update_cb (GabblePresenceCache *cache,
                                   TpHandle handle,
                                   GabblePresenceCapabilities old_caps,
                                   GabblePresenceCapabilities new_caps,
                                   gpointer user_data)
{
  GabbleConnection *conn = GABBLE_CONNECTION (user_data);

  _emit_capabilities_changed (conn, handle, old_caps, new_caps);
}

/**
 * gabble_connection_advertise_capabilities
 *
 * Implements D-Bus method AdvertiseCapabilities
 * on interface org.freedesktop.Telepathy.Connection.Interface.Capabilities
 *
 * @error: Used to return a pointer to a GError detailing any error
 *         that occurred, D-Bus will throw the error only if this
 *         function returns FALSE.
 *
 * Returns: TRUE if successful, FALSE if an error was thrown.
 */
static void
gabble_connection_advertise_capabilities (TpSvcConnectionInterfaceCapabilities *iface,
                                          const GPtrArray *add,
                                          const gchar **del,
                                          DBusGMethodInvocation *context)
{
  GabbleConnection *self = GABBLE_CONNECTION (iface);
  TpBaseConnection *base = (TpBaseConnection *) self;
  guint i;
  GabblePresence *pres = self->self_presence;
  GabblePresenceCapabilities add_caps = 0, remove_caps = 0, caps, save_caps;
  GabbleConnectionPrivate *priv = GABBLE_CONNECTION_GET_PRIVATE (self);
  const CapabilityConversionData *ccd;
  GPtrArray *ret;
  GError *error = NULL;

  TP_BASE_CONNECTION_ERROR_IF_NOT_CONNECTED (base, context);

  DEBUG ("caps before: %x", pres->caps);

  for (i = 0; i < add->len; i++)
    {
      GValue iface_flags_pair = {0, };
      gchar *channel_type;
      guint flags;

      g_value_init (&iface_flags_pair, TP_STRUCT_TYPE_CAPABILITY_PAIR);
      g_value_set_static_boxed (&iface_flags_pair, g_ptr_array_index (add, i));

      dbus_g_type_struct_get (&iface_flags_pair,
                              0, &channel_type,
                              1, &flags,
                              G_MAXUINT);

      for (ccd = capabilities_conversions; NULL != ccd->iface; ccd++)
          if (g_str_equal (channel_type, ccd->iface))
            add_caps |= ccd->tf2c_fn (flags);

      g_free (channel_type);
    }

  for (i = 0; NULL != del[i]; i++)
    {
      for (ccd = capabilities_conversions; NULL != ccd->iface; ccd++)
          if (g_str_equal (del[i], ccd->iface))
            remove_caps |= ccd->tf2c_fn (~0);
    }

  save_caps = caps = pres->caps;

  caps |= add_caps;
  caps ^= (caps & remove_caps);

  DEBUG ("caps to add: %x", add_caps);
  DEBUG ("caps to remove: %x", remove_caps);
  DEBUG ("caps after: %x", caps);

  if (caps ^ save_caps)
    {
      DEBUG ("before != after, changing");
      gabble_presence_set_capabilities (pres, priv->resource, caps,
          priv->caps_serial++);
      DEBUG ("set caps: %x", pres->caps);
    }

  ret = g_ptr_array_new ();

  for (ccd = capabilities_conversions; NULL != ccd->iface; ccd++)
    {
      if (ccd->c2tf_fn (pres->caps))
        {
          GValue iface_flags_pair = {0, };

          g_value_init (&iface_flags_pair, TP_STRUCT_TYPE_CAPABILITY_PAIR);
          g_value_take_boxed (&iface_flags_pair,
              dbus_g_type_specialized_construct (
                  TP_STRUCT_TYPE_CAPABILITY_PAIR));

          dbus_g_type_struct_set (&iface_flags_pair,
                                  0, ccd->iface,
                                  1, ccd->c2tf_fn (pres->caps),
                                  G_MAXUINT);

          g_ptr_array_add (ret, g_value_get_boxed (&iface_flags_pair));
        }
    }

  if (caps ^ save_caps)
    {
      if (!_gabble_connection_signal_own_presence (self, &error))
        {
          dbus_g_method_return_error (context, error);
          return;
        }

      _emit_capabilities_changed (self, base->self_handle,
          save_caps, caps);
    }

  tp_svc_connection_interface_capabilities_return_from_advertise_capabilities (
      context, ret);
  g_ptr_array_free (ret, TRUE);
}

static const gchar *assumed_caps[] =
{
  TP_IFACE_CHANNEL_TYPE_TEXT,
  NULL
};


/**
 * gabble_connection_get_handle_capabilities
 *
 * Add capabilities of handle to the given GPtrArray
 */
static void
gabble_connection_get_handle_capabilities (GabbleConnection *self,
  TpHandle handle, GPtrArray *arr)
{
  TpBaseConnection *base = (TpBaseConnection *) self;
  GabblePresence *pres;
  const CapabilityConversionData *ccd;
  guint typeflags;
  const gchar **assumed;

  if (0 == handle)
    {
      /* obsolete request for the connection's capabilities, do nothing */
      return;
    }

  if (handle == base->self_handle)
    pres = self->self_presence;
  else
    pres = gabble_presence_cache_get (self->presence_cache, handle);

  if (NULL != pres)
    for (ccd = capabilities_conversions; NULL != ccd->iface; ccd++)
      {
        typeflags = ccd->c2tf_fn (pres->caps);

        if (typeflags)
          {
            GValue monster = {0, };

            g_value_init (&monster, TP_STRUCT_TYPE_CONTACT_CAPABILITY);
            g_value_take_boxed (&monster,
                dbus_g_type_specialized_construct (
                  TP_STRUCT_TYPE_CONTACT_CAPABILITY));

            dbus_g_type_struct_set (&monster,
                0, handle,
                1, ccd->iface,
                2, TP_CONNECTION_CAPABILITY_FLAG_CREATE |
                    TP_CONNECTION_CAPABILITY_FLAG_INVITE,
                3, typeflags,
                G_MAXUINT);

            g_ptr_array_add (arr, g_value_get_boxed (&monster));
          }
      }

  for (assumed = assumed_caps; NULL != *assumed; assumed++)
    {
      GValue monster = {0, };

      g_value_init (&monster, TP_STRUCT_TYPE_CONTACT_CAPABILITY);
      g_value_take_boxed (&monster,
          dbus_g_type_specialized_construct (
              TP_STRUCT_TYPE_CONTACT_CAPABILITY));

      dbus_g_type_struct_set (&monster,
          0, handle,
          1, *assumed,
          2, TP_CONNECTION_CAPABILITY_FLAG_CREATE |
              TP_CONNECTION_CAPABILITY_FLAG_INVITE,
          3, 0,
          G_MAXUINT);

      g_ptr_array_add (arr, g_value_get_boxed (&monster));
    }
}


static void
conn_capabilities_fill_contact_attributes (GObject *obj,
  const GArray *contacts, GHashTable *attributes_hash)
{
  GabbleConnection *self = GABBLE_CONNECTION (obj);
  guint i;
  GPtrArray *array = NULL;

  for (i = 0; i < contacts->len; i++)
    {
      TpHandle handle = g_array_index (contacts, guint, i);

      if (array == NULL)
        array = g_ptr_array_new ();

      gabble_connection_get_handle_capabilities (self, handle, array);

      if (array->len > 0)
        {
          GValue *val =  tp_g_value_slice_new (
            TP_ARRAY_TYPE_CONTACT_CAPABILITY_LIST);

          g_value_take_boxed (val, array);
          tp_contacts_mixin_set_contact_attribute (attributes_hash,
            handle, TP_IFACE_CONNECTION_INTERFACE_CAPABILITIES"/caps",
            val);

          array = NULL;
        }
    }

    if (array != NULL)
      g_ptr_array_free (array, TRUE);
}

/**
 * gabble_connection_get_capabilities
 *
 * Implements D-Bus method GetCapabilities
 * on interface org.freedesktop.Telepathy.Connection.Interface.Capabilities
 *
 * @error: Used to return a pointer to a GError detailing any error
 *         that occurred, D-Bus will throw the error only if this
 *         function returns FALSE.
 *
 * Returns: TRUE if successful, FALSE if an error was thrown.
 */
static void
gabble_connection_get_capabilities (TpSvcConnectionInterfaceCapabilities *iface,
                                    const GArray *handles,
                                    DBusGMethodInvocation *context)
{
  GabbleConnection *self = GABBLE_CONNECTION (iface);
  TpBaseConnection *base = (TpBaseConnection *) self;
  TpHandleRepoIface *contact_handles = tp_base_connection_get_handles (base,
      TP_HANDLE_TYPE_CONTACT);
  guint i;
  GPtrArray *ret;
  GError *error = NULL;

  TP_BASE_CONNECTION_ERROR_IF_NOT_CONNECTED (base, context);

  if (!tp_handles_are_valid (contact_handles, handles, TRUE, &error))
    {
      dbus_g_method_return_error (context, error);
      g_error_free (error);
      return;
    }

  ret = g_ptr_array_new ();

  for (i = 0; i < handles->len; i++)
    {
      TpHandle handle = g_array_index (handles, guint, i);

      gabble_connection_get_handle_capabilities (self, handle, ret);
    }

  tp_svc_connection_interface_capabilities_return_from_get_capabilities (
      context, ret);

  for (i = 0; i < ret->len; i++)
    {
      GValue monster = {0, };

      g_value_init (&monster, TP_STRUCT_TYPE_CONTACT_CAPABILITY);
      g_value_take_boxed (&monster, g_ptr_array_index (ret, i));
      g_value_unset (&monster);
    }

  g_ptr_array_free (ret, TRUE);
}


const char *
_gabble_connection_find_conference_server (GabbleConnection *conn)
{
  GabbleConnectionPrivate *priv;

  g_assert (GABBLE_IS_CONNECTION (conn));

  priv = GABBLE_CONNECTION_GET_PRIVATE (conn);

  if (priv->conference_server == NULL)
    {
      /* Find first server that has NS_MUC feature */
      const GabbleDiscoItem *item = gabble_disco_service_find (conn->disco,
          "conference", "text", NS_MUC);
      if (item != NULL)
        priv->conference_server = item->jid;
    }

  if (priv->conference_server == NULL)
    priv->conference_server = priv->fallback_conference_server;

  return priv->conference_server;
}


static gchar *
_gabble_connection_get_canonical_room_name (GabbleConnection *conn,
                                           const gchar *name)
{
  const gchar *server;

  g_assert (GABBLE_IS_CONNECTION (conn));

  if (strchr (name, '@'))
    return g_strdup (name);

  server = _gabble_connection_find_conference_server (conn);

  if (server == NULL)
    return NULL;

  return g_strdup_printf ("%s@%s", name, server);
}


typedef struct _RoomVerifyContext RoomVerifyContext;

typedef struct {
    GabbleConnection *conn;
    DBusGMethodInvocation *invocation;
    gboolean errored;
    guint count;
    GArray *handles;
    RoomVerifyContext *contexts;
} RoomVerifyBatch;

struct _RoomVerifyContext {
    gchar *jid;
    guint index;
    RoomVerifyBatch *batch;
    GabbleDiscoRequest *request;
};

static void
room_verify_batch_free (RoomVerifyBatch *batch)
{
  TpBaseConnection *base = (TpBaseConnection *) (batch->conn);
  TpHandleRepoIface *room_handles = tp_base_connection_get_handles (base,
      TP_HANDLE_TYPE_ROOM);
  guint i;

  tp_handles_unref (room_handles, batch->handles);
  g_array_free (batch->handles, TRUE);
  for (i = 0; i < batch->count; i++)
    {
      g_free (batch->contexts[i].jid);
    }
  g_free (batch->contexts);
  g_slice_free (RoomVerifyBatch, batch);
}

/* Frees the error and the batch. */
static void
room_verify_batch_raise_error (RoomVerifyBatch *batch,
                               GError *error)
{
  guint i;

  dbus_g_method_return_error (batch->invocation, error);
  g_error_free (error);
  batch->errored = TRUE;
  for (i = 0; i < batch->count; i++)
    {
      if (batch->contexts[i].request)
        {
          gabble_disco_cancel_request (batch->conn->disco,
                                      batch->contexts[i].request);
        }
    }
  room_verify_batch_free (batch);
}

static RoomVerifyBatch *
room_verify_batch_new (GabbleConnection *conn,
                       DBusGMethodInvocation *invocation,
                       guint count,
                       const gchar **jids)
{
  TpBaseConnection *base = (TpBaseConnection *) conn;
  TpHandleRepoIface *room_handles = tp_base_connection_get_handles (base,
      TP_HANDLE_TYPE_ROOM);
  RoomVerifyBatch *batch = g_slice_new (RoomVerifyBatch);
  guint i;

  batch->errored = FALSE;
  batch->conn = conn;
  batch->invocation = invocation;
  batch->count = count;
  batch->handles = g_array_sized_new (FALSE, FALSE, sizeof (TpHandle), count);
  batch->contexts = g_new0(RoomVerifyContext, count);
  for (i = 0; i < count; i++)
    {
      const gchar *name = jids[i];
      gchar *qualified_name;
      TpHandle handle;

      batch->contexts[i].index = i;
      batch->contexts[i].batch = batch;

      qualified_name = _gabble_connection_get_canonical_room_name (conn, name);

      if (!qualified_name)
        {
          GError *error = g_error_new (TP_ERRORS, TP_ERROR_NOT_AVAILABLE,
              "requested room handle %s does not specify a server, but we "
              "have not discovered any local conference servers and no "
              "fallback was provided", name);
          DEBUG ("%s", error->message);
          room_verify_batch_raise_error (batch, error);
          return NULL;
        }

      batch->contexts[i].jid = qualified_name;

      /* has the handle been verified before? */
      handle = tp_handle_lookup (room_handles, qualified_name, NULL, NULL);
      if (handle)
        tp_handle_ref (room_handles, handle);
      g_array_append_val (batch->handles, handle);
    }

  return batch;
}

/* If all handles in the array have been disco'd or got from cache,
free the batch and return TRUE. Else return FALSE. */
static gboolean
room_verify_batch_try_return (RoomVerifyBatch *batch)
{
  guint i;
  TpHandleRepoIface *room_handles = tp_base_connection_get_handles (
      (TpBaseConnection *) batch->conn, TP_HANDLE_TYPE_ROOM);
  gchar *sender;
  GError *error = NULL;

  for (i = 0; i < batch->count; i++)
    {
      if (!g_array_index (batch->handles, TpHandle, i))
        {
          /* we're not ready yet */
          return FALSE;
        }
    }

  sender = dbus_g_method_get_sender (batch->invocation);
  if (!tp_handles_client_hold (room_handles, sender, batch->handles, &error))
    {
      g_assert (error != NULL);
    }
  g_free (sender);

  if (error == NULL)
    {
      tp_svc_connection_return_from_request_handles (batch->invocation,
          batch->handles);
    }
  else
    {
      dbus_g_method_return_error (batch->invocation, error);
      g_error_free (error);
    }

  room_verify_batch_free (batch);
  return TRUE;
}

static void
room_jid_disco_cb (GabbleDisco *disco,
                   GabbleDiscoRequest *request,
                   const gchar *jid,
                   const gchar *node,
                   LmMessageNode *query_result,
                   GError *error,
                   gpointer user_data)
{
  RoomVerifyContext *rvctx = user_data;
  RoomVerifyBatch *batch = rvctx->batch;
  TpHandleRepoIface *room_handles = tp_base_connection_get_handles (
      (TpBaseConnection *) batch->conn, TP_HANDLE_TYPE_ROOM);
  LmMessageNode *lm_node;
  gboolean found = FALSE;
  TpHandle handle;

  /* stop the request getting cancelled after it's already finished */
  rvctx->request = NULL;

  /* if an error is being handled already, quietly go away */
  if (batch->errored)
    {
      return;
    }

  if (error != NULL)
    {
      DEBUG ("disco reply error %s", error->message);

      /* disco will free the old error, _raise_error will free the new one */
      error = g_error_new (TP_ERRORS, TP_ERROR_NOT_AVAILABLE,
        "can't retrieve room info: %s", error->message);

      room_verify_batch_raise_error (batch, error);

      return;
    }

  for (lm_node = query_result->children; lm_node; lm_node = lm_node->next)
    {
      const gchar *var;

      if (tp_strdiff (lm_node->name, "feature"))
        continue;

      var = lm_message_node_get_attribute (lm_node, "var");

      /* for servers who consider schema compliance to be an optional bonus */
      if (var == NULL)
        var = lm_message_node_get_attribute (lm_node, "type");

      if (!tp_strdiff (var, NS_MUC))
        {
          found = TRUE;
          break;
        }
    }

  if (!found)
    {
      DEBUG ("no MUC support for service name in jid %s", rvctx->jid);

      error = g_error_new (TP_ERRORS, TP_ERROR_NOT_AVAILABLE,
          "specified server doesn't support MUC");

      room_verify_batch_raise_error (batch, error);

      return;
    }

  /* this refs the handle, so we're putting a ref in batch->handles */
  handle = tp_handle_ensure (room_handles, rvctx->jid, NULL, &error);
  if (handle == 0)
    {
      room_verify_batch_raise_error (batch, error);
      return;
    }

  DEBUG ("disco reported MUC support for service name in jid %s", rvctx->jid);
  g_array_index (batch->handles, TpHandle, rvctx->index) = handle;

  /* if this was the last callback to be run, send off the result */
  room_verify_batch_try_return (batch);
}

/**
 * room_jid_verify:
 *
 * Utility function that verifies that the service name of
 * the specified jid exists and reports MUC support.
 */
static gboolean
room_jid_verify (RoomVerifyBatch *batch,
                 guint i,
                 DBusGMethodInvocation *context)
{
  gchar *room, *service;
  gboolean ret;
  GError *error = NULL;

  room = service = NULL;
  gabble_decode_jid (batch->contexts[i].jid, &room, &service, NULL);

  if (room == NULL || *room == '\0' || service == NULL || *service == '\0')
    {
      g_set_error (&error, TP_ERRORS, TP_ERROR_INVALID_ARGUMENT,
          "unable to get room name and service from JID %s",
          batch->contexts[i].jid);

      ret = FALSE;

      goto out;
    }

  ret = (gabble_disco_request (batch->conn->disco, GABBLE_DISCO_TYPE_INFO,
                               service, NULL, room_jid_disco_cb,
                               batch->contexts + i,
                               G_OBJECT (batch->conn), &error) != NULL);

out:
  if (!ret)
    {
      room_verify_batch_raise_error (batch, error);
    }

  g_free (room);
  g_free (service);

  return ret;
}


/**
 * gabble_connection_request_handles
 *
 * Implements D-Bus method RequestHandles
 * on interface org.freedesktop.Telepathy.Connection
 *
 * @context: The D-Bus invocation context to use to return values
 *           or throw an error.
 */
static void
gabble_connection_request_handles (TpSvcConnection *iface,
                                   guint handle_type,
                                   const gchar **names,
                                   DBusGMethodInvocation *context)
{
  GabbleConnection *self = GABBLE_CONNECTION (iface);
  TpBaseConnection *base = (TpBaseConnection *) self;

  g_assert (GABBLE_IS_CONNECTION (self));

  TP_BASE_CONNECTION_ERROR_IF_NOT_CONNECTED (base, context);

  if (handle_type == TP_HANDLE_TYPE_ROOM)
    {
      RoomVerifyBatch *batch = NULL;
      guint count = 0, i;
      const gchar **cur_name;

      for (cur_name = names; *cur_name != NULL; cur_name++)
        {
          count++;
        }

      batch = room_verify_batch_new (self, context, count, names);
      if (!batch)
        {
          /* an error occurred while setting up the batch, and we returned
          error to dbus */
          return;
        }

      /* have all the handles been verified already? If so, nothing to do */
      if (room_verify_batch_try_return (batch))
        {
          return;
        }

      for (i = 0; i < count; i++)
        {
          if (!room_jid_verify (batch, i, context))
            {
              return;
            }
        }

      /* we've set the verification process going - the callback will handle
      returning or raising error */
      return;
    }

  /* else it's either an invalid type, or a type we can verify immediately -
   * in either case, let the superclass do it */
  tp_base_connection_dbus_request_handles (iface, handle_type, names, context);
}

void
gabble_connection_ensure_capabilities (GabbleConnection *self,
                                       GabblePresenceCapabilities caps)
{
  GabbleConnectionPrivate *priv = GABBLE_CONNECTION_GET_PRIVATE (self);
  GabblePresenceCapabilities old_caps, new_caps;

  old_caps = self->self_presence->caps;
  new_caps = old_caps;
  new_caps |= caps;

  if (old_caps ^ new_caps)
    {
      /* We changed capabilities */
      GError *error = NULL;

      gabble_presence_set_capabilities (self->self_presence, priv->resource,
          new_caps, priv->caps_serial++);

      if (!_gabble_connection_signal_own_presence (self, &error))
        DEBUG ("error sending presence: %s", error->message);
    }
}

/* We reimplement RequestHandles to be able to do async validation on
 * room handles */
static void
conn_service_iface_init (gpointer g_iface, gpointer iface_data)
{
  TpSvcConnectionClass *klass = (TpSvcConnectionClass *) g_iface;

  gabble_conn_requests_conn_iface_init (g_iface, iface_data);

#define IMPLEMENT(x) tp_svc_connection_implement_##x (klass, \
    gabble_connection_##x)
  IMPLEMENT(request_handles);
#undef IMPLEMENT
}

static void
capabilities_service_iface_init (gpointer g_iface, gpointer iface_data)
{
  TpSvcConnectionInterfaceCapabilitiesClass *klass =
    (TpSvcConnectionInterfaceCapabilitiesClass *) g_iface;

#define IMPLEMENT(x) tp_svc_connection_interface_capabilities_implement_##x (\
    klass, gabble_connection_##x)
  IMPLEMENT(advertise_capabilities);
  IMPLEMENT(get_capabilities);
#undef IMPLEMENT
}


/* For unit tests only */
void
gabble_connection_set_disco_reply_timeout (guint timeout)
{
  disco_reply_timeout = timeout;
}<|MERGE_RESOLUTION|>--- conflicted
+++ resolved
@@ -213,10 +213,6 @@
         "connection", self,
         NULL));
 
-<<<<<<< HEAD
-  self->private_tubes_factory = gabble_private_tubes_factory_new (self);
-  g_ptr_array_add (self->channel_managers, self->private_tubes_factory);
-=======
   g_ptr_array_add (self->channel_managers,
       g_object_new (GABBLE_TYPE_ROOMLIST_MANAGER,
         "connection", self,
@@ -226,7 +222,9 @@
       "connection", self,
       NULL);
   g_ptr_array_add (self->channel_managers, self->muc_factory);
->>>>>>> bbedbdf2
+
+  self->private_tubes_factory = gabble_private_tubes_factory_new (self);
+  g_ptr_array_add (self->channel_managers, self->private_tubes_factory);
 
   return channel_factories;
 }
