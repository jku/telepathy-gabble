--- conflicted
+++ resolved
@@ -4,17 +4,14 @@
     all.xml \
     Channel_Bundle.xml \
     Channel_Future.xml \
-    OLPC_Activity_Properties.xml \
-    OLPC_Buddy_Info.xml \
-<<<<<<< HEAD
     Connection_Interface_Contact_Capabilities.xml \
     Channel_Interface_Tube.xml \
     Channel_Type_DBus_Tube.xml \
-    Channel_Type_Stream_Tube.xml
-=======
+    Channel_Type_Stream_Tube.xml \
+    OLPC_Activity_Properties.xml \
+    OLPC_Buddy_Info.xml \
     OLPC_Gadget.xml \
     OLPC_View.xml
->>>>>>> d1d2756d
 
 noinst_LTLIBRARIES = libgabble-extensions.la
 
