--- conflicted
+++ resolved
@@ -692,11 +692,7 @@
         self.ibb.wait_bytestream_open()
 
 class BytestreamSIFallbackS5WrongHash(BytestreamSIFallback):
-<<<<<<< HEAD
-    """Try to use SOCKS5 and fallback to IBB because target send the wrong has
-=======
     """Try to use SOCKS5 and fallback to IBB because target sent the wrong hash
->>>>>>> f8f728b4
     as domain in the CONNECT command."""
     def __init__(self, stream, q, sid, initiator, target, initiated):
         BytestreamSIFallback.__init__(self, stream, q, sid, initiator, target, initiated)
