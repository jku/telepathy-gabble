/*
 * gabble-connection.h - Header for GabbleConnection
 * Copyright (C) 2005 Collabora Ltd.
 * Copyright (C) 2005 Nokia Corporation
 *
 * This library is free software; you can redistribute it and/or
 * modify it under the terms of the GNU Lesser General Public
 * License as published by the Free Software Foundation; either
 * version 2.1 of the License, or (at your option) any later version.
 *
 * This library is distributed in the hope that it will be useful,
 * but WITHOUT ANY WARRANTY; without even the implied warranty of
 * MERCHANTABILITY or FITNESS FOR A PARTICULAR PURPOSE.  See the GNU
 * Lesser General Public License for more details.
 *
 * You should have received a copy of the GNU Lesser General Public
 * License along with this library; if not, write to the Free Software
 * Foundation, Inc., 51 Franklin St, Fifth Floor, Boston, MA  02110-1301  USA
 */

#ifndef __GABBLE_CONNECTION_H__
#define __GABBLE_CONNECTION_H__

#include <dbus/dbus-glib.h>
#include <glib-object.h>
#include <loudmouth/loudmouth.h>
#include <telepathy-glib/base-connection.h>
#include <telepathy-glib/contacts-mixin.h>
#include <telepathy-glib/presence-mixin.h>
#include <telepathy-glib/dbus-properties-mixin.h>

#include "error.h"
#include "jingle-factory.h"
#include "muc-factory.h"
#include "olpc-gadget-manager.h"
#include "types.h"

G_BEGIN_DECLS

/* Default parameters for optional parameters */
#define GABBLE_PARAMS_DEFAULT_RESOURCE                   "Telepathy"
#define GABBLE_PARAMS_DEFAULT_HTTPS_PROXY_PORT           443
#define GABBLE_PARAMS_DEFAULT_STUN_PORT                  3478

/* order must match array of statuses in conn-presence.c */
/* in increasing order of presence */
typedef enum
{
  GABBLE_PRESENCE_OFFLINE = 0,
  GABBLE_PRESENCE_UNKNOWN,
  GABBLE_PRESENCE_ERROR,
  GABBLE_PRESENCE_LAST_UNAVAILABLE = GABBLE_PRESENCE_ERROR,
  GABBLE_PRESENCE_HIDDEN,
  GABBLE_PRESENCE_XA,
  GABBLE_PRESENCE_AWAY,
  GABBLE_PRESENCE_DND,
  GABBLE_PRESENCE_AVAILABLE,
  GABBLE_PRESENCE_CHAT,
  NUM_GABBLE_PRESENCES
} GabblePresenceId;

typedef enum
{
  GABBLE_CONNECTION_FEATURES_NONE = 0,
  GABBLE_CONNECTION_FEATURES_GOOGLE_JINGLE_INFO = 1 << 0,
  GABBLE_CONNECTION_FEATURES_GOOGLE_ROSTER = 1 << 1,
  GABBLE_CONNECTION_FEATURES_PRESENCE_INVISIBLE = 1 << 2,
  GABBLE_CONNECTION_FEATURES_PRIVACY = 1 << 3,
  GABBLE_CONNECTION_FEATURES_PEP = 1 << 4,
} GabbleConnectionFeatures;

typedef struct _GabbleConnectionPrivate GabbleConnectionPrivate;
typedef struct _GabbleConnectionClass GabbleConnectionClass;

typedef LmHandlerResult (*GabbleConnectionMsgReplyFunc) (GabbleConnection *conn,
                                                         LmMessage *sent_msg,
                                                         LmMessage *reply_msg,
                                                         GObject *object,
                                                         gpointer user_data);

/* must be in the same order as the list_handle_strings in
 * connection.c */
typedef enum
{
  GABBLE_LIST_HANDLE_PUBLISH = 1,
  GABBLE_LIST_HANDLE_SUBSCRIBE,
  GABBLE_LIST_HANDLE_KNOWN,
  GABBLE_LIST_HANDLE_DENY
} GabbleListHandle;

typedef enum {
    /* The JID could be a "global" JID, or a MUC room member. We'll assume
     * that it's a global JID (and remove the resource) unless we've seen
     * that JID in a MUC before.
     */
    GABBLE_JID_ANY = 0,
    /* The JID is definitely global. Remove the resource. */
    GABBLE_JID_GLOBAL,
    /* The JID is definitely a room member. Assert that there is a "resource"
     * (nickname) and don't remove it. */
    GABBLE_JID_ROOM_MEMBER
} GabbleNormalizeContactJIDMode;

struct _GabbleConnectionClass {
    TpBaseConnectionClass parent_class;
    TpDBusPropertiesMixinClass properties_class;
    TpPresenceMixinClass presence_class;
    TpContactsMixinClass contacts_class;
};

struct _GabbleConnection {
    TpBaseConnection parent;
    TpPresenceMixin presence;
    TpContactsMixin contacts;

    /* loudmouth connection */
    LmConnection *lmconn;

    /* channel factories borrowed from TpBaseConnection's list */
    GabbleRoster *roster;
    GabbleMucFactory *muc_factory;
    GabblePrivateTubesFactory *private_tubes_factory;

    /* DISCO! */
    GabbleDisco *disco;

    /* connection feature flags */
    GabbleConnectionFeatures features;

    /* presence */
    GabblePresenceCache *presence_cache;
    GabblePresence *self_presence;

    /* IQ request pipeline helper, so simultaneous requests don't make
     * servers hate us */
    GabbleRequestPipeline *req_pipeline;

    /* vCard lookup helper */
    GabbleVCardManager *vcard_manager;

    /* OLPC hash tables */
    GHashTable *olpc_activities_info;
    GHashTable *olpc_pep_activities;
    GHashTable *olpc_invited_activities;
    GHashTable *olpc_current_act;

    /* OLPC services */
    const gchar *olpc_gadget_buddy;
    const gchar *olpc_gadget_activity;
    gboolean olpc_gadget_publish;

    /* OLPC Gadget manager */
    GabbleOlpcGadgetManager *olpc_gadget_manager;

    /* bytestream factory */
    GabbleBytestreamFactory *bytestream_factory;

    /* outstanding avatar requests */
    GHashTable *avatar_requests;

<<<<<<< HEAD
=======
    /* jingle factory */
    GabbleJingleFactory *jingle_factory;

    /* temporary, for requestotron support */
    GPtrArray *channel_factories;
    GPtrArray *channel_managers;
    GPtrArray *channel_requests;
    gboolean has_tried_connection;

>>>>>>> 89252dda
    GabbleConnectionPrivate *priv;
};

typedef enum {
    GABBLE_CONNECTION_ALIAS_NONE = 0,
    GABBLE_CONNECTION_ALIAS_FROM_JID,
    GABBLE_CONNECTION_ALIAS_FROM_VCARD,
    GABBLE_CONNECTION_ALIAS_FROM_MUC_RESOURCE,
    GABBLE_CONNECTION_ALIAS_FROM_CONNMGR,
    GABBLE_CONNECTION_ALIAS_FROM_PRESENCE,
    GABBLE_CONNECTION_ALIAS_FROM_ROSTER
} GabbleConnectionAliasSource;

GType gabble_connection_get_type (void);

/* TYPE MACROS */
#define GABBLE_TYPE_CONNECTION \
  (gabble_connection_get_type ())
#define GABBLE_CONNECTION(obj) \
  (G_TYPE_CHECK_INSTANCE_CAST((obj), GABBLE_TYPE_CONNECTION, GabbleConnection))
#define GABBLE_CONNECTION_CLASS(klass) \
  (G_TYPE_CHECK_CLASS_CAST((klass), GABBLE_TYPE_CONNECTION, \
                           GabbleConnectionClass))
#define GABBLE_IS_CONNECTION(obj) \
  (G_TYPE_CHECK_INSTANCE_TYPE((obj), GABBLE_TYPE_CONNECTION))
#define GABBLE_IS_CONNECTION_CLASS(klass) \
  (G_TYPE_CHECK_CLASS_TYPE((klass), GABBLE_TYPE_CONNECTION))
#define GABBLE_CONNECTION_GET_CLASS(obj) \
  (G_TYPE_INSTANCE_GET_CLASS ((obj), GABBLE_TYPE_CONNECTION, \
                              GabbleConnectionClass))

gboolean _gabble_connection_set_properties_from_account (
    GabbleConnection *conn, const gchar *account, GError **error);
gboolean _gabble_connection_send (GabbleConnection *conn, LmMessage *msg,
    GError **error);
gboolean _gabble_connection_send_with_reply (GabbleConnection *conn,
    LmMessage *msg, GabbleConnectionMsgReplyFunc reply_func, GObject *object,
    gpointer user_data, GError **error);
void _gabble_connection_acknowledge_set_iq (GabbleConnection *conn,
    LmMessage *iq);
void _gabble_connection_send_iq_error (GabbleConnection *conn,
    LmMessage *message, GabbleXmppError error, const gchar *errmsg);

const char *_gabble_connection_find_conference_server (GabbleConnection *);
gboolean _gabble_connection_signal_own_presence (GabbleConnection *,
    GError **);

void gabble_connection_ensure_capabilities (GabbleConnection *conn,
    GabblePresenceCapabilities caps);

gboolean gabble_connection_send_presence (GabbleConnection *conn,
    LmMessageSubType sub_type, const gchar *contact, const gchar *status,
    GError **error);

/* extern only for the benefit of the unit tests */
void _gabble_connection_create_handle_repos (TpBaseConnection *conn,
    TpHandleRepoIface *repos[NUM_TP_HANDLE_TYPES]);

/* For unit tests only */
void gabble_connection_set_disco_reply_timeout (guint timeout);

G_END_DECLS

#endif /* #ifndef __GABBLE_CONNECTION_H__*/<|MERGE_RESOLUTION|>--- conflicted
+++ resolved
@@ -158,8 +158,6 @@
     /* outstanding avatar requests */
     GHashTable *avatar_requests;
 
-<<<<<<< HEAD
-=======
     /* jingle factory */
     GabbleJingleFactory *jingle_factory;
 
@@ -169,7 +167,6 @@
     GPtrArray *channel_requests;
     gboolean has_tried_connection;
 
->>>>>>> 89252dda
     GabbleConnectionPrivate *priv;
 };
 
