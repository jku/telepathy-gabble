/*
 * util.c - Source for Gabble utility functions
 * Copyright (C) 2006-2007 Collabora Ltd.
 * Copyright (C) 2006-2007 Nokia Corporation
 *   @author Robert McQueen <robert.mcqueen@collabora.co.uk>
 *   @author Simon McVittie <simon.mcvittie@collabora.co.uk>
 *
 * This library is free software; you can redistribute it and/or
 * modify it under the terms of the GNU Lesser General Public
 * License as published by the Free Software Foundation; either
 * version 2.1 of the License, or (at your option) any later version.
 *
 * This library is distributed in the hope that it will be useful,
 * but WITHOUT ANY WARRANTY; without even the implied warranty of
 * MERCHANTABILITY or FITNESS FOR A PARTICULAR PURPOSE.  See the GNU
 * Lesser General Public License for more details.
 *
 * You should have received a copy of the GNU Lesser General Public
 * License along with this library; if not, write to the Free Software
 * Foundation, Inc., 51 Franklin St, Fifth Floor, Boston, MA  02110-1301  USA
 */

#include "config.h"
#include "util.h"
#include "gabble/disco-identity.h"

#include <stdio.h>
#include <stdlib.h>
#include <string.h>

#include <gobject/gvaluecollector.h>

#include <wocky/wocky-utils.h>
#include <telepathy-glib/handle-repo-dynamic.h>
#include <telepathy-glib/dbus.h>

#include <extensions/extensions.h>

#include <uuid.h>

#define DEBUG_FLAG GABBLE_DEBUG_JID

#include "base64.h"
#include "conn-aliasing.h"
#include "connection.h"
#include "debug.h"
#include "namespaces.h"
#include "presence-cache.h"

gchar *
sha1_hex (const gchar *bytes,
          guint len)
{
  gchar *hex = g_compute_checksum_for_string (G_CHECKSUM_SHA1, bytes, len);
  guint i;

  for (i = 0; i < SHA1_HASH_SIZE * 2; i++)
    {
      g_assert (hex[i] != '\0');
      hex[i] = g_ascii_tolower (hex[i]);
    }

  g_assert (hex[SHA1_HASH_SIZE * 2] == '\0');

  return hex;
}

void
sha1_bin (const gchar *bytes,
          guint len,
          guchar out[SHA1_HASH_SIZE])
{
  GChecksum *checksum = g_checksum_new (G_CHECKSUM_SHA1);
  gsize out_len = SHA1_HASH_SIZE;

  g_assert (g_checksum_type_get_length (G_CHECKSUM_SHA1) == SHA1_HASH_SIZE);
  g_checksum_update (checksum, (const guchar *) bytes, len);
  g_checksum_get_digest (checksum, out, &out_len);
  g_assert (out_len == SHA1_HASH_SIZE);
  g_checksum_free (checksum);
}

gchar *
gabble_generate_id (void)
{
  /* generate random UUIDs */
  uuid_t uu;
  gchar *str;

  str = g_new0 (gchar, 37);
  uuid_generate_random (uu);
  uuid_unparse_lower (uu, str);
  return str;
}

static void
lm_message_node_add_nick (LmMessageNode *node, const gchar *nick)
{
  LmMessageNode *nick_node;

  nick_node = lm_message_node_add_child (node, "nick", nick);
  lm_message_node_set_attribute (nick_node, "xmlns", NS_NICK);
}

void
lm_message_node_add_own_nick (LmMessageNode *node,
                              GabbleConnection *connection)
{
  gchar *nick;
  GabbleConnectionAliasSource source;
  TpBaseConnection *base = (TpBaseConnection *) connection;

  source = _gabble_connection_get_cached_alias (connection,
        base->self_handle, &nick);

  if (source > GABBLE_CONNECTION_ALIAS_FROM_JID)
    lm_message_node_add_nick (node, nick);

  g_free (nick);
}

void
lm_message_node_steal_children (LmMessageNode *snatcher,
                                LmMessageNode *mum)
{
  g_return_if_fail (snatcher->children == NULL);

  if (mum->children == NULL)
    return;

  snatcher->children = mum->children;
  mum->children = NULL;
}

/* variant of lm_message_node_get_child() which ignores node namespace
 * prefix */
LmMessageNode *
lm_message_node_get_child_any_ns (LmMessageNode *node, const gchar *name)
{
  NodeIter i;

  for (i = node_iter (node); i; i = node_iter_next (i))
    {
      LmMessageNode *child = node_iter_data (i);

      if (!tp_strdiff (lm_message_node_get_name (child), name))
          return child;
    }

  return NULL;
}

const gchar *
lm_message_node_get_namespace (LmMessageNode *node)
{
  return wocky_node_get_ns (node);
}

const gchar *
lm_message_node_get_name (LmMessageNode *node)
{
  return node->name;
}

gboolean
lm_message_node_has_namespace (LmMessageNode *node,
                               const gchar *ns,
                               const gchar *tag)
{
  return (!tp_strdiff (lm_message_node_get_namespace (node), ns));
}

LmMessageNode *
lm_message_node_get_child_with_namespace (LmMessageNode *node,
                                          const gchar *name,
                                          const gchar *ns)
{
  LmMessageNode *found;
  NodeIter i;

  found = wocky_node_get_child_ns (node, name, ns);
  if (found != NULL)
    return found;

  for (i = node_iter (node); i; i = node_iter_next (i))
    {
      LmMessageNode *child = node_iter_data (i);

      found = lm_message_node_get_child_with_namespace (child, name, ns);
      if (found != NULL)
        return found;
    }

  return NULL;
}

/* note: these are only used internally for readability, not part of the API
 */
enum {
    BUILD_END = '\0',
    BUILD_ATTRIBUTE = '@',
    BUILD_CHILD = '(',
    BUILD_CHILD_END = ')',
    BUILD_POINTER = '*',
};

/* lm_message_node_add_build_va
 *
 * Used to implement lm_message_build and lm_message_build_with_sub_type.
 */
static void
lm_message_node_add_build_va (LmMessageNode *node, guint spec, va_list ap)
{
  GSList *stack = NULL;
  guint arg = spec;

  stack = g_slist_prepend (stack, node);

  while (arg != BUILD_END)
    {
      switch (arg)
        {
        case BUILD_ATTRIBUTE:
          {
            gchar *key = va_arg (ap, gchar *);
            gchar *value = va_arg (ap, gchar *);

            g_return_if_fail (key != NULL);
            g_return_if_fail (value != NULL);
            lm_message_node_set_attribute (stack->data, key, value);
          }
          break;

        case BUILD_CHILD:
          {
            gchar *name = va_arg (ap, gchar *);
            gchar *value = va_arg (ap, gchar *);
            LmMessageNode *child;

            g_return_if_fail (name != NULL);
            g_return_if_fail (value != NULL);
            child = lm_message_node_add_child (stack->data, name, value);
            stack = g_slist_prepend (stack, child);
          }
          break;

        case BUILD_CHILD_END:
          {
            GSList *tmp;

            tmp = stack;
            stack = stack->next;
            tmp->next = NULL;
            g_slist_free (tmp);
          }
          break;

        case BUILD_POINTER:
          {
            LmMessageNode **assign_to = va_arg (ap, LmMessageNode **);

            g_return_if_fail (assign_to != NULL);
            *assign_to = stack->data;
          }
          break;

        default:
          g_assert_not_reached ();
        }

      /* Note that we pull out an int-sized value here, whereas our sentinel,
       * NULL, is pointer-sized. However, sizeof (void *) should always be >=
       * sizeof (uint), so this shouldn't cause a problem.
       */
      arg = va_arg (ap, guint);
    }

  g_slist_free (stack);
}

/**
 * lm_message_build:
 *
 * Build an LmMessage from a list of arguments employing an S-expression-like
 * notation. Example:
 *
 * lm_message_build ("bob@jabber.org", LM_MESSAGE_TYPE_IQ,
 *   '(', 'query', 'lala',
 *      '@', 'xmlns', 'http://jabber.org/protocol/foo',
 *   ')',
 *   NULL);
 *
 * --> <iq to="bob@jabber.org">
 *        <query xmlns="http://jabber.org/protocol/foo">lala</query>
 *     </iq>
 */
G_GNUC_NULL_TERMINATED
LmMessage *
lm_message_build (const gchar *to, LmMessageType type, guint spec, ...)
{
  LmMessage *msg;
  va_list ap;

  msg = lm_message_new (to, type);
  va_start (ap, spec);
  lm_message_node_add_build_va (
      wocky_stanza_get_top_node (msg), spec, ap);
  va_end (ap);
  return msg;
}

/**
 * lm_message_build_with_sub_type:
 *
 * As lm_message_build (), but creates a message with an LmMessageSubType.
 */
G_GNUC_NULL_TERMINATED
LmMessage *
lm_message_build_with_sub_type (const gchar *to, LmMessageType type,
    LmMessageSubType sub_type, guint spec, ...)
{
  LmMessage *msg;
  va_list ap;

  msg = lm_message_new_with_sub_type (to, type, sub_type);
  va_start (ap, spec);
  lm_message_node_add_build_va (
      wocky_stanza_get_top_node (msg), spec, ap);
  va_end (ap);
  return msg;
}

/**
 * gabble_decode_jid
 *
 * Parses a JID which may be one of the following forms:
 *
 *  domain
 *  domain/resource
 *  node@domain
 *  node@domain/resource
 *
 * If the JID is valid, returns TRUE and sets the caller's
 * node/domain/resource pointers if they are not NULL. The node and resource
 * pointers will be set to NULL if the respective part is not present in the
 * JID. The node and domain are lower-cased because the Jabber protocol treats
 * them case-insensitively.
 *
 * XXX: Do nodeprep/resourceprep and length checking.
 *
 * See RFC 3920 §3.
 */
gboolean
gabble_decode_jid (const gchar *jid,
                   gchar **node,
                   gchar **domain,
                   gchar **resource)
{
  return wocky_decode_jid (jid, node, domain, resource);
}

/**
 * gabble_get_room_handle_from_jid:
 * @room_repo: The %TP_HANDLE_TYPE_ROOM handle repository
 * @jid: A JID
 *
 * Given a JID seen in the from="" attribute on a stanza, work out whether
 * it's something to do with a MUC, and if so, return its handle.
 *
 * Returns: The handle of the MUC, if the JID refers to either a MUC
 *    we're in, or a contact's channel-specific JID inside a MUC.
 *    Returns 0 if the JID is either invalid, or nothing to do with a
 *    known MUC (typically this will mean it's the global JID of a contact).
 */
TpHandle
gabble_get_room_handle_from_jid (TpHandleRepoIface *room_repo,
                                 const gchar *jid)
{
  TpHandle handle;
  gchar *room;

  room = gabble_remove_resource (jid);
  if (room == NULL)
    return 0;

  handle = tp_handle_lookup (room_repo, room, NULL, NULL);
  g_free (room);
  return handle;
}

#define INVALID_HANDLE(e, f, ...) \
  G_STMT_START { \
  DEBUG (f, ##__VA_ARGS__); \
  g_set_error (e, TP_ERRORS, TP_ERROR_INVALID_HANDLE, f, ##__VA_ARGS__);\
  } G_STMT_END

gchar *
gabble_normalize_room (TpHandleRepoIface *repo,
                       const gchar *jid,
                       gpointer context,
                       GError **error)
{
  GabbleConnection *conn;
  gchar *qualified_name, *resource;

  /* Only look up the canonical room name if we got a GabbleConnection.
   * This should only happen in the test-handles test. */
  if (context != NULL)
    {
      conn = GABBLE_CONNECTION (context);
      qualified_name = gabble_connection_get_canonical_room_name (conn, jid);

      if (qualified_name == NULL)
        {
          INVALID_HANDLE (error,
              "requested room handle %s does not specify a server, but we "
              "have not discovered any local conference servers and no "
              "fallback was provided", jid);
          return NULL;
        }
    }
  else
    {
      qualified_name = g_strdup (jid);
    }

  if (!gabble_decode_jid (qualified_name, NULL, NULL, &resource))
    {
      INVALID_HANDLE (error, "room JID %s is invalid", qualified_name);
      return NULL;
    }

  if (resource != NULL)
    {
      INVALID_HANDLE (error,
          "invalid room JID %s: contains nickname part after '/' too",
          qualified_name);
      g_free (qualified_name);
      g_free (resource);
      return NULL;
    }

  return qualified_name;
}

gchar *
gabble_remove_resource (const gchar *jid)
{
  char *slash = strchr (jid, '/');
  gchar *buf;

  if (slash == NULL)
    return g_strdup (jid);

  /* The user and domain parts can't contain '/', assuming it's valid */
  buf = g_malloc (slash - jid + 1);
  strncpy (buf, jid, slash - jid);
  buf[slash - jid] = '\0';

  return buf;
}

gchar *
gabble_encode_jid (
    const gchar *node,
    const gchar *domain,
    const gchar *resource)
{
  gchar *tmp, *ret;

  g_return_val_if_fail (domain != NULL, NULL);

  if (node != NULL && resource != NULL)
    tmp = g_strdup_printf ("%s@%s/%s", node, domain, resource);
  else if (node != NULL)
    tmp = g_strdup_printf ("%s@%s", node, domain);
  else if (resource != NULL)
    tmp = g_strdup_printf ("%s/%s", domain, resource);
  else
    tmp = g_strdup (domain);

  ret = g_utf8_normalize (tmp, -1, G_NORMALIZE_NFKC);
  g_free (tmp);
  return ret;
}

/*
 * gabble_normalize_contact
 * @repo: The %TP_HANDLE_TYPE_ROOM handle repository or NULL
 * @jid: A JID
 * @context: One of %GabbleNormalizeContactJIDMode casted into gpointer
 * @error: pointer in which to return a GError in case of failure.
 *
 * Normalize contact JID. If @repo is provided and the context is not
 * clear (we don't know for sure whether it's global or room JID), it's
 * used to try and detect room JIDs.
 *
 * Returns: Normalized JID.
 */
gchar *
gabble_normalize_contact (TpHandleRepoIface *repo,
                          const gchar *jid,
                          gpointer context,
                          GError **error)
{
  guint mode = GPOINTER_TO_UINT (context);
  gchar *username = NULL, *server = NULL, *resource = NULL;
  gchar *ret = NULL;

  if (!gabble_decode_jid (jid, &username, &server, &resource) || !username)
    {
      INVALID_HANDLE (error,
          "JID %s is invalid or has no node part", jid);
      goto OUT;
    }

  if (mode == GABBLE_JID_ROOM_MEMBER && resource == NULL)
    {
      INVALID_HANDLE (error,
          "JID %s can't be a room member - it has no resource", jid);
      goto OUT;
    }

  if (mode != GABBLE_JID_GLOBAL && resource != NULL)
    {
      ret = gabble_encode_jid (username, server, resource);

      if (mode == GABBLE_JID_ROOM_MEMBER
          || (repo != NULL
              && tp_dynamic_handle_repo_lookup_exact (repo, ret)))
        {
          /* either we know from context that it's a room member, or we
           * already saw that contact in a room. Use ret as our answer
           */
          goto OUT;
        }
      else
        {
          g_free (ret);
        }
    }

  /* if we get here, we suspect it's a global JID, either because the context
   * says it is, or because the context isn't sure and we haven't seen it in
   * use as a room member
   */
  ret = gabble_encode_jid (username, server, NULL);

OUT:
  g_free (username);
  g_free (server);
  g_free (resource);
  return ret;
}

/**
 * lm_message_node_extract_properties
 *
 * Map a XML node to a properties hash table
 * (used to parse a subset of the OLPC and tubes protocol)
 *
 * Example:
 *
 * <node>
 *   <prop name="prop1" type="str">prop1_value</prop>
 *   <prop name="prop2" type="uint">7</prop>
 * </node>
 *
 * lm_message_node_extract_properties (node, "prop");
 *
 * --> { "prop1" : "prop1_value", "prop2" : 7 }
 *
 * Returns a hash table mapping names to GValue of the specified type.
 * Valid types are: str, int, uint, bytes.
 *
 */
GHashTable *
lm_message_node_extract_properties (LmMessageNode *node,
                                    const gchar *prop)
{
  GHashTable *properties;
  NodeIter i;

  properties = g_hash_table_new_full (g_str_hash, g_str_equal, g_free,
      (GDestroyNotify) tp_g_value_slice_free);

  if (node == NULL)
    return properties;

  for (i = node_iter (node); i; i = node_iter_next (i))
    {
      LmMessageNode *child = node_iter_data (i);
      const gchar *name;
      const gchar *type;
      const gchar *value;
      GValue *gvalue;

      if (0 != strcmp (child->name, prop))
        continue;

      name = lm_message_node_get_attribute (child, "name");

      if (!name)
        continue;

      type = lm_message_node_get_attribute (child, "type");
      value = lm_message_node_get_value (child);

      if (type == NULL || value == NULL)
        continue;

      if (0 == strcmp (type, "bytes"))
        {
          GArray *arr;
          GString *decoded;

          decoded = base64_decode (value);
          if (!decoded)
            continue;

          arr = g_array_new (FALSE, FALSE, sizeof (guchar));
          g_array_append_vals (arr, decoded->str, decoded->len);
          gvalue = g_slice_new0 (GValue);
          g_value_init (gvalue, DBUS_TYPE_G_UCHAR_ARRAY);
          g_value_take_boxed (gvalue, arr);
          g_hash_table_insert (properties, g_strdup (name), gvalue);
          g_string_free (decoded, TRUE);
        }
      else if (0 == strcmp (type, "str"))
        {
          gvalue = g_slice_new0 (GValue);
          g_value_init (gvalue, G_TYPE_STRING);
          g_value_set_string (gvalue, value);
          g_hash_table_insert (properties, g_strdup (name), gvalue);
        }
      else if (0 == strcmp (type, "int"))
        {
          gvalue = g_slice_new0 (GValue);
          g_value_init (gvalue, G_TYPE_INT);
          g_value_set_int (gvalue, strtol (value, NULL, 10));
          g_hash_table_insert (properties, g_strdup (name), gvalue);
        }
      else if (0 == strcmp (type, "uint"))
        {
          gvalue = g_slice_new0 (GValue);
          g_value_init (gvalue, G_TYPE_UINT);
          g_value_set_uint (gvalue, strtoul (value, NULL, 10));
          g_hash_table_insert (properties, g_strdup (name), gvalue);
        }
      else if (0 == strcmp (type, "bool"))
        {
          gboolean val;

          if (!tp_strdiff (value, "0") || !tp_strdiff (value, "false"))
            {
              val = FALSE;
            }
          else if (!tp_strdiff (value, "1") || !tp_strdiff (value, "true"))
            {
              val = TRUE;
            }
          else
            {
              DEBUG ("invalid boolean value: %s", value);
              continue;
            }

          gvalue = g_slice_new0 (GValue);
          g_value_init (gvalue, G_TYPE_BOOLEAN);
          g_value_set_boolean (gvalue, val);
          g_hash_table_insert (properties, g_strdup (name), gvalue);
        }
    }

  return properties;
}

struct _set_child_from_property_data
{
  LmMessageNode *node;
  const gchar *prop;
};

static void
set_child_from_property (gpointer key,
                         gpointer value,
                         gpointer user_data)
{
  GValue *gvalue = value;
  struct _set_child_from_property_data *data =
    (struct _set_child_from_property_data *) user_data;
  LmMessageNode *child;
  const char *type = NULL;

  if (G_VALUE_TYPE (gvalue) == G_TYPE_STRING)
    {
      type = "str";
    }
  else if (G_VALUE_TYPE (gvalue) == DBUS_TYPE_G_UCHAR_ARRAY)
    {
      type = "bytes";
    }
  else if (G_VALUE_TYPE (gvalue) == G_TYPE_INT)
    {
      type = "int";
    }
  else if (G_VALUE_TYPE (gvalue) == G_TYPE_UINT)
    {
      type = "uint";
    }
  else if (G_VALUE_TYPE (gvalue) == G_TYPE_BOOLEAN)
    {
      type = "bool";
    }
  else
    {
      /* a type we don't know how to handle: ignore it */
      DEBUG ("property with unknown type \"%s\"",
          g_type_name (G_VALUE_TYPE (gvalue)));
      return;
    }

  child = lm_message_node_add_child (data->node, data->prop, "");

  if (G_VALUE_TYPE (gvalue) == G_TYPE_STRING)
    {
      lm_message_node_set_value (child,
        g_value_get_string (gvalue));
    }
  else if (G_VALUE_TYPE (gvalue) == DBUS_TYPE_G_UCHAR_ARRAY)
    {
      GArray *arr;
      gchar *str;

      type = "bytes";
      arr = g_value_get_boxed (gvalue);
      str = base64_encode (arr->len, arr->data, FALSE);
      lm_message_node_set_value (child, str);

      g_free (str);
    }
  else if (G_VALUE_TYPE (gvalue) == G_TYPE_INT)
    {
      gchar *str;

      str = g_strdup_printf ("%d", g_value_get_int (gvalue));
      lm_message_node_set_value (child, str);

      g_free (str);
    }
  else if (G_VALUE_TYPE (gvalue) == G_TYPE_UINT)
    {
      gchar *str;

      str = g_strdup_printf ("%u", g_value_get_uint (gvalue));
      lm_message_node_set_value (child, str);

      g_free (str);
    }
  else if (G_VALUE_TYPE (gvalue) == G_TYPE_BOOLEAN)
    {
      /* we output as "0" or "1" despite the canonical representation for
       * xs:boolean being "false" or "true", for compatibility with older
       * Gabble versions (OLPC Trial-3) */
      lm_message_node_set_value (child,
          g_value_get_boolean (gvalue) ? "1" : "0");
    }
  else
    {
      g_assert_not_reached ();
    }

  lm_message_node_set_attribute (child, "name", key);
  lm_message_node_set_attribute (child, "type", type);
}

/**
 *
 * lm_message_node_set_children_from_properties
 *
 * Map a properties hash table to a XML node.
 *
 * Example:
 *
 * properties = { "prop1" : "prop1_value", "prop2" : 7 }
 *
 * lm_message_node_add_children_from_properties (node, properties, "prop");
 *
 * --> <node>
 *       <prop name="prop1" type="str">prop1_value</prop>
 *       <prop name="prop2" type="uint">7</prop>
 *     </node>
 *
 */
void
lm_message_node_add_children_from_properties (LmMessageNode *node,
                                              GHashTable *properties,
                                              const gchar *prop)
{
  struct _set_child_from_property_data data;

  data.node = node;
  data.prop = prop;

  g_hash_table_foreach (properties, set_child_from_property, &data);
}

/**
 * lm_iq_message_make_result:
 * @iq_message: A LmMessage containing an IQ stanza to acknowledge
 *
 * Creates a result IQ stanza to acknowledge @iq_message.
 *
 * Returns: A newly-created LmMessage containing the result IQ stanza.
 */
LmMessage *
lm_iq_message_make_result (LmMessage *iq_message)
{
  LmMessage *result;
  LmMessageNode *iq, *result_iq;
  const gchar *from_jid, *id;

  g_assert (lm_message_get_type (iq_message) == LM_MESSAGE_TYPE_IQ);
  g_assert (lm_message_get_sub_type (iq_message) == LM_MESSAGE_SUB_TYPE_GET ||
            lm_message_get_sub_type (iq_message) == LM_MESSAGE_SUB_TYPE_SET);

  iq = lm_message_get_node (iq_message);
  id = lm_message_node_get_attribute (iq, "id");

  if (id == NULL)
    {
      NODE_DEBUG (iq, "can't acknowledge IQ with no id");
      return NULL;
    }

  from_jid = lm_message_node_get_attribute (iq, "from");

  result = lm_message_new_with_sub_type (from_jid, LM_MESSAGE_TYPE_IQ,
                                         LM_MESSAGE_SUB_TYPE_RESULT);
  result_iq = lm_message_get_node (result);
  lm_message_node_set_attribute (result_iq, "id", id);

  return result;
}

typedef struct {
    GObject *instance;
    GObject *user_data;
    gulong handler_id;
} WeakHandlerCtx;

static WeakHandlerCtx *
whc_new (GObject *instance,
         GObject *user_data)
{
  WeakHandlerCtx *ctx = g_slice_new0 (WeakHandlerCtx);

  ctx->instance = instance;
  ctx->user_data = user_data;

  return ctx;
}

static void
whc_free (WeakHandlerCtx *ctx)
{
  g_slice_free (WeakHandlerCtx, ctx);
}

static void user_data_destroyed_cb (gpointer, GObject *);

static void
instance_destroyed_cb (gpointer ctx_,
                       GObject *where_the_instance_was)
{
  WeakHandlerCtx *ctx = ctx_;

  DEBUG ("instance for %p destroyed; cleaning up", ctx);

  /* No need to disconnect the signal here, the instance has gone away. */
  g_object_weak_unref (ctx->user_data, user_data_destroyed_cb, ctx);
  whc_free (ctx);
}

static void
user_data_destroyed_cb (gpointer ctx_,
                        GObject *where_the_user_data_was)
{
  WeakHandlerCtx *ctx = ctx_;

  DEBUG ("user_data for %p destroyed; disconnecting", ctx);

  g_signal_handler_disconnect (ctx->instance, ctx->handler_id);
  g_object_weak_unref (ctx->instance, instance_destroyed_cb, ctx);
  whc_free (ctx);
}

/**
 * gabble_signal_connect_weak:
 * @instance: the instance to connect to.
 * @detailed_signal: a string of the form "signal-name::detail".
 * @c_handler: the GCallback to connect.
 * @user_data: an object to pass as data to c_handler calls.
 *
 * Connects a #GCallback function to a signal for a particular object, as if
 * with g_signal_connect(). Additionally, arranges for the signal handler to be
 * disconnected if @user_data is destroyed.
 *
 * This is intended to be a convenient way for objects to use themselves as
 * user_data for callbacks without having to explicitly disconnect all the
 * handlers in their finalizers.
 */
void
gabble_signal_connect_weak (gpointer instance,
                            const gchar *detailed_signal,
                            GCallback c_handler,
                            GObject *user_data)
{
  GObject *instance_obj = G_OBJECT (instance);
  WeakHandlerCtx *ctx = whc_new (instance_obj, user_data);

  DEBUG ("connecting to %p:%s with context %p", instance, detailed_signal, ctx);

  ctx->handler_id = g_signal_connect (instance, detailed_signal, c_handler,
      user_data);

  g_object_weak_ref (instance_obj, instance_destroyed_cb, ctx);
  g_object_weak_ref (user_data, user_data_destroyed_cb, ctx);
}

typedef struct {
    GSourceFunc function;
    GObject *object;
    guint source_id;
} WeakIdleCtx;

static void
idle_weak_ref_notify (gpointer data,
                      GObject *dead_object)
{
  g_source_remove (GPOINTER_TO_UINT (data));
}

static void
idle_removed (gpointer data)
{
  WeakIdleCtx *ctx = (WeakIdleCtx *) data;

  g_slice_free (WeakIdleCtx, ctx);
}

static gboolean
idle_callback (gpointer data)
{
  WeakIdleCtx *ctx = (WeakIdleCtx *) data;

  if (ctx->function ((gpointer) ctx->object))
    {
      return TRUE;
    }
  else
    {
      g_object_weak_unref (
          ctx->object, idle_weak_ref_notify, GUINT_TO_POINTER (ctx->source_id));
      return FALSE;
    }
}

/* Like g_idle_add(), but cancel the callback if the provided object is
 * finalized.
 */
guint
gabble_idle_add_weak (GSourceFunc function,
                      GObject *object)
{
  WeakIdleCtx *ctx;

  ctx = g_slice_new0 (WeakIdleCtx);
  ctx->function = function;
  ctx->object = object;
  ctx->source_id = g_idle_add_full (
      G_PRIORITY_DEFAULT_IDLE, idle_callback, ctx, idle_removed);

  g_object_weak_ref (
      object, idle_weak_ref_notify, GUINT_TO_POINTER (ctx->source_id));
  return ctx->source_id;
}

typedef struct {
    gchar *key;
    gchar *value;
} Attribute;

const gchar *
lm_message_node_get_attribute_with_namespace (LmMessageNode *node,
    const gchar *attribute,
    const gchar *ns)
{
  return wocky_node_get_attribute_ns (node, attribute, ns);
}

GPtrArray *
gabble_g_ptr_array_copy (GPtrArray *source)
{
  GPtrArray *ret = g_ptr_array_sized_new (source->len);
  guint i;

  for (i = 0; i < source->len; i++)
    g_ptr_array_add (ret, g_ptr_array_index (source, i));

  return ret;
}

WockyBareContact *
ensure_bare_contact_from_jid (GabbleConnection *conn,
    const gchar *jid)
{
  WockyContactFactory *contact_factory;

  contact_factory = wocky_session_get_contact_factory (conn->session);
  return wocky_contact_factory_ensure_bare_contact (contact_factory, jid);
}

#define TWICE(x) x, x

static gboolean
jingle_pick_resource_or_bare_jid (GabblePresence *presence,
    GabbleCapabilitySet *caps, const gchar **resource)
{
  const gchar *ret;

  if (gabble_presence_has_resources (presence))
    {
      ret = gabble_presence_pick_resource_by_caps (presence,
          PREFER_PHONES,
          gabble_capability_set_predicate_at_least, caps);

      if (resource != NULL)
        *resource = ret;

      return (ret != NULL);
    }
  else if (gabble_capability_set_at_least (
        gabble_presence_peek_caps (presence), caps))
    {
      if (resource != NULL)
        *resource = NULL;

      return TRUE;
    }
  else
    {
      return FALSE;
    }
}

gboolean
jingle_pick_best_resource (GabbleConnection *conn,
    TpHandle peer,
    gboolean want_audio,
    gboolean want_video,
    const char **transport_ns,
    JingleDialect *dialect,
    const gchar **resource_out)
{
  /* We prefer gtalk-p2p to ice, because it can use tcp and https relays (if
   * available). */
  static const GabbleFeatureFallback transports[] = {
        { TRUE, TWICE (NS_GOOGLE_TRANSPORT_P2P) },
        { TRUE, TWICE (NS_JINGLE_TRANSPORT_ICEUDP) },
        { TRUE, TWICE (NS_JINGLE_TRANSPORT_RAWUDP) },
        { FALSE, NULL, NULL }
  };
  GabblePresence *presence;
  GabbleCapabilitySet *caps;
  const gchar *resource = NULL;
  gboolean success = FALSE;

  presence = gabble_presence_cache_get (conn->presence_cache, peer);

  if (presence == NULL)
    {
      DEBUG ("contact %d has no presence available", peer);
      return FALSE;
    }

  *dialect = JINGLE_DIALECT_ERROR;
  *transport_ns = NULL;

  g_return_val_if_fail (want_audio || want_video, FALSE);

  /* from here on, goto FINALLY to free this, instead of returning early */
  caps = gabble_capability_set_new ();

  /* Try newest Jingle standard */
  gabble_capability_set_add (caps, NS_JINGLE_RTP);

  if (want_audio)
    gabble_capability_set_add (caps, NS_JINGLE_RTP_AUDIO);
  if (want_video)
    gabble_capability_set_add (caps, NS_JINGLE_RTP_VIDEO);

  if (jingle_pick_resource_or_bare_jid (presence, caps, &resource))
    {
      *dialect = JINGLE_DIALECT_V032;
      goto CHOOSE_TRANSPORT;
    }

  /* Else try older Jingle draft */
  gabble_capability_set_clear (caps);

  if (want_audio)
    gabble_capability_set_add (caps, NS_JINGLE_DESCRIPTION_AUDIO);
  if (want_video)
    gabble_capability_set_add (caps, NS_JINGLE_DESCRIPTION_VIDEO);

  if (jingle_pick_resource_or_bare_jid (presence, caps, &resource))
    {
      *dialect = JINGLE_DIALECT_V015;
      goto CHOOSE_TRANSPORT;
    }

  /* The Google dialects can't do video alone. */
  if (!want_audio)
    {
      DEBUG ("No resource which supports video alone available");
      goto FINALLY;
    }

  /* Okay, let's try GTalk 0.3, possibly with video. */
  gabble_capability_set_clear (caps);
  gabble_capability_set_add (caps, NS_GOOGLE_FEAT_VOICE);

  if (want_video)
    gabble_capability_set_add (caps, NS_GOOGLE_FEAT_VIDEO);

  if (jingle_pick_resource_or_bare_jid (presence, caps, &resource))
    {
      *dialect = JINGLE_DIALECT_GTALK3;
      goto CHOOSE_TRANSPORT;
    }

  if (want_video)
    {
      DEBUG ("No resource which supports audio+video available");
      goto FINALLY;
    }

  /* Maybe GTalk 0.4 will save us all... ? */
  gabble_capability_set_clear (caps);
  gabble_capability_set_add (caps, NS_GOOGLE_FEAT_VOICE);
  gabble_capability_set_add (caps, NS_GOOGLE_TRANSPORT_P2P);

  if (jingle_pick_resource_or_bare_jid (presence, caps, &resource))
    {
      *dialect = JINGLE_DIALECT_GTALK4;
      goto CHOOSE_TRANSPORT;
    }

  /* Nope, nothing we can do. */
  goto FINALLY;

CHOOSE_TRANSPORT:

  if (resource_out != NULL)
    *resource_out = resource;

  success = TRUE;

  if (*dialect == JINGLE_DIALECT_GTALK4 || *dialect == JINGLE_DIALECT_GTALK3)
    {
      /* the GTalk dialects only support google p2p as transport protocol. */
      *transport_ns = NS_GOOGLE_TRANSPORT_P2P;
    }
  else if (resource == NULL)
    {
      *transport_ns = gabble_presence_pick_best_feature (presence, transports,
          gabble_capability_set_predicate_has);
    }
  else
    {
      *transport_ns = gabble_presence_resource_pick_best_feature (presence,
        resource, transports, gabble_capability_set_predicate_has);
    }

  if (*transport_ns == NULL)
    success = FALSE;

FINALLY:
  gabble_capability_set_free (caps);
  return success;
}

const gchar *
jingle_pick_best_content_type (GabbleConnection *conn,
  TpHandle peer,
  const gchar *resource,
  JingleMediaType type)
{
  GabblePresence *presence;
  const GabbleFeatureFallback content_types[] = {
      /* if $thing is supported, then use it */
        { TRUE, TWICE (NS_JINGLE_RTP) },
        { type == JINGLE_MEDIA_TYPE_VIDEO,
            TWICE (NS_JINGLE_DESCRIPTION_VIDEO) },
        { type == JINGLE_MEDIA_TYPE_AUDIO,
            TWICE (NS_JINGLE_DESCRIPTION_AUDIO) },
      /* odd Google ones: if $thing is supported, use $other_thing */
        { type == JINGLE_MEDIA_TYPE_AUDIO,
          NS_GOOGLE_FEAT_VOICE, NS_GOOGLE_SESSION_PHONE },
        { type == JINGLE_MEDIA_TYPE_VIDEO,
          NS_GOOGLE_FEAT_VIDEO, NS_GOOGLE_SESSION_VIDEO },
        { FALSE, NULL, NULL }
  };

  presence = gabble_presence_cache_get (conn->presence_cache, peer);

  if (presence == NULL)
    {
      DEBUG ("contact %d has no presence available", peer);
      return NULL;
    }

  if (resource == NULL)
    {
      return gabble_presence_pick_best_feature (presence, content_types,
          gabble_capability_set_predicate_has);
    }
  else
    {
      return gabble_presence_resource_pick_best_feature (presence, resource,
          content_types, gabble_capability_set_predicate_has);
    }
}

/**
 * @candidates: (element-type JingleCandidate): candidates
 *
 * Returns: (transfer full): a GABBLE_ARRAY_TYPE_CANDIDATE_LIST, i.e.
 *  a(usqa{sv})
 */
GPtrArray *
gabble_call_candidates_to_array (GList *candidates)
{
  GPtrArray *arr;
  GList *c;

  arr = g_ptr_array_sized_new (g_list_length (candidates));

  for (c = candidates; c != NULL; c = g_list_next (c))
    {
        JingleCandidate *cand = (JingleCandidate *) c->data;
        GValueArray *a;
        GHashTable *info;

        info = tp_asv_new (
          "Protocol", G_TYPE_UINT, cand->protocol,
          "Type", G_TYPE_UINT, cand->type,
          "Foundation", G_TYPE_STRING, cand->id,
          "Priority", G_TYPE_UINT,
            (guint) cand->preference * 65536,
          "Username", G_TYPE_STRING, cand->username,
          "Password", G_TYPE_STRING, cand->password,
          NULL);

         a = tp_value_array_build (4,
            G_TYPE_UINT, cand->component,
            G_TYPE_STRING, cand->address,
            G_TYPE_UINT, cand->port,
            GABBLE_HASH_TYPE_CANDIDATE_INFO, info,
            G_TYPE_INVALID);

        g_ptr_array_add (arr, a);
  }

  return arr;
}

gchar *
gabble_peer_to_jid (GabbleConnection *conn,
    TpHandle peer,
    const gchar *resource)
{
  TpHandleRepoIface *repo = tp_base_connection_get_handles (
    TP_BASE_CONNECTION (conn), TP_HANDLE_TYPE_CONTACT);
  const gchar *target = tp_handle_inspect (repo, peer);

  if (resource == NULL)
    return g_strdup (target);

  return g_strdup_printf ("%s/%s", target, resource);
}

GabbleDiscoIdentity *
gabble_disco_identity_new (const gchar *category,
    const gchar *type,
    const gchar *lang,
    const gchar *name)
{
  GabbleDiscoIdentity *ret;

  g_return_val_if_fail (category != NULL, NULL);
  g_return_val_if_fail (type != NULL, NULL);

  ret = g_slice_new (GabbleDiscoIdentity);
  ret->category = g_strdup (category);
  ret->type = g_strdup (type);
  ret->lang = g_strdup (lang);
  ret->name = g_strdup (name);
  return ret;
}

GabbleDiscoIdentity *
gabble_disco_identity_copy (const GabbleDiscoIdentity *source)
{
  GabbleDiscoIdentity *ret = g_new (GabbleDiscoIdentity, 1);

  ret->category = g_strdup (source->category);
  ret->type = g_strdup (source->type);
  ret->lang = g_strdup (source->lang);
  ret->name = g_strdup (source->name);
  return ret;
}

const gchar *
gabble_disco_identity_get_category (GabbleDiscoIdentity *identity)
{
  return identity->category;
}

const gchar *
gabble_disco_identity_get_type (GabbleDiscoIdentity *identity)
{
  return identity->type;
}

const gchar *
gabble_disco_identity_get_lang (GabbleDiscoIdentity *identity)
{
  return identity->lang;
}

const gchar *
gabble_disco_identity_get_name (GabbleDiscoIdentity *identity)
{
  return identity->name;
}

void
gabble_disco_identity_free (GabbleDiscoIdentity *identity)
{
  if (identity == NULL)
    return;

  g_free (identity->category);
  g_free (identity->type);
  g_free (identity->lang);
  g_free (identity->name);
  g_slice_free (GabbleDiscoIdentity, identity);
}

/**
 * gabble_disco_identity_array_new:
 *
 * Creates a new array of GabbleDiscoIdentity objects.
 *
 * Returns: A newly instantiated array.
 * See: gabble_disco_identity_array_free()
 */
GPtrArray *
gabble_disco_identity_array_new (void)
{
  return g_ptr_array_new_with_free_func (
      (GDestroyNotify) gabble_disco_identity_free);
}

/**
 * gabble_disco_identity_array_copy():
 * @source: The source array to be copied.
 *
 * Copies an array of GabbleDiscoIdentity objects. The returned array contains
 * new copies of the contents of the source array.
 *
 * Returns: A newly instantiated array with new copies of the contents of the
 *          source array.
 * See: gabble_disco_identity_array_new()
 */
GPtrArray *
gabble_disco_identity_array_copy (const GPtrArray *source)
{
  GPtrArray *ret;
  guint i;

  if (!source)
    return NULL;

  ret = g_ptr_array_sized_new (source->len);
  g_ptr_array_set_free_func (ret, (GDestroyNotify) gabble_disco_identity_free);
  for (i = 0; i < source->len; ++i)
    {
      g_ptr_array_add (ret,
         gabble_disco_identity_copy (g_ptr_array_index (source, i)));
    }
  return ret;
}

/**
 * gabble_disco_identity_array_free():
 * @arr: Array to be freed.
 *
 * Frees an array of GabbleDiscoIdentity objects created with
 * gabble_disco_identity_array_new() or returned by
 * gabble_disco_identity_array_copy().
 *
 * Note that if this method is called with an array created with
 * g_ptr_array_new, the caller should also free the array contents.
 *
 * See: gabble_disco_identity_array_new(), gabble_disco_identity_array_copy()
 */
void
gabble_disco_identity_array_free (GPtrArray *arr)
{
  if (!arr)
    return;

  g_ptr_array_free (arr, TRUE);
}

<<<<<<< HEAD
/**
 * gabble_simple_async_succeed_or_fail_in_idle:
 * @self: the source object for an asynchronous function
 * @callback: a callback to call when @todo things have been done
 * @user_data: user data for the callback
 * @source_tag: the source tag for a #GSimpleAsyncResult
 * @error: (allow-none): %NULL to indicate success, or an error on failure
 *
 * Create a new #GSimpleAsyncResult and schedule it to call its callback
 * in an idle. If @error is %NULL, report success with
 * tp_simple_async_report_success_in_idle(); if @error is non-%NULL,
 * use g_simple_async_report_gerror_in_idle().
 */
void
gabble_simple_async_succeed_or_fail_in_idle (gpointer self,
    GAsyncReadyCallback callback,
    gpointer user_data,
    gpointer source_tag,
    const GError *error)
{
  if (error == NULL)
    {
      tp_simple_async_report_success_in_idle (self, callback, user_data,
          source_tag);
    }
  else
    {
      /* not const-correct yet: GNOME #622004 */
      g_simple_async_report_gerror_in_idle (self, callback, user_data,
          (GError *) error);
    }
}

/**
 * gabble_simple_async_countdown_new:
 * @self: the source object for an asynchronous function
 * @callback: a callback to call when @todo things have been done
 * @user_data: user data for the callback
 * @source_tag: the source tag for a #GSimpleAsyncResult
 * @todo: number of things to do before calling @callback (at least 1)
 *
 * Create a new #GSimpleAsyncResult that will call its callback when a number
 * of asynchronous operations have happened.
 *
 * An internal counter is initialized to @todo, incremented with
 * gabble_simple_async_countdown_inc() or decremented with
 * gabble_simple_async_countdown_dec().
 *
 * When that counter reaches zero, if an error has been set with
 * g_simple_async_result_set_from_error() or similar, the operation fails;
 * otherwise, it succeeds.
 *
 * The caller must not use the operation result functions, such as
 * g_simple_async_result_get_op_res_gssize() - this async result is only
 * suitable for "void" async methods which return either success or a #GError,
 * i.e. the same signature as g_async_initable_init_async().
 *
 * Returns: (transfer full): a counter
 */
GSimpleAsyncResult *
gabble_simple_async_countdown_new (gpointer self,
    GAsyncReadyCallback callback,
    gpointer user_data,
    gpointer source_tag,
    gssize todo)
{
  GSimpleAsyncResult *simple;

  g_return_val_if_fail (todo >= 1, NULL);

  simple = g_simple_async_result_new (self, callback, user_data, source_tag);
  /* We (ab)use the op_res member as a count of things to do. When
   * it reaches zero, the operation completes with any error that has been
   * set, or with success. */
  g_simple_async_result_set_op_res_gssize (simple, todo);

  /* we keep one extra reference as long as the counter is nonzero */
  g_object_ref (simple);

  return simple;
}

/**
 * gabble_simple_async_countdown_inc:
 * @simple: a result created by gabble_simple_async_countdown_new()
 *
 * Increment the counter in @simple, indicating that an additional async
 * operation has been started. An additional call to
 * gabble_simple_async_countdown_dec() will be needed to make @simple
 * call its callback.
 */
void
gabble_simple_async_countdown_inc (GSimpleAsyncResult *simple)
{
  gssize todo = g_simple_async_result_get_op_res_gssize (simple);

  g_return_if_fail (todo >= 1);
  g_simple_async_result_set_op_res_gssize (simple, todo + 1);
}

/**
 * gabble_simple_async_countdown_dec:
 * @simple: a result created by gabble_simple_async_countdown_new()
 *
 * Decrement the counter in @simple. If the number of things to do has
 * reached zero, schedule @simple to call its callback in an idle, then
 * unref it.
 *
 * When one of the asynchronous operations needed for @simple succeeds,
 * this should be signalled by a call to this function.
 *
 * When one of the asynchronous operations needed for @simple fails,
 * this should be signalled by a call to g_simple_async_result_set_from_error()
 * (or one of the similar functions), followed by a call to this function.
 * If more than one async operation fails in this way, the #GError from the
 * last failure will be used.
 */
void
gabble_simple_async_countdown_dec (GSimpleAsyncResult *simple)
{
  gssize todo = g_simple_async_result_get_op_res_gssize (simple);

  g_simple_async_result_set_op_res_gssize (simple, --todo);

  if (todo <= 0)
    {
      g_simple_async_result_complete_in_idle (simple);
      g_object_unref (simple);
=======
/* Like wocky_enum_from_nick, but for GFlagsValues instead. */
gboolean
gabble_flag_from_nick (GType flag_type,
    const gchar *nick,
    guint *value)
{
  GFlagsClass *klass = g_type_class_ref (flag_type);
  GFlagsValue *flag_value;

  g_return_val_if_fail (klass != NULL, FALSE);
  g_return_val_if_fail (value != NULL, FALSE);

  flag_value = g_flags_get_value_by_nick (klass, nick);
  g_type_class_unref (klass);

  if (flag_value != NULL)
    {
      *value = flag_value->value;
      return TRUE;
    }
  else
    {
      return FALSE;
>>>>>>> 72895625
    }
}<|MERGE_RESOLUTION|>--- conflicted
+++ resolved
@@ -1426,7 +1426,32 @@
   g_ptr_array_free (arr, TRUE);
 }
 
-<<<<<<< HEAD
+/* Like wocky_enum_from_nick, but for GFlagsValues instead. */
+gboolean
+gabble_flag_from_nick (GType flag_type,
+    const gchar *nick,
+    guint *value)
+{
+  GFlagsClass *klass = g_type_class_ref (flag_type);
+  GFlagsValue *flag_value;
+
+  g_return_val_if_fail (klass != NULL, FALSE);
+  g_return_val_if_fail (value != NULL, FALSE);
+
+  flag_value = g_flags_get_value_by_nick (klass, nick);
+  g_type_class_unref (klass);
+
+  if (flag_value != NULL)
+    {
+      *value = flag_value->value;
+      return TRUE;
+    }
+  else
+    {
+      return FALSE;
+    }
+}
+
 /**
  * gabble_simple_async_succeed_or_fail_in_idle:
  * @self: the source object for an asynchronous function
@@ -1555,30 +1580,5 @@
     {
       g_simple_async_result_complete_in_idle (simple);
       g_object_unref (simple);
-=======
-/* Like wocky_enum_from_nick, but for GFlagsValues instead. */
-gboolean
-gabble_flag_from_nick (GType flag_type,
-    const gchar *nick,
-    guint *value)
-{
-  GFlagsClass *klass = g_type_class_ref (flag_type);
-  GFlagsValue *flag_value;
-
-  g_return_val_if_fail (klass != NULL, FALSE);
-  g_return_val_if_fail (value != NULL, FALSE);
-
-  flag_value = g_flags_get_value_by_nick (klass, nick);
-  g_type_class_unref (klass);
-
-  if (flag_value != NULL)
-    {
-      *value = flag_value->value;
-      return TRUE;
-    }
-  else
-    {
-      return FALSE;
->>>>>>> 72895625
     }
 }