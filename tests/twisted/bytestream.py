import base64
import sha

from twisted.internet.protocol import Factory, Protocol
from twisted.internet import reactor
from twisted.words.protocols.jabber.client import IQ
from twisted.words.xish import xpath, domish
from twisted.internet.error import CannotListenError

from servicetest import Event, EventPattern
from gabbletest import acknowledge_iq, sync_stream, make_result_iq
import ns

def wait_events(q, expected, my_event):
    tmp = expected + [my_event]
    events = q.expect_many(*tmp)
    return events[:-1], events[-1]

def create_from_si_offer(stream, q, bytestream_cls, iq, initiator):
    si_nodes = xpath.queryForNodes('/iq/si', iq)
    assert si_nodes is not None
    assert len(si_nodes) == 1
    si = si_nodes[0]

    feature = xpath.queryForNodes('/si/feature', si)[0]
    x = xpath.queryForNodes('/feature/x', feature)[0]
    assert x['type'] == 'form'
    field = xpath.queryForNodes('/x/field', x)[0]
    assert field['var'] == 'stream-method'
    assert field['type'] == 'list-single'

    bytestreams = []
    for value in xpath.queryForNodes('/field/option/value', field):
        bytestreams.append(str(value))

    bytestream = bytestream_cls(stream, q, si['id'], initiator,
        iq['to'], False)

    bytestream.check_si_offer(iq, bytestreams)

    return bytestream, si['profile']

class Bytestream(object):
    def __init__(self, stream, q, sid, initiator, target, initiated):
        self.stream = stream
        self.q = q

        self.stream_id = sid
        self.initiator = initiator
        self.target = target
        self.initiated = initiated

    def open_bytestream(self, expected_before=[], expected_after=[]):
        raise NotImplemented

    def send_data(self, data):
        raise NotImplemented

    def get_ns(self):
        raise NotImplemented

    def wait_bytestream_open(self):
        raise NotImplemented

    def get_data(self):
        raise NotImplemented

    def wait_bytestream_closed(self):
        raise NotImplemented

    def check_si_offer(self, iq, bytestreams):
        assert self.get_ns() in bytestreams

##### XEP-0095: Stream Initiation #####

    def _create_si_offer(self, profile, to=None):
        assert self.initiated

        iq = IQ(self.stream, 'set')
        iq['from'] = self.initiator
        if to is None:
            iq['to'] = self.target
        else:
            iq['to'] = to
        si = iq.addElement((ns.SI, 'si'))
        si['id'] = self.stream_id
        si['profile'] = profile
        feature = si.addElement((ns.FEATURE_NEG, 'feature'))
        x = feature.addElement((ns.X_DATA, 'x'))
        x['type'] = 'form'
        field = x.addElement((None, 'field'))
        field['var'] = 'stream-method'
        field['type'] = 'list-single'

        return iq, si, field

    def create_si_offer(self, profile, to=None):
        iq, si, field = self._create_si_offer(profile, to)
        option = field.addElement((None, 'option'))
        value = option.addElement((None, 'value'))
        value.addContent(self.get_ns())

        return iq, si

    def create_si_reply(self, iq, to=None):
        result = make_result_iq(self.stream, iq)
        result['from'] = iq['to']
        if to is None:
            result['to'] = self.initiator
        else:
            result['to'] = to
        res_si = result.firstChildElement()
        res_feature = res_si.addElement((ns.FEATURE_NEG, 'feature'))
        res_x = res_feature.addElement((ns.X_DATA, 'x'))
        res_x['type'] = 'submit'
        res_field = res_x.addElement((None, 'field'))
        res_field['var'] = 'stream-method'
        res_value = res_field.addElement((None, 'value'))
        res_value.addContent(self.get_ns())

        return result, res_si

    def check_si_reply(self, iq):
        si = xpath.queryForNodes('/iq/si[@xmlns="%s"]' % ns.SI,
                iq)[0]
        value = xpath.queryForNodes('/si/feature/x/field/value', si)
        assert len(value) == 1
        proto = value[0]
        assert str(proto) == self.get_ns()

##### XEP-0065: SOCKS5 Bytestreams #####

class BytestreamS5B(Bytestream):
    def __init__(self, stream, q, sid, initiator, target, initiated):
        Bytestream.__init__(self, stream, q, sid, initiator, target, initiated)

        # hosts that will be announced when sending S5B open IQ
        self.hosts = [
            # Not working streamhost
            ('invalid.invalid', 'invalid.invalid'),
            # Working streamhost
            (self.initiator, '127.0.0.1'),
            # This works too but should not be tried as Gabble should just
            # connect to the previous one
            ('Not me', '127.0.0.1')]

    def get_ns(self):
        return ns.BYTESTREAMS

    def _send_socks5_init(self, port):
        iq = IQ(self.stream, 'set')
        iq['to'] = self.target
        iq['from'] = self.initiator
        query = iq.addElement((ns.BYTESTREAMS, 'query'))
        query['sid'] = self.stream_id
        query['mode'] = 'tcp'
        for jid, host in self.hosts:
            streamhost = query.addElement('streamhost')
            streamhost['jid'] = jid
            streamhost['host'] = host
            streamhost['port'] = str(port)
        self.stream.send(iq)

    def _wait_auth_request(self):
        event = self.q.expect('s5b-data-received')
        assert event.data == '\x05\x01\x00' # version 5, 1 auth method, no auth
        self.transport = event.transport

    def _send_auth_reply(self):
        self.transport.write('\x05\x00') # version 5, no auth

    def _compute_hash_domain(self):
        # sha-1(sid + initiator + target)
        unhashed_domain = self.stream_id + self.initiator + self.target
        return sha.new(unhashed_domain).hexdigest()

    def _wait_connect_cmd(self):
        event = self.q.expect('s5b-data-received', transport=self.transport)
        # version 5, connect, reserved, domain type
        expected_connect = '\x05\x01\x00\x03'
        expected_connect += chr(40) # len (SHA-1)
        expected_connect += self._compute_hash_domain()
        expected_connect += '\x00\x00' # port
        assert event.data == expected_connect

    def _send_connect_reply(self):
        connect_reply = '\x05\x00\x00\x03'
        connect_reply += chr(40) # len (SHA-1)
        connect_reply += self._compute_hash_domain()
        connect_reply += '\x00\x00' # port
        self.transport.write(connect_reply)

    def _check_s5b_reply(self, iq):
        streamhost = xpath.queryForNodes('/iq/query/streamhost-used', iq)[0]
        assert streamhost['jid'] == self.initiator

    def _socks5_expect_connection(self, expected_before, expected_after):
        events_before, _ = wait_events(self.q, expected_before,
            EventPattern('s5b-connected'))

        self._wait_auth_request()
        self._send_auth_reply()
        self._wait_connect_cmd()
        self._send_connect_reply()

        # wait for S5B IQ reply
        events_after, e = wait_events(self.q, expected_after,
            EventPattern('stream-iq', iq_type='result', to=self.initiator))

        self._check_s5b_reply(e.stanza)

        return events_before, events_after

    def _listen_socks5(self):
        for port in range(5000,5100):
            try:
                reactor.listenTCP(port, S5BFactory(self.q.append))
            except CannotListenError:
                continue
            else:
                return port

        assert False, "Can't find a free port"

    def open_bytestream(self, expected_before=[], expected_after=[]):
        port = self._listen_socks5()

<<<<<<< HEAD
        self._send_socks5_init(port)
        return self._socks5_expect_connection(expected)
=======
        self._send_socks5_init([
            # Not working streamhost
            ('invalid.invalid', 'invalid.invalid', port),
            # Working streamhost
            (self.initiator, '127.0.0.1', port),
            # This works too but should not be tried as Gabble should just
            # connect to the previous one
            ('Not me', '127.0.0.1', port),
            ])

        return self._socks5_expect_connection(expected_before, expected_after)
>>>>>>> ff36836c

    def send_data(self, data):
        self.transport.write(data)

    def _expect_socks5_init(self):
        event = self.q.expect('stream-iq', iq_type='set')
        iq = event.stanza
        query = xpath.queryForNodes('/iq/query', iq)[0]
        assert query.uri == ns.BYTESTREAMS

        mode = query['mode']
        sid = query['sid']
        hosts = []

        for streamhost in xpath.queryForNodes('/query/streamhost', query):
            hosts.append((streamhost['jid'], streamhost['host'], int(streamhost['port'])))
        return iq['id'], mode, sid, hosts

    def _send_auth_cmd(self):
        #version 5, 1 auth method, no auth
        self.transport.write('\x05\x01\x00')

    def _wait_auth_reply(self):
        event = self.q.expect('s5b-data-received')
        assert event.data == '\x05\x00' # version 5, no auth

    def _send_connect_cmd(self):
        # version 5, connect, reserved, domain type
        connect = '\x05\x01\x00\x03'
        connect += chr(40) # len (SHA-1)
        connect += self._compute_hash_domain()
        connect += '\x00\x00' # port
        self.transport.write(connect)

    def _wait_connect_reply(self):
        event = self.q.expect('s5b-data-received')
        # version 5, succeed, reserved, domain type
        expected_reply = '\x05\x00\x00\x03'
        expected_reply += chr(40) # len (SHA-1)
        expected_reply += self._compute_hash_domain()
        expected_reply += '\x00\x00' # port
        assert event.data == expected_reply

    def _socks5_connect(self, host, port):
        reactor.connectTCP(host, port, S5BFactory(self.q.append))

        event = self.q.expect('s5b-connected')
        self.transport = event.transport

        self._send_auth_cmd()
        self._wait_auth_reply()
        self._send_connect_cmd()
        self._wait_connect_reply()
        return True

    def _send_socks5_reply(self, id, stream_used):
        result = IQ(self.stream, 'result')
        result['id'] = id
        result['from'] = self.target
        result['to'] = self.initiator
        query = result.addElement((ns.BYTESTREAMS, 'query'))
        streamhost_used = query.addElement((None, 'streamhost-used'))
        streamhost_used['jid'] = stream_used
        result.send()

    def wait_bytestream_open(self):
        id, mode, sid, hosts = self._expect_socks5_init()

        for jid, host, port in hosts:
            assert jid == self.initiator, jid

        assert mode == 'tcp'
        assert sid == self.stream_id
        jid, host, port = hosts[0]

        if self._socks5_connect(host, port):
            self._send_socks5_reply(id, jid)
        else:
            # Connection failed
            self.send_not_found(id)

    def get_data(self):
       e = self.q.expect('s5b-data-received', transport=self.transport)
       return e.data

    def wait_bytestream_closed(self):
        self.q.expect('s5b-connection-lost')

    def check_error_stanza(self, iq):
        error = xpath.queryForNodes('/iq/error', iq)[0]
        assert error['code'] == '404'
        assert error['type'] == 'cancel'

    def send_not_found(self, id):
        iq = IQ(self.stream, 'error')
        iq['to'] = self.initiator
        iq['from'] = self.target
        iq['id'] = id
        error = iq.addElement(('', 'error'))
        error['type'] = 'cancel'
        error['code'] = '404'
        self.stream.send(iq)

class BytestreamS5BPidgin(BytestreamS5B):
    """Simulate buggy S5B implementation (as Pidgin's one)"""
    def _send_connect_reply(self):
        # version 5, ok, reserved, domain type
        connect_reply = '\x05\x00\x00\x03'
        # I'm Pidgin, why should I respect SOCKS5 XEP?
        domain = '127.0.0.1'
        connect_reply += chr(len(domain))
        connect_reply += domain
        connect_reply += '\x00\x00' # port
        self.transport.write(connect_reply)

class BytestreamS5BCannotConnect(BytestreamS5B):
    """SOCKS5 bytestream not working because target can't connect
    to initiator."""
    def __init__(self, stream, q, sid, initiator, target, initiated):
        BytestreamS5B.__init__(self, stream, q, sid, initiator, target, initiated)

        self.hosts = [('invalid.invalid', 'invalid.invalid')]

    def open_bytestream(self, expected=None):
        self._send_socks5_init(12345)

        if expected is not None:
            event, iq_event = self.q.expect_many(expected,
                EventPattern('stream-iq', iq_type='error', to=self.initiator))
        else:
            event = None
            iq_event = self.q.expect('stream-iq', iq_type='error', to=self.initiator)

        self.check_error_stanza(iq_event.stanza)

        return event

    def _socks5_connect(self, host, port):
        # Pretend we can't connect to it
        return False

class BytestreamS5BWrongHash(BytestreamS5B):
    """Connection is closed because target sends the wrong hash"""
    def __init__(self, stream, q, sid, initiator, target, initiated):
        BytestreamS5B.__init__(self, stream, q, sid, initiator, target, initiated)

        self.hosts = [(self.initiator, '127.0.0.1')]

    def _send_connect_cmd(self):
        # version 5, connect, reserved, domain type
        connect = '\x05\x01\x00\x03'
        # send wrong hash as domain
        domain = 'this is wrong'
        connect += chr(len(domain))
        connect += domain
        connect += '\x00\x00' # port
        self.transport.write(connect)

    def _socks5_connect(self, host, port):
        reactor.connectTCP(host, port, S5BFactory(self.q.append))

        event = self.q.expect('s5b-connected')
        self.transport = event.transport

        self._send_auth_cmd()
        self._wait_auth_reply()
        self._send_connect_cmd()

        # Gabble disconnects the connection because we sent a wrong hash
        self.q.expect('s5b-connection-lost')
        return False

    def _socks5_expect_connection(self, expected):
        if expected is not None:
            event, _ = self.q.expect_many(expected,
                EventPattern('s5b-connected'))
        else:
            event = None
            self.q.expect('s5b-connected')

        self._wait_auth_request()
        self._send_auth_reply()
        self._wait_connect_cmd()

        # pretend the hash was wrong and close the transport
        self.transport.loseConnection()

        iq_event = self.q.expect('stream-iq', iq_type='error', to=self.initiator)
        self.check_error_stanza(iq_event.stanza)

        return event

class S5BProtocol(Protocol):
    def connectionMade(self):
        self.factory.event_func(Event('s5b-connected',
            transport=self.transport))

    def dataReceived(self, data):
        self.factory.event_func(Event('s5b-data-received', data=data,
            transport=self.transport))

class S5BFactory(Factory):
    protocol = S5BProtocol

    def __init__(self, event_func):
        self.event_func = event_func

    def buildProtocol(self, addr):
        protocol = Factory.buildProtocol(self, addr)
        return protocol

    def startedConnecting(self, connector):
        self.event_func(Event('s5b-started-connecting', connector=connector))

    def clientConnectionLost(self, connector, reason):
        self.event_func(Event('s5b-connection-lost', connector=connector,
            reason=reason))

    def clientConnectionFailed(self, connector, reason):
        self.event_func(Event('s5b-connection-failed', reason=reason))

def expect_socks5_reply(q):
    event = q.expect('stream-iq', iq_type='result')
    iq = event.stanza
    query = xpath.queryForNodes('/iq/query', iq)[0]
    assert query.uri == ns.BYTESTREAMS
    streamhost_used = xpath.queryForNodes('/query/streamhost-used', query)[0]
    return streamhost_used

##### XEP-0047: In-Band Bytestreams (IBB) #####

class BytestreamIBB(Bytestream):
    def __init__(self, stream, q, sid, initiator, target, initiated):
        Bytestream.__init__(self, stream, q, sid, initiator, target, initiated)

        self.seq = 0

    def get_ns(self):
        return ns.IBB

    def open_bytestream(self, expected_before=[], expected_after=[]):
        # open IBB bytestream
        send_ibb_open(self.stream, self.initiator, self.target, self.stream_id, 4096)

        events_before = self.q.expect_many(*expected_before)
        events_after = self.q.expect_many(*expected_after)

        return events_before, events_after

    def send_data(self, data):
        if self.initiated:
            from_ = self.initiator
            to = self.target
        else:
            from_ = self.target
            to = self.initiator

        send_ibb_msg_data(self.stream, from_, to, self.stream_id,
            self.seq, data)

        self.seq += 1

    def wait_bytestream_open(self):
        # Wait IBB open iq
        event = self.q.expect('stream-iq', iq_type='set')
        sid = parse_ibb_open(event.stanza)
        assert sid == self.stream_id

        # open IBB bytestream
        acknowledge_iq(self.stream, event.stanza)

    def get_data(self):
        # wait for IBB stanzas
        ibb_event = self.q.expect('stream-message')
        sid, binary = parse_ibb_msg_data(ibb_event.stanza)
        assert sid == self.stream_id
        return binary

    def wait_bytestream_closed(self):
        close_event = self.q.expect('stream-iq', iq_type='set', query_name='close', query_ns=ns.IBB)

        # sender finish to send the file and so close the bytestream
        acknowledge_iq(self.stream, close_event.stanza)

def send_ibb_open(stream, from_, to, sid, block_size):
    iq = IQ(stream, 'set')
    iq['to'] = to
    iq['from'] = from_
    open = iq.addElement((ns.IBB, 'open'))
    open['sid'] = sid
    open['block-size'] = str(block_size)
    stream.send(iq)

def parse_ibb_open(iq):
    open = xpath.queryForNodes('/iq/open', iq)[0]
    assert open.uri == ns.IBB
    return open['sid']

def send_ibb_msg_data(stream, from_, to, sid, seq, data):
    message = domish.Element(('jabber:client', 'message'))
    message['to'] = to
    message['from'] = from_
    data_node = message.addElement((ns.IBB, 'data'))
    data_node['sid'] = sid
    data_node['seq'] = str(seq)
    data_node.addContent(base64.b64encode(data))
    stream.send(message)

def parse_ibb_msg_data(message):
    data_nodes = xpath.queryForNodes('/message/data[@xmlns="%s"]' % ns.IBB,
        message)
    assert data_nodes is not None
    assert len(data_nodes) == 1
    ibb_data = data_nodes[0]
    binary = base64.b64decode(str(ibb_data))

    return ibb_data['sid'], binary

##### SI Fallback (Gabble specific extension) #####
class BytestreamSIFallback(Bytestream):
    """Abstract class used for all the SI fallback scenarios"""
    def __init__(self, stream, q, sid, initiator, target, initiated):
        Bytestream.__init__(self, stream, q, sid, initiator, target, initiated)

        self.socks5 = BytestreamS5B(stream, q, sid, initiator, target,
            initiated)

        self.ibb = BytestreamIBB(stream, q, sid, initiator, target,
            initiated)

    def create_si_offer(self, profile, to=None):
        iq, si, field = self._create_si_offer(profile, to)

        # add SOCKS5
        option = field.addElement((None, 'option'))
        value = option.addElement((None, 'value'))
        value.addContent(self.socks5.get_ns())
        # add IBB
        option = field.addElement((None, 'option'))
        value = option.addElement((None, 'value'))
        value.addContent(self.ibb.get_ns())

        si_multiple = si.addElement((ns.SI_MULTIPLE, 'si-multiple'))

        return iq, si

    def check_si_reply(self, iq):
        value = xpath.queryForNodes(
            '/iq/si[@xmlns="%s"]/si-multiple[@xmlns="%s"]/value' %
            (ns.SI, ns.SI_MULTIPLE), iq)
        assert len(value) == 2
        assert str(value[0]) == self.socks5.get_ns()
        assert str(value[1]) == self.ibb.get_ns()

<<<<<<< HEAD
    def create_si_reply(self, iq, to=None):
=======
    def open_bytestream(self, expected_before=[], expected_after=[]):
        # first propose to peer to connect using SOCKS5
        # We set an invalid IP so that won't work
        self.socks5._send_socks5_init([
            # Not working streamhost
            (self.initiator, 'invalid.invalid', 12345),
            ])

        events_before, iq_event = wait_events(self.q, expected_before,
            EventPattern('stream-iq', iq_type='error', to=self.initiator))

        self.socks5.check_error_stanza(iq_event.stanza)

        # socks5 failed, let's try IBB
        _, events_after = self.ibb.open_bytestream([], expected_after)

        return events_before, events_after

    def send_data(self, data):
        self.used.send_data(data)

    def get_data(self):
        return self.used.get_data()

    def create_si_reply(self, iq):
>>>>>>> ff36836c
        result = make_result_iq(self.stream, iq)
        result['from'] = iq['to']
        if to is None:
            result['to'] = self.initiator
        else:
            result['to'] = to
        res_si = result.firstChildElement()
        si_multiple = res_si.addElement((ns.SI_MULTIPLE, 'si-multiple'))
        # add SOCKS5
        res_value = si_multiple.addElement((None, 'value'))
        res_value.addContent(self.socks5.get_ns())
        # add IBB
        res_value = si_multiple.addElement((None, 'value'))
        res_value.addContent(self.ibb.get_ns())

        return result, res_si

    def send_data(self, data):
        self.used.send_data(data)

    def get_data(self):
        return self.used.get_data()

    def wait_bytestream_closed(self):
        self.used.wait_bytestream_closed()

    def check_si_offer(self, iq, bytestreams):
        assert self.socks5.get_ns() in bytestreams
        assert self.ibb.get_ns() in bytestreams

        # check if si-multiple is supported
        si_multiple = xpath.queryForNodes(
            '/iq/si[@xmlns="%s"]/si-multiple[@xmlns="%s"]'
            % (ns.SI, ns.SI_MULTIPLE), iq)
        assert si_multiple is not None

class BytestreamSIFallbackS5CannotConnect(BytestreamSIFallback):
    """Try to use SOCKS5 and fallback to IBB because the target can't connect
    to the receiver."""
    def __init__(self, stream, q, sid, initiator, target, initiated):
        BytestreamSIFallback.__init__(self, stream, q, sid, initiator, target, initiated)

        self.socks5 = BytestreamS5BCannotConnect(stream, q, sid, initiator, target,
            initiated)

        self.used = self.ibb

    def open_bytestream(self, expected=None):
        # First propose to peer to connect using SOCKS5
        # That won't work as target can't connect
        event = self.socks5.open_bytestream(expected)

        # socks5 failed, let's try IBB
        self.ibb.open_bytestream()
        return event

    def wait_bytestream_open(self):
        # Gabble tries SOCKS5 first
        self.socks5.wait_bytestream_open()

        # Gabble now tries IBB
        self.ibb.wait_bytestream_open()

class BytestreamSIFallbackS5WrongHash(BytestreamSIFallback):
    """Try to use SOCKS5 and fallback to IBB because target send the wrong has
    as domain in the CONNECT command."""
    def __init__(self, stream, q, sid, initiator, target, initiated):
        BytestreamSIFallback.__init__(self, stream, q, sid, initiator, target, initiated)

        self.socks5 = BytestreamS5BWrongHash(stream, q, sid, initiator, target,
            initiated)

        self.used = self.ibb

    def open_bytestream(self, expected=None):
        # SOCKS5 won't work because we'll pretend the hash was wrong and
        # close the connection
        event = self.socks5.open_bytestream(expected)

        # socks5 failed, let's try IBB
        self.ibb.open_bytestream()
        return event

    def wait_bytestream_open(self):
        # BytestreamS5BWrongHash will send a wrong hash so Gabble will
        # disconnect the connection
        self.socks5.wait_bytestream_open()

        # Gabble now tries IBB
        self.ibb.wait_bytestream_open()<|MERGE_RESOLUTION|>--- conflicted
+++ resolved
@@ -224,23 +224,8 @@
 
     def open_bytestream(self, expected_before=[], expected_after=[]):
         port = self._listen_socks5()
-
-<<<<<<< HEAD
         self._send_socks5_init(port)
-        return self._socks5_expect_connection(expected)
-=======
-        self._send_socks5_init([
-            # Not working streamhost
-            ('invalid.invalid', 'invalid.invalid', port),
-            # Working streamhost
-            (self.initiator, '127.0.0.1', port),
-            # This works too but should not be tried as Gabble should just
-            # connect to the previous one
-            ('Not me', '127.0.0.1', port),
-            ])
-
         return self._socks5_expect_connection(expected_before, expected_after)
->>>>>>> ff36836c
 
     def send_data(self, data):
         self.transport.write(data)
@@ -364,19 +349,15 @@
 
         self.hosts = [('invalid.invalid', 'invalid.invalid')]
 
-    def open_bytestream(self, expected=None):
+    def open_bytestream(self, expected_before=[], expected_after=[]):
         self._send_socks5_init(12345)
 
-        if expected is not None:
-            event, iq_event = self.q.expect_many(expected,
-                EventPattern('stream-iq', iq_type='error', to=self.initiator))
-        else:
-            event = None
-            iq_event = self.q.expect('stream-iq', iq_type='error', to=self.initiator)
+        events_before, iq_event = wait_events(self.q, expected_before,
+            EventPattern('stream-iq', iq_type='error', to=self.initiator))
 
         self.check_error_stanza(iq_event.stanza)
 
-        return event
+        return events_before, []
 
     def _socks5_connect(self, host, port):
         # Pretend we can't connect to it
@@ -413,13 +394,9 @@
         self.q.expect('s5b-connection-lost')
         return False
 
-    def _socks5_expect_connection(self, expected):
-        if expected is not None:
-            event, _ = self.q.expect_many(expected,
-                EventPattern('s5b-connected'))
-        else:
-            event = None
-            self.q.expect('s5b-connected')
+    def _socks5_expect_connection(self, expected_before, expected_after):
+        events_before, _ = wait_events(self.q, expected_before,
+            EventPattern('s5b-connected'))
 
         self._wait_auth_request()
         self._send_auth_reply()
@@ -431,7 +408,7 @@
         iq_event = self.q.expect('stream-iq', iq_type='error', to=self.initiator)
         self.check_error_stanza(iq_event.stanza)
 
-        return event
+        return events_before, []
 
 class S5BProtocol(Protocol):
     def connectionMade(self):
@@ -595,35 +572,7 @@
         assert str(value[0]) == self.socks5.get_ns()
         assert str(value[1]) == self.ibb.get_ns()
 
-<<<<<<< HEAD
     def create_si_reply(self, iq, to=None):
-=======
-    def open_bytestream(self, expected_before=[], expected_after=[]):
-        # first propose to peer to connect using SOCKS5
-        # We set an invalid IP so that won't work
-        self.socks5._send_socks5_init([
-            # Not working streamhost
-            (self.initiator, 'invalid.invalid', 12345),
-            ])
-
-        events_before, iq_event = wait_events(self.q, expected_before,
-            EventPattern('stream-iq', iq_type='error', to=self.initiator))
-
-        self.socks5.check_error_stanza(iq_event.stanza)
-
-        # socks5 failed, let's try IBB
-        _, events_after = self.ibb.open_bytestream([], expected_after)
-
-        return events_before, events_after
-
-    def send_data(self, data):
-        self.used.send_data(data)
-
-    def get_data(self):
-        return self.used.get_data()
-
-    def create_si_reply(self, iq):
->>>>>>> ff36836c
         result = make_result_iq(self.stream, iq)
         result['from'] = iq['to']
         if to is None:
@@ -641,6 +590,30 @@
 
         return result, res_si
 
+    def open_bytestream(self, expected_before=[], expected_after=[]):
+        # first propose to peer to connect using SOCKS5
+        # We set an invalid IP so that won't work
+        self.socks5._send_socks5_init([
+            # Not working streamhost
+            (self.initiator, 'invalid.invalid', 12345),
+            ])
+
+        events_before, iq_event = wait_events(self.q, expected_before,
+            EventPattern('stream-iq', iq_type='error', to=self.initiator))
+
+        self.socks5.check_error_stanza(iq_event.stanza)
+
+        # socks5 failed, let's try IBB
+        _, events_after = self.ibb.open_bytestream([], expected_after)
+
+        return events_before, events_after
+
+    def send_data(self, data):
+        self.used.send_data(data)
+
+    def get_data(self):
+        return self.used.get_data()
+
     def send_data(self, data):
         self.used.send_data(data)
 
@@ -671,14 +644,15 @@
 
         self.used = self.ibb
 
-    def open_bytestream(self, expected=None):
+    def open_bytestream(self, expected_before=[], expected_after=[]):
         # First propose to peer to connect using SOCKS5
         # That won't work as target can't connect
-        event = self.socks5.open_bytestream(expected)
+        events_before, _ = self.socks5.open_bytestream(expected_before)
 
         # socks5 failed, let's try IBB
-        self.ibb.open_bytestream()
-        return event
+        _, events_after = self.ibb.open_bytestream([], expected_after)
+
+        return events_before, events_after
 
     def wait_bytestream_open(self):
         # Gabble tries SOCKS5 first
@@ -698,14 +672,14 @@
 
         self.used = self.ibb
 
-    def open_bytestream(self, expected=None):
+    def open_bytestream(self, expected_before=[], expected_after=[]):
         # SOCKS5 won't work because we'll pretend the hash was wrong and
         # close the connection
-        event = self.socks5.open_bytestream(expected)
+        events_before, _ = self.socks5.open_bytestream(expected_before)
 
         # socks5 failed, let's try IBB
-        self.ibb.open_bytestream()
-        return event
+        _, events_after = self.ibb.open_bytestream([], expected_after)
+        return events_before, events_after
 
     def wait_bytestream_open(self):
         # BytestreamS5BWrongHash will send a wrong hash so Gabble will
