--- conflicted
+++ resolved
@@ -121,7 +121,6 @@
     assert sh_props['NATTraversal'] == 'gtalk-p2p'
     assert sh_props['CreatedLocally'] == False
 
-<<<<<<< HEAD
     if expected_stun_server == None:
         # If there is no stun server set then gabble should fallback on the
         # default fallback stunserver (stun.telepathy.im)
@@ -136,10 +135,6 @@
         assert sh_props['STUNServers'] == \
             [(expected_stun_server, expected_stun_port)], \
             sh_props['STUNServers']
-=======
-    test_stun_server(sh_props['STUNServers'],
-            expected_stun_server, expected_stun_port)
->>>>>>> fd2dd27e
 
     assert sh_props['RelayInfo'] == expected_relays
 
