--- conflicted
+++ resolved
@@ -70,7 +70,7 @@
              'org.freedesktop.Telepathy.Channel.TargetHandleType': 1,
              },
              ['org.freedesktop.Telepathy.Channel.TargetHandle',
-<<<<<<< HEAD
+              'org.freedesktop.Telepathy.Channel.TargetID',
              ]
             ) in properties.get('RequestableChannelClasses'),\
                      properties['RequestableChannelClasses']
@@ -79,15 +79,11 @@
              'org.freedesktop.Telepathy.Channel.TargetHandleType': 1,
              },
              ['org.freedesktop.Telepathy.Channel.TargetHandle',
+              'org.freedesktop.Telepathy.Channel.TargetID',
               'org.freedesktop.Telepathy.Channel.Interface.Tube.DRAFT.Parameters',
               'org.freedesktop.Telepathy.Channel.Type.StreamTube.DRAFT.Service',
              ]
             ) in properties.get('RequestableChannelClasses'),\
-=======
-              'org.freedesktop.Telepathy.Channel.TargetID',
-             ],
-             ) in properties.get('RequestableChannelClasses'),\
->>>>>>> 5cd2a90c
                      properties['RequestableChannelClasses']
 
 def check_channel_properties(q, bus, conn, stream, channel, channel_type,
@@ -109,6 +105,9 @@
             channel_props['Interfaces'], \
             channel_props['Interfaces']
     assert channel_props['TargetID'] == contact_id
+    assert channel_props['Requested'] == True
+    assert channel_props['InitiatorID'] == 'test@localhost'
+    assert channel_props['InitiatorHandle'] == self_handle
 
     if channel_type == "Tubes":
         assert state is None
@@ -124,16 +123,6 @@
 
     self_handle = conn.GetSelfHandle()
 
-    # Exercise FUTURE properties
-    # on the channel of type channel_type
-    future_props = channel.GetAll(
-            'org.freedesktop.Telepathy.Channel.FUTURE',
-            dbus_interface='org.freedesktop.DBus.Properties')
-    assert future_props['Requested'] == True
-    assert future_props['InitiatorID'] == 'test@localhost'
-    assert future_props['InitiatorHandle'] == self_handle
-
-
 def check_NewChannel_signal(old_sig, channel_type, chan_path, contact_handle):
     assert old_sig[0] == chan_path
     assert old_sig[1] == tp_name_prefix + '.Channel.Type.' + channel_type
@@ -156,10 +145,10 @@
             contact_handle
     assert emitted_props[tp_name_prefix + '.Channel.TargetID'] == \
             contact_id
-    assert emitted_props[tp_name_prefix + '.Channel.FUTURE.Requested'] == True
-    assert emitted_props[tp_name_prefix + '.Channel.FUTURE.InitiatorHandle'] \
+    assert emitted_props[tp_name_prefix + '.Channel.Requested'] == True
+    assert emitted_props[tp_name_prefix + '.Channel.InitiatorHandle'] \
             == initiator_handle
-    assert emitted_props[tp_name_prefix + '.Channel.FUTURE.InitiatorID'] == \
+    assert emitted_props[tp_name_prefix + '.Channel.InitiatorID'] == \
             'test@localhost'
 
 
@@ -282,7 +271,6 @@
         EventPattern('dbus-signal', signal='NewChannels'),
         )
 
-<<<<<<< HEAD
     assert len(ret.value) == 2 # CreateChannel returns 2 values: o, a{sv}
     new_chan_path = ret.value[0]
     new_chan_prop_asv = ret.value[1]
@@ -291,20 +279,6 @@
     # The path of the Channel.Type.Tubes object MUST be different to the path
     # of the Channel.Type.StreamTube object !
     assert chan_path != new_chan_path
-=======
-    assert emitted_props[tp_name_prefix + '.Channel.ChannelType'] ==\
-            tp_name_prefix + '.Channel.Type.Tubes'
-    assert emitted_props[tp_name_prefix + '.Channel.TargetHandleType'] == 1
-    assert emitted_props[tp_name_prefix + '.Channel.TargetHandle'] ==\
-            bob_handle
-    assert emitted_props[tp_name_prefix + '.Channel.TargetID'] == \
-            'bob@localhost'
-    assert emitted_props[tp_name_prefix + '.Channel.Requested'] == True
-    assert emitted_props[tp_name_prefix + '.Channel.InitiatorHandle'] \
-            == conn.GetSelfHandle()
-    assert emitted_props[tp_name_prefix + '.Channel.InitiatorID'] == \
-            'test@localhost'
->>>>>>> 5cd2a90c
 
     check_NewChannel_signal(old_sig.args, "StreamTube.DRAFT", \
             new_chan_path, bob_handle)
@@ -322,17 +296,7 @@
     check_channel_properties(q, bus, conn, stream, tubes_chan, "Tubes",
             bob_handle, "bob@localhost")
 
-<<<<<<< HEAD
     # Offer the tube, old API
-=======
-    self_handle = conn.GetSelfHandle()
-
-    assert channel_props['Requested'] == True
-    assert channel_props['InitiatorID'] == 'test@localhost'
-    assert channel_props['InitiatorHandle'] == self_handle
-
-    # Unix socket
->>>>>>> 5cd2a90c
     path = os.getcwd() + '/stream'
     call_async(q, tubes_iface, 'OfferStreamTube',
         'echo', sample_parameters, 0, dbus.ByteArray(path), 0, "")
