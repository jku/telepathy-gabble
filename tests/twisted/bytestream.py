import base64
import sha
import sys
import random
import socket

from twisted.internet.protocol import Factory, Protocol
from twisted.internet import reactor
from twisted.words.protocols.jabber.client import IQ
from twisted.words.xish import xpath, domish
from twisted.internet.error import CannotListenError

from servicetest import Event, EventPattern
from gabbletest import acknowledge_iq, sync_stream, make_result_iq, elem_iq,\
    elem
import ns

def wait_events(q, expected, my_event):
    tmp = expected + [my_event]
    events = q.expect_many(*tmp)
    return events[:-1], events[-1]

def create_from_si_offer(stream, q, bytestream_cls, iq, initiator):
    si_nodes = xpath.queryForNodes('/iq/si', iq)
    assert si_nodes is not None
    assert len(si_nodes) == 1
    si = si_nodes[0]

    feature = xpath.queryForNodes('/si/feature', si)[0]
    x = xpath.queryForNodes('/feature/x', feature)[0]
    assert x['type'] == 'form'
    field = xpath.queryForNodes('/x/field', x)[0]
    assert field['var'] == 'stream-method'
    assert field['type'] == 'list-single'

    bytestreams = []
    for value in xpath.queryForNodes('/field/option/value', field):
        bytestreams.append(str(value))

    bytestream = bytestream_cls(stream, q, si['id'], initiator,
        iq['to'], False)

    bytestream.check_si_offer(iq, bytestreams)

    return bytestream, si['profile']

def is_ipv4(address):
    try:
        socket.inet_pton(socket.AF_INET, address)
    except (ValueError, socket.error):
        return False
    return True

class Bytestream(object):
    def __init__(self, stream, q, sid, initiator, target, initiated):
        self.stream = stream
        self.q = q

        self.stream_id = sid
        self.initiator = initiator
        self.target = target
        self.initiated = initiated

    def open_bytestream(self, expected_before=[], expected_after=[]):
        raise NotImplemented

    def send_data(self, data):
        raise NotImplemented

    def get_ns(self):
        raise NotImplemented

    def wait_bytestream_open(self):
        raise NotImplemented

    def get_data(self, size=0):
        raise NotImplemented

    def wait_bytestream_closed(self):
        raise NotImplemented

    def check_si_offer(self, iq, bytestreams):
        assert self.get_ns() in bytestreams

##### XEP-0095: Stream Initiation #####

    def _create_si_offer(self, profile, to=None):
        assert self.initiated

        iq = IQ(self.stream, 'set')
        iq['from'] = self.initiator
        if to is None:
            iq['to'] = self.target
        else:
            iq['to'] = to
        si = iq.addElement((ns.SI, 'si'))
        si['id'] = self.stream_id
        si['profile'] = profile
        feature = si.addElement((ns.FEATURE_NEG, 'feature'))
        x = feature.addElement((ns.X_DATA, 'x'))
        x['type'] = 'form'
        field = x.addElement((None, 'field'))
        field['var'] = 'stream-method'
        field['type'] = 'list-single'

        return iq, si, field

    def create_si_offer(self, profile, to=None):
        iq, si, field = self._create_si_offer(profile, to)
        option = field.addElement((None, 'option'))
        value = option.addElement((None, 'value'))
        value.addContent(self.get_ns())

        return iq, si

    def create_si_reply(self, iq, to=None):
        result = make_result_iq(self.stream, iq)
        result['from'] = iq['to']
        if to is None:
            result['to'] = self.initiator
        else:
            result['to'] = to
        res_si = result.firstChildElement()
        res_feature = res_si.addElement((ns.FEATURE_NEG, 'feature'))
        res_x = res_feature.addElement((ns.X_DATA, 'x'))
        res_x['type'] = 'submit'
        res_field = res_x.addElement((None, 'field'))
        res_field['var'] = 'stream-method'
        res_value = res_field.addElement((None, 'value'))
        res_value.addContent(self.get_ns())

        return result, res_si

    def check_si_reply(self, iq):
        si = xpath.queryForNodes('/iq/si[@xmlns="%s"]' % ns.SI,
                iq)[0]
        value = xpath.queryForNodes('/si/feature/x/field/value', si)
        assert len(value) == 1
        proto = value[0]
        assert str(proto) == self.get_ns()

##### XEP-0065: SOCKS5 Bytestreams #####
def listen_socks5(q):
    for port in range(5000, 5100):
        try:
            reactor.listenTCP(port, S5BFactory(q.append))
        except CannotListenError:
            continue
        else:
            return port

    assert False, "Can't find a free port"

def announce_socks5_proxy(q, stream, disco_stanza):
    reply = make_result_iq(stream, disco_stanza)
    query = xpath.queryForNodes('/iq/query', reply)[0]
    item = query.addElement((None, 'item'))
    item['jid'] = 'proxy.localhost'
    stream.send(reply)

    # wait for proxy disco#info query
    event = q.expect('stream-iq', to='proxy.localhost', query_ns=ns.DISCO_INFO,
        iq_type='get')

    reply = elem_iq(stream, 'result', id=event.stanza['id'])(
        elem(ns.DISCO_INFO, 'query')(
            elem('identity', category='proxy', type='bytestreams', name='SOCKS5 Bytestreams')(),
            elem('feature', var=ns.BYTESTREAMS)()))
    stream.send(reply)

    # Gabble asks for SOCKS5 info
    event = q.expect('stream-iq', to='proxy.localhost', query_ns=ns.BYTESTREAMS,
        iq_type='get')

    port = listen_socks5(q)
    reply = elem_iq(stream, 'result', id=event.stanza['id'])(
        elem(ns.BYTESTREAMS, 'query')(
            elem('streamhost', jid='proxy.localhost', host='127.0.0.1', port=str(port))()))
    stream.send(reply)

class BytestreamS5B(Bytestream):
    def __init__(self, stream, q, sid, initiator, target, initiated):
        Bytestream.__init__(self, stream, q, sid, initiator, target, initiated)

        # hosts that will be announced when sending S5B open IQ
        self.hosts = [
            # Not working streamhost
            ('invalid.invalid', 'invalid.invalid'),
            # Working streamhost
            (self.initiator, '127.0.0.1'),
            # This works too but should not be tried as Gabble should just
            # connect to the previous one
            ('Not me', '127.0.0.1')]

    def get_ns(self):
        return ns.BYTESTREAMS

    def _send_socks5_init(self, port):
        iq = IQ(self.stream, 'set')
        iq['to'] = self.target
        iq['from'] = self.initiator
        query = iq.addElement((ns.BYTESTREAMS, 'query'))
        query['sid'] = self.stream_id
        query['mode'] = 'tcp'
        for jid, host in self.hosts:
            streamhost = query.addElement('streamhost')
            streamhost['jid'] = jid
            streamhost['host'] = host
            streamhost['port'] = str(port)
        self.stream.send(iq)

    def _wait_auth_request(self):
        event = self.q.expect('s5b-data-received')
        assert event.data == '\x05\x01\x00' # version 5, 1 auth method, no auth
        self.transport = event.transport

    def _send_auth_reply(self):
        self.transport.write('\x05\x00') # version 5, no auth

    def _compute_hash_domain(self):
        # sha-1(sid + initiator + target)
        unhashed_domain = self.stream_id + self.initiator + self.target
        return sha.new(unhashed_domain).hexdigest()

    def _wait_connect_cmd(self):
        event = self.q.expect('s5b-data-received', transport=self.transport)
        # version 5, connect, reserved, domain type
        expected_connect = '\x05\x01\x00\x03'
        expected_connect += chr(40) # len (SHA-1)
        expected_connect += self._compute_hash_domain()
        expected_connect += '\x00\x00' # port
        assert event.data == expected_connect

    def _send_connect_reply(self):
        connect_reply = '\x05\x00\x00\x03'
        connect_reply += chr(40) # len (SHA-1)
        connect_reply += self._compute_hash_domain()
        connect_reply += '\x00\x00' # port
        self.transport.write(connect_reply)

    def _check_s5b_reply(self, iq):
        streamhost = xpath.queryForNodes('/iq/query/streamhost-used', iq)[0]
        assert streamhost['jid'] == self.initiator

    def _socks5_expect_connection(self, expected_before, expected_after):
        events_before, _ = wait_events(self.q, expected_before,
            EventPattern('s5b-connected'))

        self._wait_auth_request()
        self._send_auth_reply()
        self._wait_connect_cmd()
        self._send_connect_reply()

        # wait for S5B IQ reply
        events_after, e = wait_events(self.q, expected_after,
            EventPattern('stream-iq', iq_type='result', to=self.initiator))

        self._check_s5b_reply(e.stanza)

        return events_before, events_after

    def open_bytestream(self, expected_before=[], expected_after=[]):
        port = listen_socks5(self.q)

        self._send_socks5_init(port)
        return self._socks5_expect_connection(expected_before, expected_after)

    def send_data(self, data):
        self.transport.write(data)

    def _expect_socks5_init(self):
        event = self.q.expect('stream-iq', iq_type='set')
        iq = event.stanza
        query = xpath.queryForNodes('/iq/query', iq)[0]
        assert query.uri == ns.BYTESTREAMS

        mode = query['mode']
        sid = query['sid']
        hosts = []

        for streamhost in xpath.queryForNodes('/query/streamhost', query):
            hosts.append((streamhost['jid'], streamhost['host'], int(streamhost['port'])))
        return iq['id'], mode, sid, hosts

    def _send_auth_cmd(self):
        #version 5, 1 auth method, no auth
        self.transport.write('\x05\x01\x00')

    def _wait_auth_reply(self):
        event = self.q.expect('s5b-data-received')
        assert event.data == '\x05\x00' # version 5, no auth

    def _send_connect_cmd(self):
        # version 5, connect, reserved, domain type
        connect = '\x05\x01\x00\x03'
        connect += chr(40) # len (SHA-1)
        connect += self._compute_hash_domain()
        connect += '\x00\x00' # port
        self.transport.write(connect)

    def _wait_connect_reply(self):
        event = self.q.expect('s5b-data-received')
        # version 5, succeed, reserved, domain type
        expected_reply = '\x05\x00\x00\x03'
        expected_reply += chr(40) # len (SHA-1)
        expected_reply += self._compute_hash_domain()
        expected_reply += '\x00\x00' # port
        assert event.data == expected_reply

    def _socks5_connect(self, host, port):
        reactor.connectTCP(host, port, S5BFactory(self.q.append))

        event = self.q.expect('s5b-connected')
        self.transport = event.transport

        self._send_auth_cmd()
        self._wait_auth_reply()
        self._send_connect_cmd()
        self._wait_connect_reply()
        return True

    def _send_socks5_reply(self, id, stream_used):
        result = IQ(self.stream, 'result')
        result['id'] = id
        result['from'] = self.target
        result['to'] = self.initiator
        query = result.addElement((ns.BYTESTREAMS, 'query'))
        streamhost_used = query.addElement((None, 'streamhost-used'))
        streamhost_used['jid'] = stream_used
        result.send()

    def wait_bytestream_open(self):
        id, mode, sid, hosts = self._expect_socks5_init()

        assert mode == 'tcp'
        assert sid == self.stream_id

<<<<<<< HEAD
        stream_host_found = False

        for jid, host, port in hosts:
            if jid == self.initiator:
                stream_host_found = True
                if self._socks5_connect(host, port):
                    self._send_socks5_reply(id, jid)
                else:
                    # Connection failed
                    self.send_not_found(id)
                break
        assert stream_host_found
=======
        for jid, host, port in hosts:
            if not is_ipv4(host):
                continue

            if self._socks5_connect(host, port):
                self._send_socks5_reply(id, jid)
                return
            else:
                break

        # Connection failed
        self.send_not_found(id)
>>>>>>> 212793d1

    def get_data(self, size=0):
        binary = ''
        received = False
        while not received:
            e = self.q.expect('s5b-data-received', transport=self.transport)
            binary += e.data

            if len(binary) >= size or size == 0:
                received = True

        return binary

    def wait_bytestream_closed(self):
        self.q.expect('s5b-connection-lost')

    def check_error_stanza(self, iq):
        error = xpath.queryForNodes('/iq/error', iq)[0]
        assert error['code'] == '404'
        assert error['type'] == 'cancel'

    def send_not_found(self, id):
        iq = IQ(self.stream, 'error')
        iq['to'] = self.initiator
        iq['from'] = self.target
        iq['id'] = id
        error = iq.addElement(('', 'error'))
        error['type'] = 'cancel'
        error['code'] = '404'
        self.stream.send(iq)

class BytestreamS5BPidgin(BytestreamS5B):
    """Simulate buggy S5B implementation (as Pidgin's one)"""
    def _send_connect_reply(self):
        # version 5, ok, reserved, domain type
        connect_reply = '\x05\x00\x00\x03'
        # I'm Pidgin, why should I respect SOCKS5 XEP?
        domain = '127.0.0.1'
        connect_reply += chr(len(domain))
        connect_reply += domain
        connect_reply += '\x00\x00' # port
        self.transport.write(connect_reply)

class BytestreamS5BCannotConnect(BytestreamS5B):
    """SOCKS5 bytestream not working because target can't connect
    to initiator."""
    def __init__(self, stream, q, sid, initiator, target, initiated):
        BytestreamS5B.__init__(self, stream, q, sid, initiator, target, initiated)

        self.hosts = [('invalid.invalid', 'invalid.invalid')]

    def open_bytestream(self, expected_before=[], expected_after=[]):
        self._send_socks5_init(12345)

        events_before, iq_event = wait_events(self.q, expected_before,
            EventPattern('stream-iq', iq_type='error', to=self.initiator))

        self.check_error_stanza(iq_event.stanza)

        return events_before, []

    def _socks5_connect(self, host, port):
        # Pretend we can't connect to it
        return False

class BytestreamS5BWrongHash(BytestreamS5B):
    """Connection is closed because target sends the wrong hash"""
    def __init__(self, stream, q, sid, initiator, target, initiated):
        BytestreamS5B.__init__(self, stream, q, sid, initiator, target, initiated)

        self.hosts = [(self.initiator, '127.0.0.1')]

    def _send_connect_cmd(self):
        # version 5, connect, reserved, domain type
        connect = '\x05\x01\x00\x03'
        # send wrong hash as domain
        domain = 'this is wrong'
        connect += chr(len(domain))
        connect += domain
        connect += '\x00\x00' # port
        self.transport.write(connect)

    def _socks5_connect(self, host, port):
        reactor.connectTCP(host, port, S5BFactory(self.q.append))

        event = self.q.expect('s5b-connected')
        self.transport = event.transport

        self._send_auth_cmd()
        self._wait_auth_reply()
        self._send_connect_cmd()

        # Gabble disconnects the connection because we sent a wrong hash
        self.q.expect('s5b-connection-lost')
        return False

    def _socks5_expect_connection(self, expected_before, expected_after):
        events_before, _ = wait_events(self.q, expected_before,
            EventPattern('s5b-connected'))

        self._wait_auth_request()
        self._send_auth_reply()
        self._wait_connect_cmd()

        # pretend the hash was wrong and close the transport
        self.transport.loseConnection()

        iq_event = self.q.expect('stream-iq', iq_type='error', to=self.initiator)
        self.check_error_stanza(iq_event.stanza)

        return events_before, []

class BytestreamS5BRelay(BytestreamS5B):
    """Direct connection doesn't work so we use a relay"""
    def __init__(self, stream, q, sid, initiator, target, initiated):
        BytestreamS5B.__init__(self, stream, q, sid, initiator, target, initiated)

        self.hosts = [(self.initiator, 'invalid.invalid'),
                ('proxy.localhost', '127.0.0.1')]

    # This is the only thing we need to check to test the Target side as the
    # protocol is similar from this side.
    def _check_s5b_reply(self, iq):
        streamhost = xpath.queryForNodes('/iq/query/streamhost-used', iq)[0]
        assert streamhost['jid'] == 'proxy.localhost'

    def wait_bytestream_open(self):
        # The only difference of using a relay on the Target side is to
        # connect to another streamhost.
        id, mode, sid, hosts = self._expect_socks5_init()

        assert mode == 'tcp'
        assert sid == self.stream_id

        proxy_found = False

        for jid, host, port in hosts:
            if jid != self.initiator:
                proxy_found = True
                # connect to the (fake) relay
                if self._socks5_connect(host, port):
                    self._send_socks5_reply(id, jid)
                else:
                    assert False
                break
        assert proxy_found

        # The initiator (Gabble) is now supposed to connect to the proxy too
        self._wait_connect_to_proxy()

    def _wait_connect_to_proxy(self):
        e = self.q.expect('s5b-connected')
        self.transport = e.transport

        self._wait_auth_request()
        self._send_auth_reply()
        self._wait_connect_cmd()
        self._send_connect_reply()

        self._wait_activation_iq()

    def _wait_activation_iq(self):
        e = self.q.expect('stream-iq', iq_type='set', to='proxy.localhost',
            query_ns=ns.BYTESTREAMS)

        query = xpath.queryForNodes('/iq/query', e.stanza)[0]
        assert query['sid'] == self.stream_id
        activate = xpath.queryForNodes('/iq/query/activate', e.stanza)[0]
        assert str(activate) == self.target

        self._reply_activation_iq(e.stanza)

    def _reply_activation_iq(self, iq):
        reply = make_result_iq(self.stream, iq)
        reply.send()

    def _socks5_connect(self, host, port):
        # No point to emulate the proxy. Just pretend the Target properly
        # connects, auth and requests connection
        return True

    def wait_bytestream_closed(self):
        pass


class BytestreamS5BRelayBugged(BytestreamS5BRelay):
    """Simulate bugged ejabberd (< 2.0.2) proxy sending wrong CONNECT reply"""
    def _send_connect_reply(self):
        # send a 6 bytes wrong reply
        connect_reply = '\x05\x00\x00\x00\x00\x00'
        self.transport.write(connect_reply)

class S5BProtocol(Protocol):
    def connectionMade(self):
        self.factory.event_func(Event('s5b-connected',
            transport=self.transport))

    def dataReceived(self, data):
        self.factory.event_func(Event('s5b-data-received', data=data,
            transport=self.transport))

class S5BFactory(Factory):
    protocol = S5BProtocol

    def __init__(self, event_func):
        self.event_func = event_func

    def buildProtocol(self, addr):
        protocol = Factory.buildProtocol(self, addr)
        return protocol

    def startedConnecting(self, connector):
        self.event_func(Event('s5b-started-connecting', connector=connector))

    def clientConnectionLost(self, connector, reason):
        self.event_func(Event('s5b-connection-lost', connector=connector,
            reason=reason))

    def clientConnectionFailed(self, connector, reason):
        self.event_func(Event('s5b-connection-failed', reason=reason))

def expect_socks5_reply(q):
    event = q.expect('stream-iq', iq_type='result')
    iq = event.stanza
    query = xpath.queryForNodes('/iq/query', iq)[0]
    assert query.uri == ns.BYTESTREAMS
    streamhost_used = xpath.queryForNodes('/query/streamhost-used', query)[0]
    return streamhost_used

##### XEP-0047: In-Band Bytestreams (IBB) #####

class BytestreamIBB(Bytestream):
    def __init__(self, stream, q, sid, initiator, target, initiated):
        Bytestream.__init__(self, stream, q, sid, initiator, target, initiated)

        self.seq = 0

    def get_ns(self):
        return ns.IBB

    def open_bytestream(self, expected_before=[], expected_after=[]):
        # open IBB bytestream
        iq = IQ(self.stream, 'set')
        iq['to'] = self.target
        iq['from'] = self.initiator
        open = iq.addElement((ns.IBB, 'open'))
        open['sid'] = self.stream_id
        # set a ridiculously small block size to stress test IBB buffering
        open['block-size'] = '1'
        self.stream.send(iq)

        events_before = self.q.expect_many(*expected_before)
        events_after = self.q.expect_many(*expected_after)

        return events_before, events_after

    def _send(self, from_, to, data):
        raise NotImplemented

    def send_data(self, data):
        if self.initiated:
            from_ = self.initiator
            to = self.target
        else:
            from_ = self.target
            to = self.initiator

        self._send(from_, to, data)
        self.seq += 1

    def wait_bytestream_open(self):
        # Wait IBB open iq
        event = self.q.expect('stream-iq', iq_type='set')
        open = xpath.queryForNodes('/iq/open', event.stanza)[0]
        assert open.uri == ns.IBB
        assert open['sid'] == self.stream_id

        # open IBB bytestream
        acknowledge_iq(self.stream, event.stanza)

    def get_data(self, size=0):
        # wait for IBB stanza. Gabble always uses IQ

        binary = ''
        received = False
        while not received:
            ibb_event = self.q.expect('stream-iq', query_ns=ns.IBB)

            data_nodes = xpath.queryForNodes('/iq/data[@xmlns="%s"]' % ns.IBB,
                ibb_event.stanza)
            assert data_nodes is not None
            assert len(data_nodes) == 1
            ibb_data = data_nodes[0]
            binary += base64.b64decode(str(ibb_data))

            assert ibb_data['sid'] == self.stream_id

            # ack the IQ
            result = make_result_iq(self.stream, ibb_event.stanza)
            result.send()

            if len(binary) >= size or size == 0:
                received = True

        return binary

    def wait_bytestream_closed(self):
        close_event = self.q.expect('stream-iq', iq_type='set', query_name='close', query_ns=ns.IBB)

        # sender finish to send the file and so close the bytestream
        acknowledge_iq(self.stream, close_event.stanza)

class BytestreamIBBMsg(BytestreamIBB):
    def _send(self, from_, to, data):
        message = domish.Element(('jabber:client', 'message'))
        message['to'] = to
        message['from'] = from_
        data_node = message.addElement((ns.IBB, 'data'))
        data_node['sid'] = self.stream_id
        data_node['seq'] = str(self.seq)
        data_node.addContent(base64.b64encode(data))
        self.stream.send(message)

    def _wait_data_event(self):
        ibb_event = self.q.expect('stream-message')

        data_nodes = xpath.queryForNodes('/message/data[@xmlns="%s"]' % ns.IBB,
            ibb_event.stanza)
        assert data_nodes is not None
        assert len(data_nodes) == 1
        ibb_data = data_nodes[0]
        assert ibb_data['sid'] == self.stream_id
        return str(ibb_data), ibb_data['sid']

class BytestreamIBBIQ(BytestreamIBB):
    def _send(self, from_, to, data):
        id = random.randint(0, sys.maxint)

        iq = elem_iq(self.stream, 'set', to=to, from_=from_, to=to, id=str(id))(
            elem('data', xmlns=ns.IBB, sid=self.stream_id, seq=str(self.seq))(
                (unicode(base64.b64encode(data)))))

        self.stream.send(iq)

##### SI Fallback (Gabble specific extension) #####
class BytestreamSIFallback(Bytestream):
    """Abstract class used for all the SI fallback scenarios"""
    def __init__(self, stream, q, sid, initiator, target, initiated):
        Bytestream.__init__(self, stream, q, sid, initiator, target, initiated)

        self.socks5 = BytestreamS5B(stream, q, sid, initiator, target,
            initiated)

        self.ibb = BytestreamIBBMsg(stream, q, sid, initiator, target,
            initiated)

    def create_si_offer(self, profile, to=None):
        iq, si, field = self._create_si_offer(profile, to)

        # add SOCKS5
        option = field.addElement((None, 'option'))
        value = option.addElement((None, 'value'))
        value.addContent(self.socks5.get_ns())
        # add IBB
        option = field.addElement((None, 'option'))
        value = option.addElement((None, 'value'))
        value.addContent(self.ibb.get_ns())

        si_multiple = si.addElement((ns.SI_MULTIPLE, 'si-multiple'))

        return iq, si

    def check_si_reply(self, iq):
        value = xpath.queryForNodes(
            '/iq/si[@xmlns="%s"]/si-multiple[@xmlns="%s"]/value' %
            (ns.SI, ns.SI_MULTIPLE), iq)
        assert len(value) == 2
        assert str(value[0]) == self.socks5.get_ns()
        assert str(value[1]) == self.ibb.get_ns()

    def create_si_reply(self, iq, to=None):
        result = make_result_iq(self.stream, iq)
        result['from'] = iq['to']
        if to is None:
            result['to'] = self.initiator
        else:
            result['to'] = to
        res_si = result.firstChildElement()
        si_multiple = res_si.addElement((ns.SI_MULTIPLE, 'si-multiple'))
        # add SOCKS5
        res_value = si_multiple.addElement((None, 'value'))
        res_value.addContent(self.socks5.get_ns())
        # add IBB
        res_value = si_multiple.addElement((None, 'value'))
        res_value.addContent(self.ibb.get_ns())

        return result, res_si

    def open_bytestream(self, expected_before=[], expected_after=[]):
        # first propose to peer to connect using SOCKS5
        # We set an invalid IP so that won't work
        self.socks5._send_socks5_init([
            # Not working streamhost
            (self.initiator, 'invalid.invalid', 12345),
            ])

        events_before, iq_event = wait_events(self.q, expected_before,
            EventPattern('stream-iq', iq_type='error', to=self.initiator))

        self.socks5.check_error_stanza(iq_event.stanza)

        # socks5 failed, let's try IBB
        _, events_after = self.ibb.open_bytestream([], expected_after)

        return events_before, events_after

    def send_data(self, data):
        self.used.send_data(data)

    def get_data(self, size=0):
        return self.used.get_data(size)

    def wait_bytestream_closed(self):
        self.used.wait_bytestream_closed()

    def check_si_offer(self, iq, bytestreams):
        assert self.socks5.get_ns() in bytestreams
        assert self.ibb.get_ns() in bytestreams

        # check if si-multiple is supported
        si_multiple = xpath.queryForNodes(
            '/iq/si[@xmlns="%s"]/si-multiple[@xmlns="%s"]'
            % (ns.SI, ns.SI_MULTIPLE), iq)
        assert si_multiple is not None

class BytestreamSIFallbackS5CannotConnect(BytestreamSIFallback):
    """Try to use SOCKS5 and fallback to IBB because the target can't connect
    to the receiver."""
    def __init__(self, stream, q, sid, initiator, target, initiated):
        BytestreamSIFallback.__init__(self, stream, q, sid, initiator, target, initiated)

        self.socks5 = BytestreamS5BCannotConnect(stream, q, sid, initiator, target,
            initiated)

        self.used = self.ibb

    def open_bytestream(self, expected_before=[], expected_after=[]):
        # First propose to peer to connect using SOCKS5
        # That won't work as target can't connect
        events_before, _ = self.socks5.open_bytestream(expected_before)

        # socks5 failed, let's try IBB
        _, events_after = self.ibb.open_bytestream([], expected_after)

        return events_before, events_after

    def wait_bytestream_open(self):
        # Gabble tries SOCKS5 first
        self.socks5.wait_bytestream_open()

        # Gabble now tries IBB
        self.ibb.wait_bytestream_open()

class BytestreamSIFallbackS5WrongHash(BytestreamSIFallback):
    """Try to use SOCKS5 and fallback to IBB because target sent the wrong hash
    as domain in the CONNECT command."""
    def __init__(self, stream, q, sid, initiator, target, initiated):
        BytestreamSIFallback.__init__(self, stream, q, sid, initiator, target, initiated)

        self.socks5 = BytestreamS5BWrongHash(stream, q, sid, initiator, target,
            initiated)

        self.used = self.ibb

    def open_bytestream(self, expected_before=[], expected_after=[]):
        # SOCKS5 won't work because we'll pretend the hash was wrong and
        # close the connection
        events_before, _ = self.socks5.open_bytestream(expected_before)

        # socks5 failed, let's try IBB
        _, events_after = self.ibb.open_bytestream([], expected_after)
        return events_before, events_after

    def wait_bytestream_open(self):
        # BytestreamS5BWrongHash will send a wrong hash so Gabble will
        # disconnect the connection
        self.socks5.wait_bytestream_open()

        # Gabble now tries IBB
        self.ibb.wait_bytestream_open()<|MERGE_RESOLUTION|>--- conflicted
+++ resolved
@@ -335,10 +335,12 @@
         assert mode == 'tcp'
         assert sid == self.stream_id
 
-<<<<<<< HEAD
         stream_host_found = False
 
         for jid, host, port in hosts:
+            if not is_ipv4(host):
+                continue
+
             if jid == self.initiator:
                 stream_host_found = True
                 if self._socks5_connect(host, port):
@@ -348,20 +350,6 @@
                     self.send_not_found(id)
                 break
         assert stream_host_found
-=======
-        for jid, host, port in hosts:
-            if not is_ipv4(host):
-                continue
-
-            if self._socks5_connect(host, port):
-                self._send_socks5_reply(id, jid)
-                return
-            else:
-                break
-
-        # Connection failed
-        self.send_not_found(id)
->>>>>>> 212793d1
 
     def get_data(self, size=0):
         binary = ''
