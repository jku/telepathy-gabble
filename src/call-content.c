/*
 * gabble-call-content.c - Source for GabbleCallContent
 * Copyright (C) 2009 Collabora Ltd.
 * @author Sjoerd Simons <sjoerd.simons@collabora.co.uk>
 *
 * This library is free software; you can redistribute it and/or
 * modify it under the terms of the GNU Lesser General Public
 * License as published by the Free Software Foundation; either
 * version 2.1 of the License, or (at your option) any later version.
 *
 * This library is distributed in the hope that it will be useful,
 * but WITHOUT ANY WARRANTY; without even the implied warranty of
 * MERCHANTABILITY or FITNESS FOR A PARTICULAR PURPOSE.  See the GNU
 * Lesser General Public License for more details.
 *
 * You should have received a copy of the GNU Lesser General Public
 * License along with this library; if not, write to the Free Software
 * Foundation, Inc., 51 Franklin St, Fifth Floor, Boston, MA  02110-1301  USA
 */


#include <stdio.h>
#include <stdlib.h>

#include <telepathy-glib/base-connection.h>
#include <telepathy-glib/dbus.h>
#include <telepathy-glib/svc-properties-interface.h>
#include <telepathy-glib/base-connection.h>
#include <telepathy-glib/gtypes.h>

#include <extensions/extensions.h>

#include "call-content.h"
#include "call-content-codecoffer.h"
#include "call-stream.h"
#include "jingle-content.h"
#include "jingle-session.h"
#include "jingle-media-rtp.h"
#include "connection.h"
#include "util.h"

#define DEBUG_FLAG GABBLE_DEBUG_MEDIA

#include "debug.h"

static void call_content_iface_init (gpointer, gpointer);
static void call_content_media_iface_init (gpointer, gpointer);
static void call_content_remote_codecs_cb (
  GabbleJingleMediaRtp *media, GList *codecs, gpointer user_data);
static void call_content_new_offer (GabbleCallContent *self);

static GPtrArray *call_content_codec_list_to_array (GList *codecs);
static GHashTable *call_content_generate_codec_map (GabbleCallContent *self);

G_DEFINE_TYPE_WITH_CODE(GabbleCallContent, gabble_call_content,
  G_TYPE_OBJECT,
   G_IMPLEMENT_INTERFACE (TP_TYPE_SVC_DBUS_PROPERTIES,
    tp_dbus_properties_mixin_iface_init);
   G_IMPLEMENT_INTERFACE (GABBLE_TYPE_SVC_CALL_CONTENT,
    call_content_iface_init);
   G_IMPLEMENT_INTERFACE (GABBLE_TYPE_SVC_CALL_CONTENT_INTERFACE_MEDIA,
    call_content_media_iface_init);
  );

/* properties */
enum
{
  PROP_OBJECT_PATH = 1,
  PROP_CONNECTION,
  PROP_JINGLE_CONTENT,
  PROP_TARGET_HANDLE,

  PROP_NAME,
  PROP_CREATOR,
  PROP_DISPOSITION,

  PROP_CONTACT_CODEC_MAP,
  PROP_MEDIA_TYPE,
  PROP_STREAMS,
  PROP_CODEC_OFFER,
};

/* private structure */
struct _GabbleCallContentPrivate
{
  GabbleConnection *conn;

  gchar *object_path;
  TpHandle target;
  GabbleJingleContent *content;

  GabbleCallContentCodecoffer *offer;
  GCancellable *offer_cancellable;
  gint offers;
  guint offer_count;

  GabbleCallContentDisposition disposition;
  TpHandle creator;

  GList *streams;
  gboolean dispose_has_run;
  gboolean deinit_has_run;
};

static void
gabble_call_content_init (GabbleCallContent *self)
{
  GabbleCallContentPrivate *priv = G_TYPE_INSTANCE_GET_PRIVATE (self,
      GABBLE_TYPE_CALL_CONTENT, GabbleCallContentPrivate);

  self->priv = priv;
}

static void gabble_call_content_dispose (GObject *object);
static void gabble_call_content_finalize (GObject *object);

static void
gabble_call_content_get_property (GObject    *object,
    guint       property_id,
    GValue     *value,
    GParamSpec *pspec)
{
  GabbleCallContent *content = GABBLE_CALL_CONTENT (object);
  GabbleCallContentPrivate *priv = content->priv;

  switch (property_id)
    {
      case PROP_OBJECT_PATH:
        g_value_set_string (value, priv->object_path);
        break;
      case PROP_JINGLE_CONTENT:
        g_value_set_object (value, priv->content);
        break;
      case PROP_TARGET_HANDLE:
        g_value_set_uint (value, priv->target);
        break;
      case PROP_CONNECTION:
        g_value_set_object (value, priv->conn);
        break;
      case PROP_MEDIA_TYPE:
        {
          JingleMediaType mtype;
          g_object_get (priv->content, "media-type", &mtype, NULL);
          switch (mtype)
            {
              case JINGLE_MEDIA_TYPE_AUDIO:
                g_value_set_uint (value, TP_MEDIA_STREAM_TYPE_AUDIO);
                break;
              case JINGLE_MEDIA_TYPE_VIDEO:
                g_value_set_uint (value, TP_MEDIA_STREAM_TYPE_VIDEO);
                break;
              default:
                g_assert_not_reached ();
            }
          break;
        }
      case PROP_STREAMS:
        {
          GPtrArray *arr = g_ptr_array_sized_new (2);
          GList *l;

          for (l = priv->streams; l != NULL; l = g_list_next (l))
            {
              GabbleCallStream *s = GABBLE_CALL_STREAM (l->data);
              g_ptr_array_add (arr,
                  (gpointer) gabble_call_stream_get_object_path (s));
            }

          g_value_set_boxed (value, arr);
          g_ptr_array_free (arr, TRUE);
          break;
        }
      case PROP_NAME:
        {
          gchar *name;
          g_object_get (priv->content, "name", &name, NULL);
          if (name != NULL)
            g_value_take_string (value, name);
          else
            g_value_set_static_string (value, "");
          break;
        }
      case PROP_CREATOR:
        g_value_set_uint (value, priv->creator);
        break;
      case PROP_DISPOSITION:
        g_value_set_uint (value, priv->disposition);
        break;
      case PROP_CONTACT_CODEC_MAP:
        {
          GHashTable *map;

          map = call_content_generate_codec_map (content);
          g_value_set_boxed (value, map);
          g_hash_table_unref (map);
          break;
        }
      case PROP_CODEC_OFFER:
        {
          GValueArray *arr;
          gchar *path;
          GHashTable *map;

          if (priv->offer == NULL)
            {
              path = g_strdup ("/");
              map = g_hash_table_new (NULL, NULL);
            }
          else
            {
              g_object_get (priv->offer,
                "object-path", &path,
                "remote-contact-codec-map", &map,
                NULL);
            }

          arr = gabble_value_array_build (2,
            DBUS_TYPE_G_OBJECT_PATH, path,
            GABBLE_HASH_TYPE_CONTACT_CODEC_MAP, map,
            G_TYPE_INVALID);

          g_value_take_boxed (value, arr);
          g_free (path);
          g_boxed_free (GABBLE_HASH_TYPE_CONTACT_CODEC_MAP, map);
          break;
        }
      default:
        G_OBJECT_WARN_INVALID_PROPERTY_ID (object, property_id, pspec);
        break;
    }
}

static void
gabble_call_content_set_property (GObject *object,
    guint property_id,
    const GValue *value,
    GParamSpec *pspec)
{
  GabbleCallContent *content = GABBLE_CALL_CONTENT (object);
  GabbleCallContentPrivate *priv = content->priv;

  switch (property_id)
    {
      case PROP_OBJECT_PATH:
        priv->object_path = g_value_dup_string (value);
        g_assert (priv->object_path != NULL);
        break;
      case PROP_JINGLE_CONTENT:
        priv->content = g_value_dup_object (value);
        break;
      case PROP_TARGET_HANDLE:
        priv->target = g_value_get_uint (value);
        break;
      case PROP_CONNECTION:
        priv->conn = g_value_get_object (value);
        break;
      case PROP_CREATOR:
        priv->creator = g_value_get_uint (value);
        break;
      case PROP_DISPOSITION:
        priv->disposition = g_value_get_uint (value);
        break;
      default:
        G_OBJECT_WARN_INVALID_PROPERTY_ID (object, property_id, pspec);
        break;
    }
}

static void
gabble_call_content_constructed (GObject *obj)
{
  GabbleCallContent *self = GABBLE_CALL_CONTENT (obj);
  GabbleCallContentPrivate *priv = self->priv;
  DBusGConnection *bus;

  /* register object on the bus */
  bus = tp_get_bus ();
  DEBUG ("Registering %s", priv->object_path);
  dbus_g_connection_register_g_object (bus, priv->object_path, obj);

  if (priv->content != NULL)
    {
      GabbleCallStream *stream;
      gchar *path;

      path = g_strdup_printf ("%s/Stream%p", priv->object_path, priv->content);
      stream = g_object_new (GABBLE_TYPE_CALL_STREAM,
        "object-path", path,
        "connection", priv->conn,
        "jingle-content", priv->content,
        NULL);
      g_free (path);

      priv->streams = g_list_prepend (priv->streams, stream);

      if (gabble_jingle_media_rtp_get_remote_codecs (
          GABBLE_JINGLE_MEDIA_RTP (priv->content)) != NULL)
        {
          call_content_new_offer (self);
        }

      gabble_signal_connect_weak (priv->content, "remote-codecs",
        G_CALLBACK (call_content_remote_codecs_cb),
        obj);
    }

  if (G_OBJECT_CLASS (gabble_call_content_parent_class)->constructed != NULL)
    G_OBJECT_CLASS (gabble_call_content_parent_class)->constructed (obj);
}

static void
gabble_call_content_class_init (
    GabbleCallContentClass *gabble_call_content_class)
{
  GObjectClass *object_class = G_OBJECT_CLASS (gabble_call_content_class);
  GParamSpec *param_spec;
  static TpDBusPropertiesMixinPropImpl content_props[] = {
    { "Name", "name", NULL },
    { "Type", "media-type", NULL },
    { "Creator", "creator", NULL },
    { "Disposition", "disposition", NULL },
    { "Streams", "streams", NULL },
    { NULL }
  };
  static TpDBusPropertiesMixinPropImpl content_media_props[] = {
    { "ContactCodecMap", "contact-codec-map", NULL },
    { "CodecOffer", "codec-offer", NULL },
    { NULL }
  };

  static TpDBusPropertiesMixinIfaceImpl prop_interfaces[] = {
      { GABBLE_IFACE_CALL_CONTENT,
        tp_dbus_properties_mixin_getter_gobject_properties,
        NULL,
        content_props,
      },
      { GABBLE_IFACE_CALL_CONTENT_INTERFACE_MEDIA,
        tp_dbus_properties_mixin_getter_gobject_properties,
        NULL,
        content_media_props,
      },
      { NULL }
  };

  g_type_class_add_private (gabble_call_content_class,
      sizeof (GabbleCallContentPrivate));

  object_class->constructed = gabble_call_content_constructed;

  object_class->get_property = gabble_call_content_get_property;
  object_class->set_property = gabble_call_content_set_property;

  object_class->dispose = gabble_call_content_dispose;
  object_class->finalize = gabble_call_content_finalize;

  param_spec = g_param_spec_string ("object-path", "D-Bus object path",
      "The D-Bus object path used for this "
      "object on the bus.",
      NULL,
      G_PARAM_CONSTRUCT_ONLY | G_PARAM_READWRITE | G_PARAM_STATIC_STRINGS);
  g_object_class_install_property (object_class, PROP_OBJECT_PATH, param_spec);

  param_spec = g_param_spec_object ("jingle-content", "Jingle Content",
      "The Jingle Content related to this content object",
      GABBLE_TYPE_JINGLE_CONTENT,
      G_PARAM_CONSTRUCT_ONLY | G_PARAM_READWRITE | G_PARAM_STATIC_STRINGS);
  g_object_class_install_property (object_class, PROP_JINGLE_CONTENT,
      param_spec);

  param_spec = g_param_spec_uint ("target-handle", "Target Handle",
      "Target handle of the call channel",
      0, G_MAXUINT, 0,
      G_PARAM_CONSTRUCT_ONLY | G_PARAM_READWRITE | G_PARAM_STATIC_STRINGS);
  g_object_class_install_property (object_class, PROP_TARGET_HANDLE,
      param_spec);

  param_spec = g_param_spec_object ("connection", "GabbleConnection object",
      "Gabble connection object that owns this media channel object.",
      GABBLE_TYPE_CONNECTION,
      G_PARAM_CONSTRUCT_ONLY | G_PARAM_READWRITE | G_PARAM_STATIC_STRINGS);
  g_object_class_install_property (object_class, PROP_CONNECTION, param_spec);

  param_spec = g_param_spec_string ("name", "Name",
      "The name of this content if any",
      "",
      G_PARAM_READABLE | G_PARAM_STATIC_STRINGS);
  g_object_class_install_property (object_class, PROP_NAME, param_spec);

  param_spec = g_param_spec_uint ("media-type", "Media Type",
      "The media type of this content",
      0, G_MAXUINT, 0,
      G_PARAM_READABLE | G_PARAM_STATIC_STRINGS);
  g_object_class_install_property (object_class, PROP_MEDIA_TYPE,
      param_spec);

  param_spec = g_param_spec_uint ("creator", "Creator",
      "The creator of this content",
      0, G_MAXUINT, 0,
      G_PARAM_CONSTRUCT_ONLY | G_PARAM_READWRITE | G_PARAM_STATIC_STRINGS);
  g_object_class_install_property (object_class, PROP_CREATOR,
      param_spec);

  param_spec = g_param_spec_uint ("disposition", "Disposition",
      "The disposition of this content",
      0, G_MAXUINT, 0,
      G_PARAM_CONSTRUCT_ONLY | G_PARAM_READWRITE | G_PARAM_STATIC_STRINGS);
  g_object_class_install_property (object_class, PROP_DISPOSITION,
      param_spec);

  param_spec = g_param_spec_boxed ("streams", "Stream",
      "The streams of this content",
      TP_ARRAY_TYPE_OBJECT_PATH_LIST,
      G_PARAM_READABLE | G_PARAM_STATIC_STRINGS);
  g_object_class_install_property (object_class, PROP_STREAMS,
      param_spec);

  param_spec = g_param_spec_boxed ("contact-codec-map", "ContactCodecMap",
      "The map of contacts to codecs",
      GABBLE_HASH_TYPE_CONTACT_CODEC_MAP,
      G_PARAM_READABLE | G_PARAM_STATIC_STRINGS);
  g_object_class_install_property (object_class, PROP_CONTACT_CODEC_MAP,
      param_spec);

  param_spec = g_param_spec_boxed ("codec-offer", "CodecOffer",
      "The current codec offer if any",
      GABBLE_STRUCT_TYPE_CODEC_OFFERING,
      G_PARAM_READABLE | G_PARAM_STATIC_STRINGS);
  g_object_class_install_property (object_class, PROP_CODEC_OFFER,
      param_spec);

  gabble_call_content_class->dbus_props_class.interfaces = prop_interfaces;
  tp_dbus_properties_mixin_class_init (object_class,
      G_STRUCT_OFFSET (GabbleCallContentClass, dbus_props_class));
}

void
gabble_call_content_dispose (GObject *object)
{
  GabbleCallContent *self = GABBLE_CALL_CONTENT (object);
  GabbleCallContentPrivate *priv = self->priv;
  GList *l;

  if (priv->dispose_has_run)
    return;

  priv->dispose_has_run = TRUE;

  g_assert (priv->offer == NULL);

  for (l = priv->streams; l != NULL; l = g_list_next (l))
    {
      g_object_unref (l->data);
    }

  g_list_free (priv->streams);
  priv->streams = NULL;

  g_object_unref (priv->content);
  priv->content = NULL;

  if (G_OBJECT_CLASS (gabble_call_content_parent_class)->dispose)
    G_OBJECT_CLASS (gabble_call_content_parent_class)->dispose (object);
}

void
gabble_call_content_finalize (GObject *object)
{
  GabbleCallContent *self = GABBLE_CALL_CONTENT (object);
  GabbleCallContentPrivate *priv = self->priv;

  /* free any data held directly by the object here */
  g_free (priv->object_path);

  G_OBJECT_CLASS (gabble_call_content_parent_class)->finalize (object);
}

static void
call_content_set_local_codecs (GabbleCallContent *self,
    const GPtrArray *codecs)
{
  GabbleCallContentPrivate *priv = self->priv;
  GList *l = NULL;
  guint i;

  for (i = 0; i < codecs->len ; i++)
    {
      JingleCodec *c;
      GValueArray *va;

      va = g_ptr_array_index (codecs, i);

      c = jingle_media_rtp_codec_new (
        g_value_get_uint (va->values + 0),
        g_value_dup_string (va->values + 1),
        g_value_get_uint (va->values + 2),
        g_value_get_uint (va->values + 3),
        g_value_dup_boxed (va->values + 4));

        l = g_list_append (l, c);
    }


  /* FIXME react properly on errors */
  jingle_media_rtp_set_local_codecs (GABBLE_JINGLE_MEDIA_RTP (priv->content),
    l, TRUE, NULL);

}

static void
gabble_call_content_set_codecs (GabbleSvcCallContentInterfaceMedia *iface,
    const GPtrArray *codecs,
    DBusGMethodInvocation *context)
{
  call_content_set_local_codecs (GABBLE_CALL_CONTENT (iface), codecs);
  gabble_svc_call_content_interface_media_return_from_set_codecs (context);
}

static void
call_content_iface_init (gpointer g_iface, gpointer iface_data)
{
}

static void
call_content_media_iface_init (gpointer g_iface, gpointer iface_data)
{
  GabbleSvcCallContentInterfaceMediaClass *klass =
    (GabbleSvcCallContentInterfaceMediaClass *) g_iface;

#define IMPLEMENT(x) gabble_svc_call_content_interface_media_implement_##x (\
    klass, gabble_call_content_##x)
  IMPLEMENT(set_codecs);
#undef IMPLEMENT
}

const gchar *
gabble_call_content_get_object_path (GabbleCallContent *content)
{
  return content->priv->object_path;
}

<<<<<<< HEAD
static void
call_content_accept_stream (gpointer data, gpointer user_data)
{
  GabbleCallStream *stream = GABBLE_CALL_STREAM (data);

  if (gabble_call_stream_get_local_sending_state (stream) ==
      GABBLE_SENDING_STATE_PENDING_SEND)
    gabble_call_stream_set_sending (stream, TRUE);
}

void
gabble_call_content_accept (GabbleCallContent *content)
{
  GabbleCallContentPrivate *priv = content->priv;

  if (priv->disposition == GABBLE_CALL_CONTENT_DISPOSITION_INITIAL)
    g_list_foreach (priv->streams, call_content_accept_stream, NULL);
=======
static gboolean
maybe_finish_deinit (GabbleCallContent *self)
{
  GabbleCallContentPrivate *priv = self->priv;

  g_assert (priv->deinit_has_run);

  if (priv->offer_count > 0)
    return FALSE;

  g_object_unref (self);
  return TRUE;
}

void
gabble_call_content_deinit (GabbleCallContent *content)
{
  GabbleCallContentPrivate *priv = content->priv;
  GList *l;

  if (priv->deinit_has_run)
    return;

  priv->deinit_has_run = TRUE;

  dbus_g_connection_unregister_g_object (tp_get_bus (), G_OBJECT (content));

  for (l = priv->streams; l != NULL; l = g_list_next (l))
    {
      g_object_unref (l->data);
    }

  g_list_free (priv->streams);
  priv->streams = NULL;

  if (priv->offer_cancellable != NULL)
    g_cancellable_cancel (priv->offer_cancellable);
  else
    maybe_finish_deinit (content);
>>>>>>> 3e94d460
}

static GPtrArray *
call_content_codec_list_to_array (GList *codecs)
{
  GPtrArray *arr;
  GList *l;

  arr = g_ptr_array_sized_new (g_list_length (codecs));

  for (l = codecs; l != NULL; l = g_list_next (l))
    {
      GValueArray *v;
      JingleCodec *c = l->data;

      v = gabble_value_array_build (5,
        G_TYPE_UINT, (guint) c->id,
        G_TYPE_STRING, c->name,
        G_TYPE_UINT, c->clockrate,
        G_TYPE_UINT, c->channels,
        DBUS_TYPE_G_STRING_STRING_HASHTABLE, c->params,
        G_TYPE_INVALID);

        g_ptr_array_add (arr, v);
    }

  return arr;
}

static GHashTable *
call_content_generate_codec_map (GabbleCallContent *self)
{
  GabbleCallContentPrivate *priv = self->priv;
  GList *codecs;
  GHashTable *map;
  GPtrArray *arr;

  /* FIXME this map is always remote + local, irrespective of whether it has
   * been accepted or not */

  map = g_hash_table_new_full (g_direct_hash, g_direct_equal,
    NULL, (GDestroyNotify) g_ptr_array_unref);

  /* Local codecs */
  codecs = gabble_jingle_media_rtp_get_local_codecs (
     GABBLE_JINGLE_MEDIA_RTP (priv->content));

  if (codecs != NULL)
    {
      arr = call_content_codec_list_to_array (codecs);
      g_hash_table_insert (map,
        GUINT_TO_POINTER (TP_BASE_CONNECTION (priv->conn)->self_handle),
        arr);
    }

  codecs = gabble_jingle_media_rtp_get_remote_codecs (
     GABBLE_JINGLE_MEDIA_RTP (priv->content));

  if (codecs != NULL)
    {
      arr = call_content_codec_list_to_array (codecs);
      g_hash_table_insert (map, GUINT_TO_POINTER (priv->target), arr);
    }

  return map;
}

static void
codec_offer_finished_cb (GObject *source,
    GAsyncResult *result,
    gpointer user_data)
{
  GabbleCallContent *self = GABBLE_CALL_CONTENT (user_data);
  GabbleCallContentPrivate *priv = self->priv;
  GError *error = NULL;
  GPtrArray *local_codecs;
  GHashTable *codec_map;
  GArray *empty;

  local_codecs = gabble_call_content_codecoffer_offer_finish (
    GABBLE_CALL_CONTENT_CODECOFFER (source), result, &error);

  if (error != NULL || priv->deinit_has_run ||
      priv->offer != GABBLE_CALL_CONTENT_CODECOFFER (source))
    goto out;

  call_content_set_local_codecs (self, local_codecs);

  codec_map = call_content_generate_codec_map (self);
  empty = g_array_new (FALSE, FALSE, sizeof (TpHandle));

  gabble_svc_call_content_interface_media_emit_codecs_changed (self,
    codec_map, empty);

  g_hash_table_unref (codec_map);
  g_array_free (empty, TRUE);

out:
  if (priv->offer == GABBLE_CALL_CONTENT_CODECOFFER (source))
    {
      priv->offer = NULL;
      priv->offer_cancellable = NULL;
    }

  --priv->offer_count;
  g_object_unref (source);

  if (priv->deinit_has_run)
    maybe_finish_deinit (self);
}

static void
call_content_new_offer (GabbleCallContent *self)
{
  GabbleCallContentPrivate *priv = self->priv;
  GList *codecs;
  GHashTable *map;
  GPtrArray *arr;
  gchar *path;

  codecs = gabble_jingle_media_rtp_get_remote_codecs (
     GABBLE_JINGLE_MEDIA_RTP (priv->content));

  map = g_hash_table_new_full (g_direct_hash, g_direct_equal,
    NULL, (GDestroyNotify) g_ptr_array_unref);

  arr = call_content_codec_list_to_array (codecs);
  g_hash_table_insert (map, GUINT_TO_POINTER (priv->target), arr);

  if (priv->offer != NULL)
    g_cancellable_cancel (priv->offer_cancellable);

  path = g_strdup_printf ("%s/Offer%d",
    priv->object_path, priv->offers++);

  priv->offer = gabble_call_content_codecoffer_new (path, map);
  priv->offer_cancellable = g_cancellable_new ();
  ++priv->offer_count;
  gabble_call_content_codecoffer_offer (priv->offer, priv->offer_cancellable,
    codec_offer_finished_cb, self);

  gabble_svc_call_content_interface_media_emit_new_codec_offer (
    self, path, map);

  g_hash_table_unref (map);
  g_free (path);
}

static void
call_content_remote_codecs_cb (GabbleJingleMediaRtp *media,
    GList *codecs,
    gpointer user_data)
{
  call_content_new_offer (GABBLE_CALL_CONTENT (user_data));
}<|MERGE_RESOLUTION|>--- conflicted
+++ resolved
@@ -538,7 +538,6 @@
   return content->priv->object_path;
 }
 
-<<<<<<< HEAD
 static void
 call_content_accept_stream (gpointer data, gpointer user_data)
 {
@@ -556,7 +555,8 @@
 
   if (priv->disposition == GABBLE_CALL_CONTENT_DISPOSITION_INITIAL)
     g_list_foreach (priv->streams, call_content_accept_stream, NULL);
-=======
+}
+
 static gboolean
 maybe_finish_deinit (GabbleCallContent *self)
 {
@@ -596,7 +596,6 @@
     g_cancellable_cancel (priv->offer_cancellable);
   else
     maybe_finish_deinit (content);
->>>>>>> 3e94d460
 }
 
 static GPtrArray *
