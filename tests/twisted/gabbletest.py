
"""
Infrastructure code for testing Gabble by pretending to be a Jabber server.
"""

import base64
import os
import sha
import sys
import time

import ns
import servicetest
import twisted
from twisted.words.xish import domish, xpath
from twisted.words.protocols.jabber.client import IQ
from twisted.words.protocols.jabber import xmlstream
from twisted.internet import reactor

import dbus

NS_XMPP_SASL = 'urn:ietf:params:xml:ns:xmpp-sasl'
NS_XMPP_BIND = 'urn:ietf:params:xml:ns:xmpp-bind'

def make_result_iq(stream, iq):
    result = IQ(stream, "result")
    result["id"] = iq["id"]
    query = iq.firstChildElement()

    if query:
        result.addElement((query.uri, query.name))

    return result

def acknowledge_iq(stream, iq):
    stream.send(make_result_iq(stream, iq))

<<<<<<< HEAD
def send_error_reply(stream, iq):
    result = IQ(stream, "error")
    result["id"] = iq["id"]
    query = iq.firstChildElement()

    if query:
        result.addElement((query.uri, query.name))

    stream.send(result)
=======
def request_muc_handle(q, conn, stream, muc_jid):
    servicetest.call_async(q, conn, 'RequestHandles', 2, [muc_jid])
    host = muc_jid.split('@')[1]
    event = q.expect('stream-iq', to=host, query_ns=ns.DISCO_INFO)
    result = make_result_iq(stream, event.stanza)
    feature = result.firstChildElement().addElement('feature')
    feature['var'] = ns.MUC
    stream.send(result)
    event = q.expect('dbus-return', method='RequestHandles')
    return event.value[0][0]

def make_muc_presence(affiliation, role, muc_jid, alias):
    presence = domish.Element((None, 'presence'))
    presence['from'] = '%s/%s' % (muc_jid, alias)
    x = presence.addElement((ns.MUC_USER, 'x'))
    item = x.addElement('item')
    item['affiliation'] = affiliation
    item['role'] = role
    return presence
>>>>>>> 3a75959d

def sync_stream(q, stream):
    """Used to ensure that Gabble has processed all stanzas sent to it."""

    iq = IQ(stream, "get")
    iq.addElement(('http://jabber.org/protocol/disco#info', 'query'))
    stream.send(iq)
    q.expect('stream-iq', query_ns='http://jabber.org/protocol/disco#info')

class JabberAuthenticator(xmlstream.Authenticator):
    "Trivial XML stream authenticator that accepts one username/digest pair."

    def __init__(self, username, password):
        self.username = username
        self.password = password
        xmlstream.Authenticator.__init__(self)

    # Patch in fix from http://twistedmatrix.com/trac/changeset/23418.
    # This monkeypatch taken from Gadget source code
    from twisted.words.xish.utility import EventDispatcher

    def _addObserver(self, onetime, event, observerfn, priority, *args,
            **kwargs):
        if self._dispatchDepth > 0:
            self._updateQueue.append(lambda: self._addObserver(onetime, event,
                observerfn, priority, *args, **kwargs))

        return self._oldAddObserver(onetime, event, observerfn, priority,
            *args, **kwargs)

    EventDispatcher._oldAddObserver = EventDispatcher._addObserver
    EventDispatcher._addObserver = _addObserver

    def streamStarted(self, root=None):
        if root:
            self.xmlstream.sid = root.getAttribute('id')

        self.xmlstream.sendHeader()
        self.xmlstream.addOnetimeObserver(
            "/iq/query[@xmlns='jabber:iq:auth']", self.initialIq)

    def initialIq(self, iq):
        result = IQ(self.xmlstream, "result")
        result["id"] = iq["id"]
        query = result.addElement('query')
        query["xmlns"] = "jabber:iq:auth"
        query.addElement('username', content='test')
        query.addElement('password')
        query.addElement('digest')
        query.addElement('resource')
        self.xmlstream.addOnetimeObserver('/iq/query/username', self.secondIq)
        self.xmlstream.send(result)

    def secondIq(self, iq):
        username = xpath.queryForNodes('/iq/query/username', iq)
        assert map(str, username) == [self.username]

        digest = xpath.queryForNodes('/iq/query/digest', iq)
        expect = sha.sha(self.xmlstream.sid + self.password).hexdigest()
        assert map(str, digest) == [expect]

        resource = xpath.queryForNodes('/iq/query/resource', iq)
        assert map(str, resource) == ['Resource']

        result = IQ(self.xmlstream, "result")
        result["id"] = iq["id"]
        self.xmlstream.send(result)
        self.xmlstream.dispatch(self.xmlstream, xmlstream.STREAM_AUTHD_EVENT)


class XmppAuthenticator(xmlstream.Authenticator):
    def __init__(self, username, password):
        xmlstream.Authenticator.__init__(self)
        self.username = username
        self.password = password
        self.authenticated = False

    def streamStarted(self, root=None):
        if root:
            self.xmlstream.sid = root.getAttribute('id')

        self.xmlstream.sendHeader()

        if self.authenticated:
            # Initiator authenticated itself, and has started a new stream.

            features = domish.Element((xmlstream.NS_STREAMS, 'features'))
            bind = features.addElement((NS_XMPP_BIND, 'bind'))
            self.xmlstream.send(features)

            self.xmlstream.addOnetimeObserver(
                "/iq/bind[@xmlns='%s']" % NS_XMPP_BIND, self.bindIq)
        else:
            features = domish.Element((xmlstream.NS_STREAMS, 'features'))
            mechanisms = features.addElement((NS_XMPP_SASL, 'mechanisms'))
            mechanism = mechanisms.addElement('mechanism', content='PLAIN')
            self.xmlstream.send(features)

            self.xmlstream.addOnetimeObserver("/auth", self.auth)

    def auth(self, auth):
        assert (base64.b64decode(str(auth)) ==
            '\x00%s\x00%s' % (self.username, self.password))

        success = domish.Element((NS_XMPP_SASL, 'success'))
        self.xmlstream.send(success)
        self.xmlstream.reset()
        self.authenticated = True

    def bindIq(self, iq):
        assert xpath.queryForString('/iq/bind/resource', iq) == 'Resource'

        result = IQ(self.xmlstream, "result")
        result["id"] = iq["id"]
        bind = result.addElement((NS_XMPP_BIND, 'bind'))
        jid = bind.addElement('jid', content='test@localhost/Resource')
        self.xmlstream.send(result)

        self.xmlstream.dispatch(self.xmlstream, xmlstream.STREAM_AUTHD_EVENT)

def make_stream_event(type, stanza):
    event = servicetest.Event(type, stanza=stanza)
    event.to = stanza.getAttribute("to")
    return event

def make_iq_event(iq):
    event = make_stream_event('stream-iq', iq)
    event.iq_type = iq.getAttribute("type")
    query = iq.firstChildElement()

    if query:
        event.query = query
        event.query_ns = query.uri
        event.query_name = query.name

        if query.getAttribute("node"):
            event.query_node = query.getAttribute("node")

    return event

def make_presence_event(stanza):
    event = make_stream_event('stream-presence', stanza)
    event.presence_type = stanza.getAttribute('type')
    return event

def make_message_event(stanza):
    event = make_stream_event('stream-message', stanza)
    event.message_type = stanza.getAttribute('type')
    return event

class BaseXmlStream(xmlstream.XmlStream):
    initiating = False
    namespace = 'jabber:client'

    def __init__(self, event_func, authenticator):
        xmlstream.XmlStream.__init__(self, authenticator)
        self.event_func = event_func
        self.addObserver('//iq', lambda x: event_func(
            make_iq_event(x)))
        self.addObserver('//message', lambda x: event_func(
            make_message_event(x)))
        self.addObserver('//presence', lambda x: event_func(
            make_presence_event(x)))
        self.addObserver('//event/stream/authd', self._cb_authd)

    def _cb_authd(self, _):
        # called when stream is authenticated
        self.addObserver(
            "/iq/query[@xmlns='http://jabber.org/protocol/disco#info']",
            self._cb_disco_iq)
        self.event_func(servicetest.Event('stream-authenticated'))

    def _cb_disco_iq(self, iq):
        if iq.getAttribute('to') == 'localhost':
            # add PEP support
            nodes = xpath.queryForNodes(
                "/iq/query[@xmlns='http://jabber.org/protocol/disco#info']",
                iq)
            query = nodes[0]
            identity = query.addElement('identity')
            identity['category'] = 'pubsub'
            identity['type'] = 'pep'

            iq['type'] = 'result'
            self.send(iq)

class JabberXmlStream(BaseXmlStream):
    version = (0, 9)

class XmppXmlStream(BaseXmlStream):
    version = (1, 0)

def make_connection(bus, event_func, params=None):
    default_params = {
        'account': 'test@localhost/Resource',
        'password': 'pass',
        'resource': 'Resource',
        'server': 'localhost',
        'port': dbus.UInt32(4242),
        }

    if params:
        default_params.update(params)

    return servicetest.make_connection(bus, event_func, 'gabble', 'jabber',
        default_params)

def make_stream(event_func, authenticator=None, protocol=None, port=4242):
    # set up Jabber server

    if authenticator is None:
        authenticator = JabberAuthenticator('test', 'pass')

    if protocol is None:
        protocol = JabberXmlStream

    stream = protocol(event_func, authenticator)
    factory = twisted.internet.protocol.Factory()
    factory.protocol = lambda *args: stream
    port = reactor.listenTCP(port, factory)
    return (stream, port)

def go(params=None, authenticator=None, protocol=None, start=None):
    # hack to ease debugging
    domish.Element.__repr__ = domish.Element.toXml

    bus = dbus.SessionBus()
    handler = servicetest.EventTest()
    conn = make_connection(bus, handler.handle_event, params)
    (stream, _) = make_stream(handler.handle_event, authenticator, protocol)
    handler.data = {
        'bus': bus,
        'conn': conn,
        'conn_iface': dbus.Interface(conn,
            'org.freedesktop.Telepathy.Connection'),
        'stream': stream}
    handler.data['test'] = handler
    handler.verbose = (os.environ.get('CHECK_TWISTED_VERBOSE', '') != '')
    map(handler.expect, servicetest.load_event_handlers())

    if '-v' in sys.argv:
        handler.verbose = True

    if start is None:
        handler.data['conn'].Connect()
    else:
        start(handler.data)

    reactor.run()

def install_colourer():
    def red(s):
        return '\x1b[31m%s\x1b[0m' % s

    def green(s):
        return '\x1b[32m%s\x1b[0m' % s

    patterns = {
        'handled': green,
        'not handled': red,
        }

    class Colourer:
        def __init__(self, fh, patterns):
            self.fh = fh
            self.patterns = patterns

        def write(self, s):
            f = self.patterns.get(s, lambda x: x)
            self.fh.write(f(s))

    sys.stdout = Colourer(sys.stdout, patterns)
    return sys.stdout


def exec_test_deferred (funs, params, protocol=None, timeout=None):
    # hack to ease debugging
    domish.Element.__repr__ = domish.Element.toXml
    colourer = None

    if sys.stdout.isatty():
        colourer = install_colourer()

    queue = servicetest.IteratingEventQueue(timeout)
    queue.verbose = (
        os.environ.get('CHECK_TWISTED_VERBOSE', '') != ''
        or '-v' in sys.argv)

    bus = dbus.SessionBus()
    # conn = make_connection(bus, queue.append, params)
    (stream, port) = make_stream(queue.append, protocol=protocol)

    error = None

    try:
        for f in funs:
            conn = make_connection(bus, queue.append, params)
            f(queue, bus, conn, stream)
    except Exception, e:
        import traceback
        traceback.print_exc()
        error = e

    try:
        if colourer:
          sys.stdout = colourer.fh
        d = port.stopListening()
        if error is None:
            d.addBoth((lambda *args: reactor.crash()))
        else:
            # please ignore the POSIX behind the curtain
            d.addBoth((lambda *args: os._exit(1)))

        conn.Disconnect()

        if 'GABBLE_TEST_REFDBG' in os.environ:
            # we have to wait that Gabble timeouts so the process is properly
            # exited and refdbg can generates its report
            time.sleep(5.5)

    except dbus.DBusException, e:
        pass

def exec_tests(funs, params=None, protocol=None, timeout=None):
  reactor.callWhenRunning (exec_test_deferred, funs, params, protocol, timeout)
  reactor.run()

def exec_test(fun, params=None, protocol=None, timeout=None):
  exec_tests([fun], params, protocol, timeout)

# Useful routines for server-side vCard handling
current_vcard = domish.Element(('vcard-temp', 'vCard'))

def handle_get_vcard(event, data):
    iq = event.stanza

    if iq['type'] != 'get':
        return False

    if iq.uri != 'jabber:client':
        return False

    vcard = list(iq.elements())[0]

    if vcard.name != 'vCard':
        return False

    # Send back current vCard
    new_iq = IQ(data['stream'], 'result')
    new_iq['id'] = iq['id']
    new_iq.addChild(current_vcard)
    data['stream'].send(new_iq)
    return True

def handle_set_vcard(event, data):
    global current_vcard
    iq = event.stanza

    if iq['type'] != 'set':
        return False

    if iq.uri != 'jabber:client':
        return False

    vcard = list(iq.elements())[0]

    if vcard.name != 'vCard':
        return False

    current_vcard = iq.firstChildElement()

    new_iq = IQ(data['stream'], 'result')
    new_iq['id'] = iq['id']
    data['stream'].send(new_iq)
    return True


def _elem_add(elem, *children):
    for child in children:
        if isinstance(child, domish.Element):
            elem.addChild(child)
        elif isinstance(child, unicode):
            elem.addContent(child)
        else:
            raise ValueError('invalid child object %r', child)

def elem(a, b=None, **kw):
    r"""
    >>> elem('foo')().toXml()
    u'<foo/>'
    >>> elem('foo', x='1')().toXml()
    u"<foo x='1'/>"
    >>> elem('foo', x='1')(u'hello').toXml()
    u"<foo x='1'>hello</foo>"
    >>> elem('foo', x='1')(u'hello',
    ...         elem('http://foo.org', 'bar', y='2')(u'bye')).toXml()
    u"<foo x='1'>hello<bar xmlns='http://foo.org' y='2'>bye</bar></foo>"
    """

    class _elem(domish.Element):
        def __call__(self, *children):
            _elem_add(self, *children)
            return self

    if b is not None:
        elem = _elem((a, b))
    else:
        elem = _elem((None, a))

    for k, v in kw.iteritems():
        if k == 'from_':
            elem['from'] = v
        else:
            elem[k] = v

    return elem

def elem_iq(server, type, **kw):
    class _iq(IQ):
        def __call__(self, *children):
            _elem_add(self, *children)
            return self

    iq = _iq(server, type)

    for k, v in kw.iteritems():
        if k == 'from_':
            iq['from'] = v
        else:
            iq[k] = v

    return iq<|MERGE_RESOLUTION|>--- conflicted
+++ resolved
@@ -35,7 +35,6 @@
 def acknowledge_iq(stream, iq):
     stream.send(make_result_iq(stream, iq))
 
-<<<<<<< HEAD
 def send_error_reply(stream, iq):
     result = IQ(stream, "error")
     result["id"] = iq["id"]
@@ -45,7 +44,7 @@
         result.addElement((query.uri, query.name))
 
     stream.send(result)
-=======
+
 def request_muc_handle(q, conn, stream, muc_jid):
     servicetest.call_async(q, conn, 'RequestHandles', 2, [muc_jid])
     host = muc_jid.split('@')[1]
@@ -65,7 +64,6 @@
     item['affiliation'] = affiliation
     item['role'] = role
     return presence
->>>>>>> 3a75959d
 
 def sync_stream(q, stream):
     """Used to ensure that Gabble has processed all stanzas sent to it."""
