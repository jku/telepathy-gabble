--- conflicted
+++ resolved
@@ -45,13 +45,10 @@
 	presence/invisible_xep_0126.py \
 	presence/invisible_xep_0186.py \
 	presence/presence.py \
-<<<<<<< HEAD
+	presence/plugins.py \
+	presence/set-idempotence.py \
 	roster/authorize.py \
 	roster/edit-before-roster.py \
-=======
-	presence/plugins.py \
-	presence/set-idempotence.py \
->>>>>>> 72895625
 	roster/ensure.py \
 	roster/groups.py \
 	roster/groups-12791.py \
@@ -82,13 +79,10 @@
 	text/test-text-delayed.py \
 	text/test-text-no-body.py \
 	text/test-text.py \
-<<<<<<< HEAD
+	tls/server-tls-channel.py \
 	$(NULL)
 
 TWISTED_TUBE_TESTS = \
-=======
-	tls/server-tls-channel.py \
->>>>>>> 72895625
 	tubes/accept-muc-dbus-tube.py \
 	tubes/accept-muc-stream-tube.py \
 	tubes/accept-private-dbus-tube.py \
