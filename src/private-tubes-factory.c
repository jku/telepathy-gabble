--- conflicted
+++ resolved
@@ -29,11 +29,8 @@
 #include <telepathy-glib/dbus.h>
 #include <telepathy-glib/interfaces.h>
 #include <telepathy-glib/util.h>
-<<<<<<< HEAD
 
 #include "extensions/extensions.h"
-=======
->>>>>>> 4a6d1680
 
 #define DEBUG_FLAG GABBLE_DEBUG_TUBES
 
@@ -368,12 +365,8 @@
 {
   struct _ForeachData *data = (struct _ForeachData *) user_data;
   GabbleExportableChannel *chan = GABBLE_EXPORTABLE_CHANNEL (value);
-<<<<<<< HEAD
-=======
-
-  g_assert (TP_IS_CHANNEL_IFACE (chan));
->>>>>>> 4a6d1680
-
+
+  /* assert that it has both interfaces, for now */
   g_assert (TP_IS_CHANNEL_IFACE (chan));
 
   /* Add channels of type Channel.Type.Tubes */
@@ -577,7 +570,6 @@
     GabbleChannelManagerChannelClassFunc func,
     gpointer user_data)
 {
-<<<<<<< HEAD
   GHashTable *table;
   GValue *value;
 
@@ -585,12 +577,6 @@
   table = g_hash_table_new_full (g_str_hash, g_str_equal, NULL,
       (GDestroyNotify) tp_g_value_slice_free);
 
-=======
-  GHashTable *table = g_hash_table_new_full (g_str_hash, g_str_equal,
-      NULL, (GDestroyNotify) tp_g_value_slice_free);
-  GValue *value;
-
->>>>>>> 4a6d1680
   value = tp_g_value_slice_new (G_TYPE_STRING);
   g_value_set_static_string (value, TP_IFACE_CHANNEL_TYPE_TUBES);
   g_hash_table_insert (table, TP_IFACE_CHANNEL ".ChannelType",
@@ -605,7 +591,6 @@
       tubes_channel_optional_properties, user_data);
 
   g_hash_table_destroy (table);
-<<<<<<< HEAD
 
   /* 1-1 Channel.Type.StreamTube */
   table = g_hash_table_new_full (g_str_hash, g_str_equal, NULL,
@@ -642,8 +627,6 @@
       tubes_channel_optional_properties, user_data);
 
   g_hash_table_destroy (table);
-=======
->>>>>>> 4a6d1680
 }
 
 
@@ -658,9 +641,8 @@
       base_conn, TP_HANDLE_TYPE_CONTACT);
   TpHandle handle;
   GError *error = NULL;
-<<<<<<< HEAD
+  GabbleTubesChannel *channel;
   const gchar *channel_type;
-  GabbleTubesChannel *channel;
 
   channel_type = tp_asv_get_string (request_properties,
             TP_IFACE_CHANNEL ".ChannelType");
@@ -668,12 +650,6 @@
   if (tp_strdiff (channel_type, TP_IFACE_CHANNEL_TYPE_TUBES) &&
       tp_strdiff (channel_type, GABBLE_IFACE_CHANNEL_TYPE_STREAM_TUBE) &&
       tp_strdiff (channel_type, GABBLE_IFACE_CHANNEL_TYPE_DBUS_TUBE))
-=======
-  GabbleExportableChannel *channel;
-
-  if (tp_strdiff (tp_asv_get_string (request_properties,
-          TP_IFACE_CHANNEL ".ChannelType"), TP_IFACE_CHANNEL_TYPE_TUBES))
->>>>>>> 4a6d1680
     return FALSE;
 
   if (tp_asv_get_uint32 (request_properties,
@@ -689,21 +665,14 @@
   /* Don't support opening a channel to our self handle */
   if (handle == base_conn->self_handle)
     {
-<<<<<<< HEAD
       g_set_error (&error, TP_ERRORS, TP_ERROR_NOT_AVAILABLE,
           "Can't open a channel to your self handle");
       goto error;
-=======
-     g_set_error (&error, TP_ERRORS, TP_ERROR_NOT_AVAILABLE,
-         "Can't open a channel to your self handle");
-     goto error;
->>>>>>> 4a6d1680
     }
 
   channel = g_hash_table_lookup (self->priv->channels,
       GUINT_TO_POINTER (handle));
 
-<<<<<<< HEAD
   if (! tp_strdiff (channel_type, TP_IFACE_CHANNEL_TYPE_TUBES))
     {
       if (channel == NULL)
@@ -765,25 +734,6 @@
       return TRUE;
     }
 
-=======
-  if (channel == NULL)
-    {
-      new_tubes_channel (self, handle, base_conn->self_handle, request_token);
-      return TRUE;
-    }
-
-  if (require_new)
-    {
-      g_set_error (&error, TP_ERRORS, TP_ERROR_NOT_AVAILABLE,
-          "Already chatting with contact #%u in another channel", handle);
-      goto error;
-    }
-
-  gabble_channel_manager_emit_request_already_satisfied (self, request_token,
-      channel);
-  return TRUE;
-
->>>>>>> 4a6d1680
 error:
   gabble_channel_manager_emit_request_failed (self, request_token,
       error->domain, error->code, error->message);
