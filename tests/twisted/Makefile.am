--- conflicted
+++ resolved
@@ -40,11 +40,8 @@
 	tubes/test-muc-accept-stream-tube-ibb.py \
 	tubes/test-muc-offer-dbus-tube.py \
 	tubes/test-muc-offer-stream-tube-ibb.py \
-<<<<<<< HEAD
+        tubes/test-si-accept-tubes.py \
 	tubes/test-si-fallback.py \
-=======
-        tubes/test-si-accept-tubes.py \
->>>>>>> df4d5abc
 	tubes/test-si-ibb-tubes.py \
 	tubes/test-si-socks5-tubes.py \
 	tubes/ensure-si-tube.py \
