/*
 * gabble-presence-cache.c - Gabble's contact presence cache
 * Copyright (C) 2005 Collabora Ltd.
 * Copyright (C) 2005 Nokia Corporation
 *
 * This library is free software; you can redistribute it and/or
 * modify it under the terms of the GNU Lesser General Public
 * License as published by the Free Software Foundation; either
 * version 2.1 of the License, or (at your option) any later version.
 *
 * This library is distributed in the hope that it will be useful,
 * but WITHOUT ANY WARRANTY; without even the implied warranty of
 * MERCHANTABILITY or FITNESS FOR A PARTICULAR PURPOSE.  See the GNU
 * Lesser General Public License for more details.
 *
 * You should have received a copy of the GNU Lesser General Public
 * License along with this library; if not, write to the Free Software
 * Foundation, Inc., 51 Franklin St, Fifth Floor, Boston, MA  02110-1301  USA
 */

#include "config.h"
#include "presence-cache.h"
#include "vcard-manager.h"

#include <stdlib.h>
#include <string.h>
#include <glib.h>

/* When five DIFFERENT guys report the same caps for a given bundle, it'll
 * be enough. But if only ONE guy use the verification string (XEP-0115 v1.5),
 * it'll be enough too.
 */
#define CAPABILITY_BUNDLE_ENOUGH_TRUST 5
#define DEBUG_FLAG GABBLE_DEBUG_PRESENCE

#include <dbus/dbus-glib.h>
#include <telepathy-glib/channel-manager.h>
#include <telepathy-glib/intset.h>

#define DEBUG_FLAG GABBLE_DEBUG_PRESENCE

#include "capabilities.h"
#include "caps-cache.h"
#include "caps-channel-manager.h"
#include "caps-hash.h"
#include "conn-presence.h"
#include "debug.h"
#include "disco.h"
#include "gabble-signals-marshal.h"
#include "namespaces.h"
#include "util.h"
#include "roster.h"
#include "types.h"

/* Time period from the cache creation in which we're unsure whether we
 * got initial presence from all the contacts. */
#define UNSURE_PERIOD 5

/* Time period from a de-cloak request in which we're unsure whether the
 * contact will disclose their presence later, or not at all. */
#define DECLOAK_PERIOD 5

G_DEFINE_TYPE (GabblePresenceCache, gabble_presence_cache, G_TYPE_OBJECT);

/* properties */
enum
{
  PROP_CONNECTION = 1,
  LAST_PROPERTY
};

/* signal enum */
enum
{
  PRESENCES_UPDATED,
  NICKNAME_UPDATE,
  CAPABILITIES_UPDATE,
  AVATAR_UPDATE,
  CAPABILITIES_DISCOVERED,
  LOCATION_UPDATED,
  UNSURE_PERIOD_ENDED,
  LAST_SIGNAL
};

static guint signals[LAST_SIGNAL] = { 0 };

struct _GabblePresenceCachePrivate
{
  GabbleConnection *conn;

  gulong status_changed_cb;
  LmMessageHandler *lm_message_cb;
  LmMessageHandler *lm_presence_cb;

  GHashTable *presence;
  TpHandleSet *presence_handles;

  GHashTable *capabilities;
  GHashTable *disco_pending;
  guint caps_serial;

  guint unsure_id;
  /* handle => DecloakContext */
  GHashTable *decloak_requests;
  TpHandleSet *decloak_handles;

  /* The cached contacts' location.
   * The key is the contact's TpHandle.
   * The value is a GHashTable of the user's location:
   *   - the key is a gchar* as per XEP-0080
   *   - the value is a slice allocation GValue, the exact
   *     type depends on the key.
   */
  GHashTable *location;

  /* Are we resetting the image hash as per XEP-0153 section 4.4 */
  gboolean avatar_reset_pending;

  gboolean dispose_has_run;
};

typedef struct _DiscoWaiter DiscoWaiter;

struct _DiscoWaiter
{
  TpHandleRepoIface *repo;
  TpHandle handle;
  gchar *resource;
  guint serial;
  gboolean disco_requested;
  gchar *hash;
  gchar *ver;
};

/**
 * disco_waiter_new ()
 */
static DiscoWaiter *
disco_waiter_new (TpHandleRepoIface *repo,
                  TpHandle handle,
                  const gchar *resource,
                  const gchar *hash,
                  const gchar *ver,
                  guint serial)
{
  DiscoWaiter *waiter;

  g_assert (repo);
  tp_handle_ref (repo, handle);

  waiter = g_slice_new0 (DiscoWaiter);
  waiter->repo = repo;
  waiter->handle = handle;
  waiter->resource = g_strdup (resource);
  waiter->hash = g_strdup (hash);
  waiter->ver = g_strdup (ver);
  waiter->serial = serial;

  DEBUG ("created waiter %p for handle %u with serial %u", waiter, handle,
      serial);

  return waiter;
}

static void
disco_waiter_free (DiscoWaiter *waiter)
{
  g_assert (NULL != waiter);

  DEBUG ("freeing waiter %p for handle %u with serial %u", waiter,
      waiter->handle, waiter->serial);

  tp_handle_unref (waiter->repo, waiter->handle);

  g_free (waiter->resource);
  g_free (waiter->hash);
  g_free (waiter->ver);
  g_slice_free (DiscoWaiter, waiter);
}

static void
disco_waiter_list_free (GSList *list)
{
  GSList *i;

  DEBUG ("list %p", list);

  for (i = list; NULL != i; i = i->next)
    disco_waiter_free ((DiscoWaiter *) i->data);

  g_slist_free (list);
}

static guint
disco_waiter_list_get_request_count (GSList *list)
{
  guint c = 0;
  GSList *i;

  for (i = list; i; i = i->next)
    {
      DiscoWaiter *waiter = (DiscoWaiter *) i->data;

      if (waiter->disco_requested)
        {
          if (!tp_strdiff (waiter->hash, "sha-1"))
            /* One waiter is enough if
             * 1. the request has a verification string
             * 2. the hash algorithm is supported
             */
            c += CAPABILITY_BUNDLE_ENOUGH_TRUST;
          else
            c++;
        }
    }

  return c;
}

static GabbleCapabilityInfo *
capability_info_get (GabblePresenceCache *cache, const gchar *node)
{
  GabblePresenceCachePrivate *priv = cache->priv;
  GabbleCapabilityInfo *info = g_hash_table_lookup (priv->capabilities, node);

  if (NULL == info)
    {
      info = g_slice_new0 (GabbleCapabilityInfo);
      info->cap_set = NULL;
      info->guys = tp_intset_new ();
      g_hash_table_insert (priv->capabilities, g_strdup (node), info);
    }

  return info;
}

static void
capability_info_free (GabbleCapabilityInfo *info)
{
  if (info->cap_set != NULL)
    {
      gabble_capability_set_free (info->cap_set);
      info->cap_set = NULL;
    }

  gabble_disco_identity_array_free (info->identities);
  info->identities = NULL;

  tp_intset_destroy (info->guys);

  g_slice_free (GabbleCapabilityInfo, info);
}

static guint
capability_info_recvd (GabblePresenceCache *cache,
    const gchar *node,
    TpHandle handle,
    GabbleCapabilitySet *cap_set,
    guint trust_inc)
{
  GabbleCapabilityInfo *info = capability_info_get (cache, node);

  if (info->cap_set == NULL ||
      !gabble_capability_set_equals (cap_set, info->cap_set))
    {
      /* The caps are not valid, either because we detected inconsistency
       * between several contacts using the same node (when the hash is not
       * used), or because this is the first caps report and the caps were
       * never set.
       */
      tp_intset_clear (info->guys);

      if (info->cap_set == NULL)
        info->cap_set = gabble_capability_set_new ();
      else
        gabble_capability_set_clear (info->cap_set);

      gabble_capability_set_update (info->cap_set, cap_set);
      info->trust = 0;
    }

  if (!tp_intset_is_member (info->guys, handle))
    {
      tp_intset_add (info->guys, handle);
      info->trust += trust_inc;
    }

  return info->trust;
}

typedef struct {
    GabblePresenceCache *cache;
    TpHandle handle;
    guint timeout_id;
    const gchar *reason;
} DecloakContext;

static DecloakContext *
decloak_context_new (GabblePresenceCache *cache,
    TpHandle handle,
    const gchar *reason)
{
  DecloakContext *dc = g_slice_new0 (DecloakContext);

  dc->cache = cache;
  dc->handle = handle;
  dc->reason = reason;
  dc->timeout_id = 0;
  return dc;
}

static void
decloak_context_free (gpointer data)
{
  DecloakContext *dc = data;

  tp_handle_set_remove (dc->cache->priv->decloak_handles, dc->handle);

  if (dc->timeout_id != 0)
    g_source_remove (dc->timeout_id);

  g_slice_free (DecloakContext, dc);
}

static void gabble_presence_cache_init (GabblePresenceCache *presence_cache);
static GObject * gabble_presence_cache_constructor (GType type, guint n_props,
    GObjectConstructParam *props);
static void gabble_presence_cache_dispose (GObject *object);
static void gabble_presence_cache_finalize (GObject *object);
static void gabble_presence_cache_set_property (GObject *object, guint
    property_id, const GValue *value, GParamSpec *pspec);
static void gabble_presence_cache_get_property (GObject *object, guint
    property_id, GValue *value, GParamSpec *pspec);
static GabblePresence *_cache_insert (GabblePresenceCache *cache,
    TpHandle handle);

static void gabble_presence_cache_status_changed_cb (GabbleConnection *,
    TpConnectionStatus, TpConnectionStatusReason, gpointer);
static LmHandlerResult gabble_presence_cache_lm_message_cb (LmMessageHandler*,
    LmConnection*, LmMessage*, gpointer);

static void
gabble_presence_cache_class_init (GabblePresenceCacheClass *klass)
{
  GObjectClass *object_class = G_OBJECT_CLASS (klass);
  GParamSpec *param_spec;

  g_type_class_add_private (object_class, sizeof (GabblePresenceCachePrivate));

  object_class->constructor = gabble_presence_cache_constructor;

  object_class->dispose = gabble_presence_cache_dispose;
  object_class->finalize = gabble_presence_cache_finalize;

  object_class->get_property = gabble_presence_cache_get_property;
  object_class->set_property = gabble_presence_cache_set_property;

  param_spec = g_param_spec_object ("connection", "GabbleConnection object",
      "Gabble connection object that owns this presence cache.",
      GABBLE_TYPE_CONNECTION,
      G_PARAM_CONSTRUCT_ONLY | G_PARAM_READWRITE | G_PARAM_STATIC_STRINGS);
  g_object_class_install_property (object_class,
                                   PROP_CONNECTION,
                                   param_spec);

  signals[PRESENCES_UPDATED] = g_signal_new (
    "presences-updated",
    G_TYPE_FROM_CLASS (klass),
    G_SIGNAL_RUN_LAST,
    0,
    NULL, NULL,
    g_cclosure_marshal_VOID__BOXED, G_TYPE_NONE, 1, DBUS_TYPE_G_UINT_ARRAY);
  signals[NICKNAME_UPDATE] = g_signal_new (
    "nickname-update",
    G_TYPE_FROM_CLASS (klass),
    G_SIGNAL_RUN_LAST,
    0,
    NULL, NULL,
    g_cclosure_marshal_VOID__UINT, G_TYPE_NONE, 1, G_TYPE_UINT);
  signals[CAPABILITIES_UPDATE] = g_signal_new (
    "capabilities-update",
    G_TYPE_FROM_CLASS (klass),
    G_SIGNAL_RUN_LAST,
    0,
    NULL, NULL,
    gabble_marshal_VOID__UINT_POINTER_POINTER, G_TYPE_NONE,
    3, G_TYPE_UINT, G_TYPE_POINTER, G_TYPE_POINTER);
  signals[AVATAR_UPDATE] = g_signal_new (
    "avatar-update",
    G_TYPE_FROM_CLASS (klass),
    G_SIGNAL_RUN_LAST,
    0,
    NULL, NULL,
    g_cclosure_marshal_VOID__UINT_POINTER, G_TYPE_NONE, 2, G_TYPE_UINT, G_TYPE_POINTER);
  signals[CAPABILITIES_DISCOVERED] = g_signal_new (
    "capabilities-discovered",
    G_TYPE_FROM_CLASS (klass),
    G_SIGNAL_RUN_LAST,
    0,
    NULL, NULL,
    g_cclosure_marshal_VOID__UINT, G_TYPE_NONE,
    1, G_TYPE_UINT);

  signals[LOCATION_UPDATED] = g_signal_new (
    "location-update",
    G_TYPE_FROM_CLASS (klass),
    G_SIGNAL_RUN_LAST,
    0,
    NULL, NULL,
    g_cclosure_marshal_VOID__UINT, G_TYPE_NONE, 1, G_TYPE_UINT);

  signals[UNSURE_PERIOD_ENDED] = g_signal_new (
    "unsure-period-ended",
    G_TYPE_FROM_CLASS (klass),
    G_SIGNAL_RUN_LAST,
    0,
    NULL, NULL,
    g_cclosure_marshal_VOID__VOID, G_TYPE_NONE,
    0);
}

static gboolean
gabble_presence_cache_end_unsure_period (gpointer data)
{
  GabblePresenceCache *self = GABBLE_PRESENCE_CACHE (data);

  DEBUG ("%p", data);
  self->priv->unsure_id = 0;
  g_signal_emit (self, signals[UNSURE_PERIOD_ENDED], 0);
  return FALSE;
}

static void
gabble_presence_cache_init (GabblePresenceCache *cache)
{
  GabblePresenceCachePrivate *priv = G_TYPE_INSTANCE_GET_PRIVATE (cache,
      GABBLE_TYPE_PRESENCE_CACHE, GabblePresenceCachePrivate);

  cache->priv = priv;

  priv->presence = g_hash_table_new_full (NULL, NULL, NULL, g_object_unref);
  priv->capabilities = g_hash_table_new_full (g_str_hash, g_str_equal, g_free,
      (GDestroyNotify) capability_info_free);
  priv->disco_pending = g_hash_table_new_full (g_str_hash, g_str_equal,
    g_free, (GDestroyNotify) disco_waiter_list_free);
  priv->caps_serial = 1;

  priv->decloak_requests = g_hash_table_new_full (NULL, NULL, NULL,
      decloak_context_free);

  priv->location = g_hash_table_new_full (g_direct_hash, g_direct_equal, NULL,
      (GDestroyNotify) g_hash_table_destroy);
}

static GObject *
gabble_presence_cache_constructor (GType type, guint n_props,
                                   GObjectConstructParam *props)
{
  GObject *obj;
  GabblePresenceCachePrivate *priv;

  obj = G_OBJECT_CLASS (gabble_presence_cache_parent_class)->
           constructor (type, n_props, props);
  priv = GABBLE_PRESENCE_CACHE (obj)->priv;

  g_assert (priv->conn != NULL);
  g_assert (priv->presence_handles != NULL);
  g_assert (priv->decloak_handles != NULL);

  priv->status_changed_cb = g_signal_connect (priv->conn, "status-changed",
      G_CALLBACK (gabble_presence_cache_status_changed_cb), obj);

  return obj;
}

static void
gabble_presence_cache_dispose (GObject *object)
{
  GabblePresenceCache *self = GABBLE_PRESENCE_CACHE (object);
  GabblePresenceCachePrivate *priv = self->priv;

  if (priv->dispose_has_run)
    return;

  DEBUG ("dispose called");

  priv->dispose_has_run = TRUE;

  if (priv->unsure_id != 0)
    {
      g_source_remove (priv->unsure_id);
      priv->unsure_id = 0;
    }

  g_hash_table_destroy (priv->decloak_requests);
  priv->decloak_requests = NULL;
  tp_handle_set_destroy (priv->decloak_handles);
  priv->decloak_handles = NULL;

  g_assert (priv->lm_message_cb == NULL);
  g_assert (priv->lm_presence_cb == NULL);

  g_signal_handler_disconnect (priv->conn, priv->status_changed_cb);

  g_hash_table_destroy (priv->presence);
  priv->presence = NULL;

  g_hash_table_destroy (priv->capabilities);
  priv->capabilities = NULL;

  g_hash_table_destroy (priv->disco_pending);
  priv->disco_pending = NULL;

  tp_handle_set_destroy (priv->presence_handles);
  priv->presence_handles = NULL;

  g_hash_table_destroy (priv->location);
  priv->location = NULL;

  if (G_OBJECT_CLASS (gabble_presence_cache_parent_class)->dispose)
    G_OBJECT_CLASS (gabble_presence_cache_parent_class)->dispose (object);
}

static void
gabble_presence_cache_finalize (GObject *object)
{
  DEBUG ("called with %p", object);

  G_OBJECT_CLASS (gabble_presence_cache_parent_class)->finalize (object);
}

static void
gabble_presence_cache_get_property (GObject    *object,
                                    guint       property_id,
                                    GValue     *value,
                                    GParamSpec *pspec)
{
  GabblePresenceCache *cache = GABBLE_PRESENCE_CACHE (object);
  GabblePresenceCachePrivate *priv = cache->priv;

  switch (property_id) {
    case PROP_CONNECTION:
      g_value_set_object (value, priv->conn);
      break;
    default:
      G_OBJECT_WARN_INVALID_PROPERTY_ID (object, property_id, pspec);
      break;
  }
}

static void
gabble_presence_cache_set_property (GObject     *object,
                                    guint        property_id,
                                    const GValue *value,
                                    GParamSpec   *pspec)
{
  GabblePresenceCache *cache = GABBLE_PRESENCE_CACHE (object);
  GabblePresenceCachePrivate *priv = cache->priv;
  TpHandleRepoIface *contact_repo;

  switch (property_id) {
    case PROP_CONNECTION:
      g_assert (priv->conn == NULL);              /* construct-only */
      g_assert (priv->presence_handles == NULL);  /* construct-only */
      g_assert (priv->decloak_handles == NULL);   /* construct-only */

      priv->conn = g_value_get_object (value);
      contact_repo = tp_base_connection_get_handles (
          (TpBaseConnection *) priv->conn, TP_HANDLE_TYPE_CONTACT);
      priv->presence_handles = tp_handle_set_new (contact_repo);
      priv->decloak_handles = tp_handle_set_new (contact_repo);
      break;

    default:
      G_OBJECT_WARN_INVALID_PROPERTY_ID (object, property_id, pspec);
      break;
  }
}

static void
gabble_presence_cache_status_changed_cb (GabbleConnection *conn,
                                         TpConnectionStatus status,
                                         TpConnectionStatusReason reason,
                                         gpointer data)
{
  GabblePresenceCache *cache = GABBLE_PRESENCE_CACHE (data);
  GabblePresenceCachePrivate *priv = cache->priv;

  g_assert (conn == priv->conn);

  switch (status)
    {
    case TP_CONNECTION_STATUS_CONNECTING:
      g_assert (priv->lm_message_cb == NULL);
      g_assert (priv->lm_presence_cb == NULL);

      /* these are separate despite having the same callback and user_data,
       * because the Wocky fake-Loudmouth compat layer only lets you register
       * each handler once */
      priv->lm_message_cb = lm_message_handler_new (
          gabble_presence_cache_lm_message_cb, cache, NULL);
      priv->lm_presence_cb = lm_message_handler_new (
          gabble_presence_cache_lm_message_cb, cache, NULL);

      lm_connection_register_message_handler (priv->conn->lmconn,
                                              priv->lm_presence_cb,
                                              LM_MESSAGE_TYPE_PRESENCE,
                                              LM_HANDLER_PRIORITY_LAST);
      lm_connection_register_message_handler (priv->conn->lmconn,
                                              priv->lm_message_cb,
                                              LM_MESSAGE_TYPE_MESSAGE,
                                              LM_HANDLER_PRIORITY_FIRST);
      break;

    case TP_CONNECTION_STATUS_CONNECTED:
      /* After waiting UNSURE_PERIOD seconds for initial presences to trickle
       * in, the "unsure period" ends. */
      priv->unsure_id = g_timeout_add_seconds (UNSURE_PERIOD,
          gabble_presence_cache_end_unsure_period, cache);
      break;

    case TP_CONNECTION_STATUS_DISCONNECTED:
      if (priv->lm_message_cb != NULL)
        {
          lm_connection_unregister_message_handler (conn->lmconn,
                                                    priv->lm_message_cb,
                                                    LM_MESSAGE_TYPE_MESSAGE);
          lm_message_handler_unref (priv->lm_message_cb);
          priv->lm_message_cb = NULL;
        }

      if (priv->lm_presence_cb != NULL)
        {
          lm_connection_unregister_message_handler (conn->lmconn,
                                                    priv->lm_presence_cb,
                                                    LM_MESSAGE_TYPE_PRESENCE);
          lm_message_handler_unref (priv->lm_presence_cb);
          priv->lm_presence_cb = NULL;
        }
      break;

    default:
      g_assert_not_reached ();
    }
}

static GabblePresenceId
_presence_node_get_status (LmMessageNode *pres_node)
{
  const gchar *presence_show;
  LmMessageNode *child_node = lm_message_node_get_child (pres_node, "show");

  if (!child_node)
    {
      /*
      NODE_DEBUG (pres_node,
        "<presence> without <show> received from server, "
        "setting presence to available");
      */
      return GABBLE_PRESENCE_AVAILABLE;
    }

  presence_show = lm_message_node_get_value (child_node);

  if (!presence_show)
    {
      /*
      NODE_DEBUG (pres_node,
        "empty <show> tag received from server, "
        "setting presence to available");
      */
      return GABBLE_PRESENCE_AVAILABLE;
    }

  if (0 == strcmp (presence_show, JABBER_PRESENCE_SHOW_AWAY))
    return GABBLE_PRESENCE_AWAY;
  else if (0 == strcmp (presence_show, JABBER_PRESENCE_SHOW_CHAT))
    return GABBLE_PRESENCE_CHAT;
  else if (0 == strcmp (presence_show, JABBER_PRESENCE_SHOW_DND))
    return GABBLE_PRESENCE_DND;
  else if (0 == strcmp (presence_show, JABBER_PRESENCE_SHOW_XA))
    return GABBLE_PRESENCE_XA;
  else
    {
       NODE_DEBUG (pres_node,
        "unrecognised <show/> value received from server, "
        "setting presence to available");
      return GABBLE_PRESENCE_AVAILABLE;
    }
}

static void
_grab_nickname (GabblePresenceCache *cache,
                TpHandle handle,
                const gchar *from,
                LmMessageNode *node)
{
  const gchar *nickname;
  GabblePresence *presence;

  node = lm_message_node_get_child_with_namespace (node, "nick", NS_NICK);

  if (NULL == node)
    return;

  presence = gabble_presence_cache_get (cache, handle);

  if (NULL == presence)
    return;

  nickname = lm_message_node_get_value (node);
  DEBUG ("got nickname \"%s\" for %s", nickname, from);

  if (tp_strdiff (presence->nickname, nickname))
    {
      g_free (presence->nickname);
      presence->nickname = g_strdup (nickname);
      g_signal_emit (cache, signals[NICKNAME_UPDATE], 0, handle);
    }
}

static void
self_vcard_request_cb (GabbleVCardManager *self,
                       GabbleVCardManagerRequest *request,
                       TpHandle handle,
                       LmMessageNode *vcard,
                       GError *error,
                       gpointer user_data)
{
  GabblePresenceCache *cache = user_data;
  GabblePresenceCachePrivate *priv = cache->priv;
  gchar *sha1 = NULL;

  priv->avatar_reset_pending = FALSE;

  if (vcard != NULL)
    {
      sha1 = vcard_get_avatar_sha1 (vcard);

      /* FIXME: presence->avatar_sha1 is resetted in
       * self_avatar_resolve_conflict() and the following signal set it in
       * conn-avatars.c. Doing that in 2 different files is confusing.
       */
      g_signal_emit (cache, signals[AVATAR_UPDATE], 0, handle, sha1);

      g_free (sha1);
    }
  DEBUG ("End of avatar conflict resolution");
}

static void
self_avatar_resolve_conflict (GabblePresenceCache *cache)
{
  GabblePresenceCachePrivate *priv = cache->priv;
  TpBaseConnection *base_conn = (TpBaseConnection *) priv->conn;
  GabblePresence *presence = priv->conn->self_presence;
  GError *error = NULL;

  /* We don't want recursive image resetting
   *
   * FIXME: There is a race here: if the other resource sends us first the
   * hash 'hash1', and then 'hash2' while the vCard request generated for
   * 'hash1' is still pending, the current code doesn't send a new vCard
   * request, although it should because Gabble cannot know whether the reply
   * will be for hash1 or hash2. The good solution would be to store the
   * received hash and each time the hash is different, cancel the previous
   * vCard request and send a new one. However, this is tricky, so we don't
   * implement it.
   *
   * This race is not so bad: the only bad consequence is if the other Jabber
   * client changes the avatar twice quickly, we may get only the first one.
   * The real contacts should still get the last avatar.
   */
  if (priv->avatar_reset_pending)
    {
      DEBUG ("There is already an avatar conflict resolution pending.");
      return;
    }

  /* according to XEP-0153 section 4.3-2. 3rd bullet:
   * if we receive a photo from another resource, then we MUST
   * immediately send a presence update with an empty update child
   * element (no photo node), then re-download our own vCard;
   * when that arrives, we may start setting the photo node in our
   * presence again.
   */
  DEBUG ("Reset our avatar, signal our presence without an avatar and request"
         " our own vCard.");
  priv->avatar_reset_pending = TRUE;
  g_free (presence->avatar_sha1);
  presence->avatar_sha1 = NULL;
  if (!conn_presence_signal_own_presence (priv->conn, NULL, &error))
    {
      DEBUG ("failed to send own presence: %s", error->message);
      g_error_free (error);
    }

  gabble_vcard_manager_invalidate_cache (priv->conn->vcard_manager,
      base_conn->self_handle);
  gabble_vcard_manager_request (priv->conn->vcard_manager,
      base_conn->self_handle, 0, self_vcard_request_cb, cache,
      NULL);
}

static void
_grab_avatar_sha1 (GabblePresenceCache *cache,
                   TpHandle handle,
                   const gchar *from,
                   LmMessageNode *node)
{
  GabblePresenceCachePrivate *priv = cache->priv;
  TpBaseConnection *base_conn = (TpBaseConnection *) priv->conn;
  const gchar *sha1;
  LmMessageNode *x_node, *photo_node;
  GabblePresence *presence;

  if (handle == base_conn->self_handle)
    presence = priv->conn->self_presence;
  else
    presence = gabble_presence_cache_get (cache, handle);

  if (NULL == presence)
    return;

  x_node = lm_message_node_get_child_with_namespace (node, "x",
      NS_VCARD_TEMP_UPDATE);

  if (NULL == x_node)
    {
      /* If (handle == base_conn->self_handle), then this means
       * that one of our other resources does not support XEP-0153. According
       * to that XEP, we MUST now stop advertising the image hash, at least
       * until all instances of non-conforming resources have gone offline, by
       * setting presence->avatar_sha1 to NULL.
       *
       * However, this would mean that logging in (e.g.) with an old version
       * of Gabble would disable avatars in this newer version, which is
       * quite a silly failure mode. As a result, we ignore this
       * requirement and hope that non-conforming clients won't alter the
       * <PHOTO>, which should in practice be true.
       *
       * If handle != self_handle, then in any case we want to ignore this
       * message for vCard purposes. */
      return;
    }

  photo_node = lm_message_node_get_child (x_node, "photo");

  /* If there is no photo node, the resource supports XEP-0153, but has
   * nothing in particular to say about the avatar. */
  if (NULL == photo_node)
    return;

  sha1 = lm_message_node_get_value (photo_node);

  /* "" means we know there is no avatar. NULL means we don't know what is the
   * avatar. In this case, there is a <photo> node. */
  if (sha1 == NULL)
    sha1 = "";

  if (tp_strdiff (presence->avatar_sha1, sha1))
    {
      if (handle == base_conn->self_handle)
        {
          DEBUG ("Avatar conflict! Received hash '%s' and our cache is '%s'",
            sha1, presence->avatar_sha1 == NULL ?
              "<NULL>" : presence->avatar_sha1);
          self_avatar_resolve_conflict (cache);
        }
      else
        {
          g_free (presence->avatar_sha1);
          presence->avatar_sha1 = g_strdup (sha1);
          gabble_vcard_manager_invalidate_cache (priv->conn->vcard_manager, handle);
          g_signal_emit (cache, signals[AVATAR_UPDATE], 0, handle, sha1);
        }
    }
}

static GSList *
_parse_cap_bundles (
    LmMessageNode *lm_node,
    const gchar **hash,
    const gchar **ver)
{
  const gchar *node, *ext;
  GSList *uris = NULL;
  LmMessageNode *cap_node;

  *hash = NULL;
  *ver = NULL;

  cap_node = lm_message_node_get_child_with_namespace (lm_node, "c", NS_CAPS);

  if (NULL == cap_node)
      return NULL;

  *hash = lm_message_node_get_attribute (cap_node, "hash");

  node = lm_message_node_get_attribute (cap_node, "node");

  if (NULL == node)
    return NULL;

  *ver = lm_message_node_get_attribute (cap_node, "ver");

  if (NULL != *ver)
    uris = g_slist_prepend (uris, g_strdup_printf ("%s#%s", node, *ver));

  /* If there is a hash, the remote contact uses XEP-0115 v1.5 and the 'ext'
   * attribute MUST be ignored. */
  if (NULL != *hash)
    return uris;

  ext = lm_message_node_get_attribute (cap_node, "ext");

  if (NULL != ext)
    {
      gchar **exts, **i;

      exts = g_strsplit (ext, " ", 0);

      for (i = exts; NULL != *i; i++)
        uris = g_slist_prepend (uris, g_strdup_printf ("%s#%s", node, *i));

      g_strfreev (exts);
    }

  return uris;
}

static void
_parse_node (GabblePresence *presence,
    LmMessageNode *lm_node,
    const gchar *resource,
    guint serial)
{
  LmMessageNode *cap_node;
  const gchar *node;

  cap_node = lm_message_node_get_child_with_namespace (lm_node, "c", NS_CAPS);

  if (NULL == cap_node)
    return;

  node = lm_message_node_get_attribute (cap_node, "node");

  if (!tp_strdiff (node, "http://mail.google.com/xmpp/client/caps"))
    {
      GabbleCapabilitySet *cap_set = gabble_capability_set_new ();

      DEBUG ("Client is Google Web Client");

      gabble_capability_set_add (cap_set, QUIRK_GOOGLE_WEBMAIL_CLIENT);
      gabble_presence_set_capabilities (presence, resource, cap_set, serial);
      gabble_capability_set_free (cap_set);
    }
}


static void _caps_disco_cb (GabbleDisco *disco,
    GabbleDiscoRequest *request,
    const gchar *jid,
    const gchar *node,
    LmMessageNode *query_result,
    GError *error,
    gpointer user_data);

static void
redisco (GabblePresenceCache *cache,
    GabbleDisco *disco,
    DiscoWaiter *waiter,
    const gchar *node)
{
  const gchar *waiter_jid;
  gchar *full_jid;

  waiter_jid = tp_handle_inspect (waiter->repo, waiter->handle);
  if (waiter->resource != NULL)
    full_jid = g_strdup_printf ("%s/%s", waiter_jid, waiter->resource);
  else
    full_jid = g_strdup (waiter_jid);

  gabble_disco_request (disco, GABBLE_DISCO_TYPE_INFO, full_jid,
      node, _caps_disco_cb, cache, G_OBJECT (cache), NULL);
  waiter->disco_requested = TRUE;

  g_free (full_jid);
}

static void
disco_failed (GabblePresenceCache *cache,
    GabbleDisco *disco,
    const gchar *node,
    GSList *waiters)
{
  GabblePresenceCachePrivate *priv = cache->priv;
  GSList *i;
  DiscoWaiter *waiter = NULL;
  gchar *full_jid = NULL;

  for (i = waiters; NULL != i; i = i->next)
    {
      waiter = (DiscoWaiter *) i->data;

      if (!waiter->disco_requested)
        {
          redisco (cache, disco, waiter, node);
          break;
        }
    }

  if (NULL != i)
    {
      DEBUG ("sent a retry disco request to %s for URI %s", full_jid, node);
    }
  else
    {
      /* The contact sends us an error and we don't have any other
       * contacts to send the discovery request on the same node. We
       * cannot get the caps for this node. */
      DEBUG ("failed to find a suitable candidate to retry disco "
          "request for URI %s", node);
      g_hash_table_remove (priv->disco_pending, node);
    }

  g_free (full_jid);
}

static DiscoWaiter *
find_matching_waiter (GSList *waiters,
    TpHandle godot,
    const gchar *resource)
{
  GSList *i;

  for (i = waiters; NULL != i; i = i->next)
    {
      DiscoWaiter *waiter = i->data;

      if (waiter->handle == godot && !tp_strdiff (waiter->resource, resource))
        return waiter;
    }

  return NULL;
}

static void
emit_capabilities_update (GabblePresenceCache *cache,
    TpHandle handle,
    const GabbleCapabilitySet *old_cap_set,
    const GabbleCapabilitySet *new_cap_set)
{
  if (gabble_capability_set_equals (old_cap_set, new_cap_set))
    {
      DEBUG ("no change in caps for handle %u", handle);
    }
  else
    {
      if (DEBUGGING)
        {
          gchar *diff = gabble_capability_set_dump_diff (old_cap_set,
              new_cap_set, "  ");

          DEBUG ("Emitting caps update for handle %u\n%s", handle, diff);
          g_free (diff);
        }

      g_signal_emit (cache, signals[CAPABILITIES_UPDATE], 0,
          handle, old_cap_set, new_cap_set);
    }
}

/**
 * set_caps_for:
 *
 * Sets caps for @waiter to (@caps, @cap_set), having received
 * a trusted reply from @responder_{handle,jid}.
 */
static void
set_caps_for (DiscoWaiter *waiter,
    GabblePresenceCache *cache,
    GabbleCapabilitySet *cap_set,
    TpHandle responder_handle,
    const gchar *responder_jid)
{
  GabblePresence *presence = gabble_presence_cache_get (cache, waiter->handle);
  GabbleCapabilitySet *old_cap_set;
  const GabbleCapabilitySet *new_cap_set;

  if (presence == NULL)
    return;

  old_cap_set = gabble_presence_dup_caps (presence);

  DEBUG ("setting caps for %d (thanks to %d %s)",
      waiter->handle, responder_handle, responder_jid);

  gabble_presence_set_capabilities (presence, waiter->resource, cap_set,
      waiter->serial);

  new_cap_set = gabble_presence_peek_caps (presence);

  emit_capabilities_update (cache, waiter->handle, old_cap_set, new_cap_set);

  gabble_capability_set_free (old_cap_set);
}

static void
emit_capabilities_discovered (GabblePresenceCache *cache,
    TpHandle handle)
{
  g_signal_emit (cache, signals[CAPABILITIES_DISCOVERED], 0, handle);
}

static GPtrArray *
client_types_from_message (TpHandle handle,
    LmMessageNode *lm_node,
    const gchar *resource)
{
  WockyNode *identity, *query_result = (WockyNode *) lm_node;
  WockyNodeIter iter;
  GPtrArray *array;

  array = g_ptr_array_new_with_free_func (g_free);

  /* Find all identity nodes in the result. */
  wocky_node_iter_init (&iter, query_result,
      "identity", NS_DISCO_INFO);
  while (wocky_node_iter_next (&iter, &identity))
    {
      const gchar *category, *type;

      category = wocky_node_get_attribute (identity, "category");
      if (category == NULL)
        continue;

      /* Now get the client type */
      type = wocky_node_get_attribute (identity, "type");
      if (type == NULL)
        continue;

      /* So, turns out if you disco a specific resource of a gtalk
      contact, the Google servers will reply with the identity node as
      if you disco'd the bare jid, so will get something like:

          <identity category='account' type='registered' name='Google Talk User Account'/>

      which is just great. So, let's special case android phones as
      their resources will start with "android" and let's just say
      they're phones. */

      if (!tp_strdiff (category, "account")
          && g_str_has_prefix (resource, "android")
          && !tp_strdiff (type, "registered"))
        {
          type = "phone";
        }

      DEBUG ("Got type for %u: %s", handle, type);

      g_ptr_array_add (array, g_strdup (type));
    }

  if (array->len == 0)
    {
      DEBUG ("How very odd, we didn't get any client types");
      g_ptr_array_unref (array);
      return NULL;
    }

  return array;
}

static void
_signal_presences_updated (GabblePresenceCache *cache,
    TpHandle handle)
{
  GArray *handles;

  handles = g_array_sized_new (FALSE, FALSE, sizeof (TpHandle), 1);
  g_array_append_val (handles, handle);
  g_signal_emit (cache, signals[PRESENCES_UPDATED], 0, handles);
  g_array_free (handles, TRUE);
}

static void
_caps_disco_cb (GabbleDisco *disco,
                GabbleDiscoRequest *request,
                const gchar *jid,
                const gchar *node,
                LmMessageNode *query_result,
                GError *error,
                gpointer user_data)
{
  GSList *waiters, *i;
  DiscoWaiter *waiter_self;
  GabblePresenceCache *cache;
  GabblePresenceCachePrivate *priv;
  TpHandleRepoIface *contact_repo;
  GabbleCapabilitySet *cap_set;
  guint trust;
  TpHandle handle = 0;
  gboolean bad_hash = FALSE;
  TpBaseConnection *base_conn;
  gchar *resource;
  gboolean jid_is_valid;
  gpointer key;
  GabblePresence *presence;
  GPtrArray *client_types;

  cache = GABBLE_PRESENCE_CACHE (user_data);
  priv = cache->priv;
  base_conn = TP_BASE_CONNECTION (priv->conn);
  contact_repo = tp_base_connection_get_handles (base_conn,
      TP_HANDLE_TYPE_CONTACT);

  if (NULL == node)
    {
      DEBUG ("got disco response with NULL node, ignoring");
      return;
    }

  waiters = g_hash_table_lookup (priv->disco_pending, node);

  if (NULL != error)
    {
      DEBUG ("disco query failed: %s", error->message);

      disco_failed (cache, disco, node, waiters);

      return;
    }

  handle = tp_handle_ensure (contact_repo, jid, NULL, NULL);

  if (handle == 0)
    {
      DEBUG ("Ignoring presence from invalid JID %s", jid);
      return;
    }

  /* If tp_handle_ensure () was happy with the jid, it's valid. */
  jid_is_valid = gabble_decode_jid (jid, NULL, NULL, &resource);
  g_assert (jid_is_valid);
  waiter_self = find_matching_waiter (waiters, handle, resource);
  g_free (resource);

  if (NULL == waiter_self)
    {
      DEBUG ("Ignoring non requested disco reply from %s", jid);
      goto OUT;
    }

  /* Sort out client types */
  presence = gabble_presence_cache_get (cache, handle);
  client_types = client_types_from_message (handle, query_result,
      waiter_self->resource);
  if (client_types != NULL)
    {
      gabble_presence_update_client_types (presence, waiter_self->resource,
          client_types);
      g_ptr_array_unref (client_types);

      _signal_presences_updated (cache, handle);
    }

  /* Now onto caps */

  cap_set = gabble_capability_set_new_from_stanza (query_result);

  /* Only 'sha-1' is mandatory to implement by XEP-0115. If the remote contact
   * uses another hash algorithm, don't check the hash and fallback to the old
   * method. The hash method is not included in the discovery request nor
   * response but we saved it in disco_pending when we received the presence
   * stanza. */
  if (!tp_strdiff (waiter_self->hash, "sha-1"))
    {
      gchar *computed_hash;

      computed_hash = caps_hash_compute_from_lm_node (query_result);

      if (g_str_equal (waiter_self->ver, computed_hash))
        {
          trust = capability_info_recvd (cache, node, handle, cap_set,
              CAPABILITY_BUNDLE_ENOUGH_TRUST);
        }
      else
        {
          DEBUG ("The verification string '%s' announced by '%s' does not "
              "match our hash of their disco reply '%s'.", waiter_self->ver,
              jid, computed_hash);
          trust = 0;
          bad_hash = TRUE;
        }

      g_free (computed_hash);
    }
  else
    {
      trust = capability_info_recvd (cache, node, handle, cap_set, 1);
    }

  /* Remove the node from the hash table without freeing the key or list of
   * waiters.
   *
   * In the 'enough trust' case, this needs to be done before emitting the
   * signal, so that when recipients of the capabilities-discovered signal ask
   * whether we're unsure about the handle, there is no pending disco request
   * that would make us unsure.
   *
   * In the 'not enough trust' branch, we re-use 'key' when updating the table.
   */
  if (!g_hash_table_lookup_extended (priv->disco_pending, node, &key, NULL))
    g_assert_not_reached ();
  g_hash_table_steal (priv->disco_pending, node);

  if (trust >= CAPABILITY_BUNDLE_ENOUGH_TRUST)
    {
      WockyNodeTree *query_node = wocky_node_tree_new_from_node (query_result);
      GabbleCapsCache *caps_cache = gabble_caps_cache_dup_shared ();

      if (DEBUGGING)
        {
          gchar *tmp = gabble_capability_set_dump (cap_set, "  ");

          DEBUG ("trusting %s to mean:\n%s", node, tmp);
          g_free (tmp);
        }

      /* Update external cache. */
      gabble_caps_cache_insert (caps_cache, node, query_node);
      g_object_unref (caps_cache);
      g_object_unref (query_node);

      /* We trust this caps node. Serve all its waiters. */
      for (i = waiters; NULL != i; i = i->next)
        {
          DiscoWaiter *waiter = (DiscoWaiter *) i->data;

          set_caps_for (waiter, cache, cap_set, handle, jid);
          emit_capabilities_discovered (cache, waiter->handle);
        }

      g_free (key);
      disco_waiter_list_free (waiters);
    }
  else
    {
      /* We don't trust this yet (either the hash was bad, or we haven't had
       * enough responses, as appropriate).
       */

      /* Set caps for the contact that replied (if the hash was correct) and
       * remove them from the list of waiters.
       * FIXME I think we should respect the caps, even if the hash is wrong,
       *       for the jid that answered the query.
       */
      if (!bad_hash)
        {
          if (DEBUGGING)
            {
              gchar *tmp = gabble_capability_set_dump (cap_set, "  ");

              DEBUG ("%s not yet fully trusted to mean:\n%s", node, tmp);
              g_free (tmp);
            }

          set_caps_for (waiter_self, cache, cap_set, handle, jid);
        }

      waiters = g_slist_remove (waiters, waiter_self);
      g_hash_table_insert (priv->disco_pending, key, waiters);

      emit_capabilities_discovered (cache, waiter_self->handle);
      disco_waiter_free (waiter_self);

      /* Ensure that we have enough pending requests to get enough trust for
       * this node.
       */
      for (i = waiters; i != NULL; i = i->next)
        {
          DiscoWaiter *waiter = (DiscoWaiter *) i->data;

          if (trust + disco_waiter_list_get_request_count (waiters)
              >= CAPABILITY_BUNDLE_ENOUGH_TRUST)
            break;

          if (!waiter->disco_requested)
            redisco (cache, disco, waiter, node);
        }
    }

  gabble_capability_set_free (cap_set);

OUT:
  if (handle)
    tp_handle_unref (contact_repo, handle);
}

static void
_process_caps_uri (GabblePresenceCache *cache,
                   const gchar *from,
                   const gchar *uri,
                   const gchar *hash,
                   const gchar *ver,
                   TpHandle handle,
                   const gchar *resource,
                   guint serial)
{
  GabbleCapabilityInfo *info;
  WockyNodeTree *cached_query_reply;
  GabbleCapabilitySet *cached_caps = NULL;
  GabblePresenceCachePrivate *priv;
  TpHandleRepoIface *contact_repo;
  GabbleCapsCache *caps_cache;

  priv = cache->priv;
  contact_repo = tp_base_connection_get_handles (
      (TpBaseConnection *) priv->conn, TP_HANDLE_TYPE_CONTACT);
  info = capability_info_get (cache, uri);

  caps_cache = gabble_caps_cache_dup_shared ();
  cached_query_reply = gabble_caps_cache_lookup (caps_cache, uri);

  if (cached_query_reply != NULL)
    {
      WockyNode *query = wocky_node_tree_get_top_node (cached_query_reply);

      cached_caps = gabble_capability_set_new_from_stanza (query);

      if (cached_caps == NULL)
        {
          gchar *query_str = wocky_node_to_string (query);

          g_warning ("couldn't re-parse cached query node, which was: %s",
              query_str);
          g_free (query_str);
        }
    }

  g_object_unref (caps_cache);

  if (cached_caps != NULL ||
      info->trust >= CAPABILITY_BUNDLE_ENOUGH_TRUST ||
      tp_intset_is_member (info->guys, handle))
    {
      GabblePresence *presence = gabble_presence_cache_get (cache, handle);
      GabbleCapabilitySet *cap_set = cached_caps ? cached_caps : info->cap_set;

      /* we already have enough trust for this node; apply the cached value to
       * the (handle, resource) */
      DEBUG ("enough trust for URI %s, setting caps for %u (%s)", uri, handle,
          from);

      if (presence)
<<<<<<< HEAD
        gabble_presence_set_capabilities (presence, resource, cap_set, serial);
=======
        {
          gabble_presence_set_capabilities (
              presence, resource, cap_set, serial);

          /* We can only get this information from actual disco replies,
           * so we depend on having this information from the caps cache. */
          if (cached_query_reply != NULL)
            {
              WockyNode *query = wocky_node_tree_get_top_node (cached_query_reply);
              GPtrArray *types = client_types_from_message (handle, query, resource);

              if (types != NULL)
                {
                  gabble_presence_update_client_types (presence, resource, types);
                  g_ptr_array_unref (types);

                  _signal_presences_updated (cache, handle);
                }
            }
        }
>>>>>>> 10fd7b2e
      else
        DEBUG ("presence not found");

      if (cached_caps != NULL)
        gabble_capability_set_free (cached_caps);
    }
  else
    {
      GSList *waiters;
      DiscoWaiter *waiter;
      guint possible_trust;
      gboolean found;
      gpointer key;
      gpointer value = NULL;

      DEBUG ("not enough trust for URI %s", uri);

      /* Are we already waiting for responses for this URI? */
      found = g_hash_table_lookup_extended (priv->disco_pending, uri, &key,
          &value);
      waiters = (GSList *) value;

      waiter = find_matching_waiter (waiters, handle, resource);

      if (waiter != NULL)
        {
          /* We've already asked this jid about this node; just update the
           * serial.
           */
          DEBUG ("updating serial for waiter (%s, %s) from %u to %u",
              from, uri, waiter->serial, serial);
          waiter->serial = serial;
          goto out;
        }

      waiter = disco_waiter_new (contact_repo, handle, resource,
          hash, ver, serial);
      waiters = g_slist_prepend (waiters, waiter);

      /* If the URI was already in the hash table, steal it and re-use the same
       * URI for the following insertion. Otherwise, make a copy of the URI for
       * use as a key.
       */
      if (found)
        g_hash_table_steal (priv->disco_pending, key);
      else
        key = g_strdup (uri);

      g_hash_table_insert (priv->disco_pending, key, waiters);

      /* When all the responses we're waiting for return, will we have enough
       * trust?
       */
      possible_trust = disco_waiter_list_get_request_count (waiters);

      if (info->trust + possible_trust < CAPABILITY_BUNDLE_ENOUGH_TRUST)
        {
          /* DISCO */
          DEBUG ("only %u trust out of %u possible thus far, sending "
              "disco for URI %s", info->trust + possible_trust,
              CAPABILITY_BUNDLE_ENOUGH_TRUST, uri);
          gabble_disco_request (priv->conn->disco, GABBLE_DISCO_TYPE_INFO,
              from, uri, _caps_disco_cb, cache, G_OBJECT (cache), NULL);
          /* enough DISCO for you, buddy */
          waiter->disco_requested = TRUE;
        }
    }

out:
  if (cached_query_reply != NULL)
    g_object_unref (cached_query_reply);
}

static void
_process_caps (GabblePresenceCache *cache,
               GabblePresence *presence,
               TpHandle handle,
               const gchar *from,
               LmMessageNode *lm_node)
{
  const gchar *resource;
  GSList *uris, *i;
  GabblePresenceCachePrivate *priv;
  GabbleCapabilitySet *old_cap_set = NULL;
  guint serial;
  const gchar *hash, *ver;

  priv = cache->priv;
  serial = priv->caps_serial++;

  resource = strchr (from, '/');
  if (resource != NULL)
    resource++;

  uris = _parse_cap_bundles (lm_node, &hash, &ver);

  if (presence)
    {
      old_cap_set = gabble_presence_dup_caps (presence);

      _parse_node (presence, lm_node, resource, serial);
    }

  /* XEP-0115 §8.4 allows a server to strip out <c/> from presences it relays
   * to a client if it knows that the <c/> hasn't changed since the last time
   * it relayed one for this resource to the client. Thus, the client MUST NOT
   * expect to get <c/> on every <presence/>, and shouldn't erase previous caps
   * in that case.
   *
   * If the <presence/> stanza didn't contain a <c/> node at all, then there
   * will be no iterations of this loop, and hence no calls to
   * gabble_presence_set_capabilities(), and hence the caps will be preserved.
   * Not pretty, but it seems to work.
   */
  for (i = uris; NULL != i; i = i->next)
    {
      _process_caps_uri (cache, from, (gchar *) i->data, hash, ver, handle,
          resource, serial);
      g_free (i->data);

    }

  if (presence)
    {
      const GabbleCapabilitySet *new_cap_set =
          gabble_presence_peek_caps (presence);

      emit_capabilities_update (cache, handle, old_cap_set, new_cap_set);
    }
  else
    {
      DEBUG ("No presence for handle %u, not updating caps", handle);
    }

  if (old_cap_set != NULL)
    gabble_capability_set_free (old_cap_set);

  g_slist_free (uris);
}

LmHandlerResult
gabble_presence_parse_presence_message (GabblePresenceCache *cache,
                         TpHandle handle,
                         const gchar *from,
                         LmMessage *message)
{
  GabblePresenceCachePrivate *priv = cache->priv;
  gint8 priority = 0;
  const gchar *resource, *status_message = NULL;
  gchar *my_full_jid;
  LmMessageNode *presence_node, *child_node;
  LmHandlerResult ret = LM_HANDLER_RESULT_ALLOW_MORE_HANDLERS;
  GabblePresenceId presence_id;
  GabblePresence *presence;

  /* The server should not send back the presence stanza about ourself (same
   * resource). If it does, we just ignore the received stanza. We want to
   * avoid any infinite ping-pong with the server due to XEP-0153 4.2-2-3.
   */
  my_full_jid = gabble_connection_get_full_jid (priv->conn);
  if (!tp_strdiff (from, my_full_jid))
    {
      g_free (my_full_jid);
      return LM_HANDLER_RESULT_REMOVE_MESSAGE;
    }
  g_free (my_full_jid);

  presence_node = wocky_stanza_get_top_node (message);
  g_assert (0 == strcmp (presence_node->name, "presence"));

  resource = strchr (from, '/');
  if (resource != NULL)
    resource++;

  presence = gabble_presence_cache_get (cache, handle);

  if (NULL != presence)
      /* Once we've received presence from somebody, we don't need to keep the
       * presence around when it's unavailable. */
      presence->keep_unavailable = FALSE;

  /* If we receive (directed or broadcast) presence of any sort from someone,
   * it counts as a reply to any pending de-cloak request we might have been
   * tracking */
  g_hash_table_remove (priv->decloak_requests, GUINT_TO_POINTER (handle));

  child_node = lm_message_node_get_child (presence_node, "status");

  if (child_node)
    status_message = lm_message_node_get_value (child_node);

  if (child_node)
    status_message = lm_message_node_get_value (child_node);

  child_node = lm_message_node_get_child (presence_node, "priority");

  if (child_node)
    {
      const gchar *prio = lm_message_node_get_value (child_node);

      if (prio != NULL)
        priority = CLAMP (atoi (prio), G_MININT8, G_MAXINT8);
    }

  child_node = wocky_node_get_child_ns (presence_node, "temppres",
      NS_TEMPPRES);

  if (child_node != NULL)
    {
      gboolean decloak;
      const gchar *reason;

      /* this is a request to de-cloak, i.e. leak a minimal version of our
       * presence to the peer */
      g_object_get (priv->conn,
          "decloak-automatically", &decloak,
          NULL);

      reason = lm_message_node_get_attribute (child_node, "reason");

      if (reason == NULL)
        reason = "";

      DEBUG ("Considering whether to decloak, reason='%s', conclusion=%d",
          reason, decloak);

      conn_decloak_emit_requested (priv->conn, handle, reason, decloak);

      if (decloak)
        gabble_connection_send_capabilities (priv->conn, from, NULL);
    }

  switch (lm_message_get_sub_type (message))
    {
    case LM_MESSAGE_SUB_TYPE_NOT_SET:
    case LM_MESSAGE_SUB_TYPE_AVAILABLE:
      presence_id = _presence_node_get_status (presence_node);
      gabble_presence_cache_update (cache, handle, resource, presence_id,
          status_message, priority);

      if (!presence)
          presence = gabble_presence_cache_get (cache, handle);

      _grab_nickname (cache, handle, from, presence_node);
      _grab_avatar_sha1 (cache, handle, from, presence_node);
      _process_caps (cache, presence, handle, from, presence_node);

      ret = LM_HANDLER_RESULT_REMOVE_MESSAGE;
      break;

    case LM_MESSAGE_SUB_TYPE_ERROR:
      NODE_DEBUG (presence_node, "Received error presence");
      gabble_presence_cache_update (cache, handle, resource,
          GABBLE_PRESENCE_ERROR, status_message, priority);

      ret = LM_HANDLER_RESULT_REMOVE_MESSAGE;
      break;

    case LM_MESSAGE_SUB_TYPE_UNAVAILABLE:
      if (gabble_roster_handle_get_subscription (priv->conn->roster, handle)
        & GABBLE_ROSTER_SUBSCRIPTION_FROM)
        presence_id = GABBLE_PRESENCE_OFFLINE;
      else
        presence_id = GABBLE_PRESENCE_UNKNOWN;

      gabble_presence_cache_update (cache, handle, resource,
          presence_id, status_message, priority);

      ret = LM_HANDLER_RESULT_REMOVE_MESSAGE;
      break;

    default:
      break;
    }

  return ret;
}

static LmHandlerResult
_parse_message_message (GabblePresenceCache *cache,
                        TpHandle handle,
                        const gchar *from,
                        LmMessage *message)
{
  LmMessageNode *node;
  GabblePresence *presence;

  switch (lm_message_get_sub_type (message))
    {
    case LM_MESSAGE_SUB_TYPE_NOT_SET:
    case LM_MESSAGE_SUB_TYPE_NORMAL:
    case LM_MESSAGE_SUB_TYPE_CHAT:
    case LM_MESSAGE_SUB_TYPE_GROUPCHAT:
      break;
    default:
      return LM_HANDLER_RESULT_ALLOW_MORE_HANDLERS;
    }

  presence = gabble_presence_cache_get (cache, handle);

  if (NULL == presence)
    {
      presence = _cache_insert (cache, handle);
      presence->keep_unavailable = TRUE;
    }

  node = lm_message_get_node (message);

  _grab_nickname (cache, handle, from, node);

  return LM_HANDLER_RESULT_ALLOW_MORE_HANDLERS;
}


/**
 * gabble_presence_cache_lm_message_cb:
 * @handler: #LmMessageHandler for this message
 * @connection: #LmConnection that originated the message
 * @message: the presence message
 * @user_data: callback data
 *
 * Called by loudmouth when we get an incoming <presence>.
 */
static LmHandlerResult
gabble_presence_cache_lm_message_cb (LmMessageHandler *handler,
                                     LmConnection *lmconn,
                                     LmMessage *message,
                                     gpointer user_data)
{
  GabblePresenceCache *cache = GABBLE_PRESENCE_CACHE (user_data);
  GabblePresenceCachePrivate *priv = cache->priv;
  TpHandleRepoIface *contact_repo = tp_base_connection_get_handles (
      (TpBaseConnection *) priv->conn, TP_HANDLE_TYPE_CONTACT);
  const char *from;
  LmHandlerResult ret;
  TpHandle handle;

  g_assert (lmconn == priv->conn->lmconn);

  from = lm_message_node_get_attribute (wocky_stanza_get_top_node (message),
      "from");

  if (NULL == from)
    {
      STANZA_DEBUG (message, "message without from attribute, ignoring");
      return LM_HANDLER_RESULT_ALLOW_MORE_HANDLERS;
    }

  handle = tp_handle_ensure (contact_repo, from, NULL, NULL);

  if (0 == handle)
    {
      STANZA_DEBUG (message, "ignoring message from malformed jid");
      return LM_HANDLER_RESULT_ALLOW_MORE_HANDLERS;
    }

  switch (lm_message_get_type (message))
    {
    case LM_MESSAGE_TYPE_PRESENCE:
      ret = gabble_presence_parse_presence_message (cache, handle,
        from, message);
      break;
    case LM_MESSAGE_TYPE_MESSAGE:
      ret = _parse_message_message (cache, handle, from, message);
      break;
    default:
      ret = LM_HANDLER_RESULT_ALLOW_MORE_HANDLERS;
      break;
    }

  tp_handle_unref (contact_repo, handle);
  return ret;
}


GabblePresenceCache *
gabble_presence_cache_new (GabbleConnection *conn)
{
  return g_object_new (GABBLE_TYPE_PRESENCE_CACHE,
                       "connection", conn,
                       NULL);
}

GabblePresence *
gabble_presence_cache_get (GabblePresenceCache *cache, TpHandle handle)
{
  GabblePresenceCachePrivate *priv = cache->priv;
  TpHandleRepoIface *contact_repo = tp_base_connection_get_handles (
      (TpBaseConnection *) priv->conn, TP_HANDLE_TYPE_CONTACT);

  g_assert (tp_handle_is_valid (contact_repo, handle, NULL));

  return g_hash_table_lookup (priv->presence, GUINT_TO_POINTER (handle));
}

void
gabble_presence_cache_maybe_remove (
    GabblePresenceCache *cache,
    TpHandle handle)
{
  GabblePresenceCachePrivate *priv = cache->priv;
  TpHandleRepoIface *contact_repo = tp_base_connection_get_handles (
      (TpBaseConnection *) priv->conn, TP_HANDLE_TYPE_CONTACT);
  GabblePresence *presence;

  presence = gabble_presence_cache_get (cache, handle);

  if (NULL == presence)
    return;

  if (presence->status == GABBLE_PRESENCE_OFFLINE &&
      presence->status_message == NULL &&
      !presence->keep_unavailable)
    {
      const gchar *jid;

      jid = tp_handle_inspect (contact_repo, handle);
      DEBUG ("discarding cached presence for unavailable jid %s", jid);
      g_hash_table_remove (priv->presence, GUINT_TO_POINTER (handle));
      tp_handle_set_remove (priv->presence_handles, handle);
    }
}

static GabblePresence *
_cache_insert (
    GabblePresenceCache *cache,
    TpHandle handle)
{
  GabblePresenceCachePrivate *priv = cache->priv;
  GabblePresence *presence;

  presence = gabble_presence_new ();
  g_hash_table_insert (priv->presence, GUINT_TO_POINTER (handle), presence);
  tp_handle_set_add (priv->presence_handles, handle);
  return presence;
}

static gboolean
gabble_presence_cache_do_update (
    GabblePresenceCache *cache,
    TpHandle handle,
    const gchar *resource,
    GabblePresenceId presence_id,
    const gchar *status_message,
    gint8 priority)
{
  GabblePresenceCachePrivate *priv = cache->priv;
  TpHandleRepoIface *contact_repo = tp_base_connection_get_handles (
      (TpBaseConnection *) priv->conn, TP_HANDLE_TYPE_CONTACT);
  const gchar *jid;
  GabblePresence *presence;
  GabbleCapabilitySet *old_cap_set;
  const GabbleCapabilitySet *new_cap_set;
  gboolean ret = FALSE;

  jid = tp_handle_inspect (contact_repo, handle);
  DEBUG ("%s (%d) resource %s prio %d presence %d message \"%s\"",
      jid, handle,
      resource == NULL ? "<null>" : resource,
      priority, presence_id,
      status_message == NULL ? "<null>" : status_message);

  presence = gabble_presence_cache_get (cache, handle);

  if (presence == NULL)
    presence = _cache_insert (cache, handle);

  old_cap_set = gabble_presence_dup_caps (presence);

  ret = gabble_presence_update (presence, resource, presence_id,
      status_message, priority);

  new_cap_set = gabble_presence_peek_caps (presence);

  emit_capabilities_update (cache, handle, old_cap_set, new_cap_set);

  gabble_capability_set_free (old_cap_set);

  return ret;
}

void
gabble_presence_cache_update (
    GabblePresenceCache *cache,
    TpHandle handle,
    const gchar *resource,
    GabblePresenceId presence_id,
    const gchar *status_message,
    gint8 priority)
{
  if (gabble_presence_cache_do_update (cache, handle, resource, presence_id,
      status_message, priority))
    {
      _signal_presences_updated (cache, handle);
    }

  gabble_presence_cache_maybe_remove (cache, handle);
}

void
gabble_presence_cache_update_many (
    GabblePresenceCache *cache,
    const GArray *contact_handles,
    const gchar *resource,
    GabblePresenceId presence_id,
    const gchar *status_message,
    gint8 priority)
{
  GArray *updated;
  guint i;

  updated = g_array_sized_new (FALSE, FALSE, sizeof (TpHandle),
      contact_handles->len);

  for (i = 0 ; i < contact_handles->len ; i++)
    {
      TpHandle handle;

      handle = g_array_index (contact_handles, TpHandle, i);

      if (gabble_presence_cache_do_update (cache, handle, resource,
          presence_id, status_message, priority))
        {
          g_array_append_val (updated, handle);
        }
    }

  if (updated->len > 0)
    g_signal_emit (cache, signals[PRESENCES_UPDATED], 0, updated);

  g_array_free (updated, TRUE);

  for (i = 0 ; i < contact_handles->len ; i++)
    {
      TpHandle handle;

      handle = g_array_index (contact_handles, TpHandle, i);
      gabble_presence_cache_maybe_remove (cache, handle);
    }

}

void gabble_presence_cache_add_bundle_caps (GabblePresenceCache *cache,
    const gchar *node,
    const gchar *namespace)
{
  GabbleCapabilityInfo *info;

  info = capability_info_get (cache, node);

  /* The caps are immediately valid, because we already know this bundle */
  if (info->cap_set == NULL)
    info->cap_set = gabble_capability_set_new ();

  info->trust = CAPABILITY_BUNDLE_ENOUGH_TRUST;

  if (namespace != NULL)
    gabble_capability_set_add (info->cap_set, namespace);
}

void
gabble_presence_cache_add_own_caps (
    GabblePresenceCache *cache,
    const gchar *ver,
    const GabbleCapabilitySet *cap_set,
    const GPtrArray *identities)
{
  gchar *uri = g_strdup_printf ("%s#%s", NS_GABBLE_CAPS, ver);
  GabbleCapabilityInfo *info = capability_info_get (cache, uri);

  if (info->complete)
    goto out;

  DEBUG ("caching our own caps (%s)", uri);

  /* If this node was already in the cache but not labelled as complete, either
   * the entry's correct, or someone's poisoning us with a SHA-1 collision.
   * Let's update the entry just in case.
   */
  if (info->cap_set == NULL)
    {
      info->cap_set = gabble_capability_set_copy (cap_set);
    }
  else
    {
      gabble_capability_set_clear (info->cap_set);
      gabble_capability_set_update (info->cap_set, cap_set);
    }

  gabble_disco_identity_array_free (info->identities);
  info->identities = gabble_disco_identity_array_copy (identities);

  info->complete = TRUE;
  info->trust = CAPABILITY_BUNDLE_ENOUGH_TRUST;
  tp_intset_add (info->guys, cache->priv->conn->parent.self_handle);

  /* FIXME: we should satisfy any waiters for this node now. fd.o bug #24619. */

out:
  g_free (uri);
}

/**
 * gabble_presence_cache_peek_own_caps:
 * @cache: a presence cache
 * @ver: a verification string or bundle name
 *
 * If the capabilities corresponding to @ver have been added to the cache with
 * gabble_presence_cache_add_own_caps(), returns a set of those capabilities;
 * otherwise, returns %NULL.
 *
 * Since the cache only records features Gabble understands (omitting unknown
 * features, identities, and data forms), we can only serve up disco replies
 * from the cache if we know we once advertised exactly this verification
 * string ourselves.
 *
 * Returns: a set of capabilities, if we know exactly what @ver means.
 */
const GabbleCapabilityInfo *
gabble_presence_cache_peek_own_caps (
    GabblePresenceCache *cache,
    const gchar *ver)
{
  gchar *uri = g_strdup_printf ("%s#%s", NS_GABBLE_CAPS, ver);
  GabbleCapabilityInfo *info = capability_info_get (cache, uri);

  g_free (uri);

  if (info->complete)
    {
      g_assert (info->cap_set != NULL);
      return info;
    }
  else
    {
      return NULL;
    }
}

void
gabble_presence_cache_really_remove (
    GabblePresenceCache *cache,
    TpHandle handle)
{
  GabblePresenceCachePrivate *priv = cache->priv;
  TpHandleRepoIface *contact_repo = tp_base_connection_get_handles (
      (TpBaseConnection *) priv->conn, TP_HANDLE_TYPE_CONTACT);
  const gchar *jid;

  jid = tp_handle_inspect (contact_repo, handle);
  DEBUG ("forced to discard cached presence for jid %s", jid);
  g_hash_table_remove (priv->presence, GUINT_TO_POINTER (handle));
  tp_handle_set_remove (priv->presence_handles, handle);
}

void
gabble_presence_cache_contacts_added_to_olpc_view (GabblePresenceCache *self,
                                                   TpHandleSet *handles)
{
  GArray *tmp, *changed;
  guint i;

  tmp = tp_handle_set_to_array (handles);

  changed = g_array_new (FALSE, FALSE, sizeof (TpHandle));

  for (i = 0; i < tmp->len; i++)
    {
      TpHandle handle;
      GabblePresence *presence;

      handle = g_array_index (tmp, TpHandle, i);

      presence = gabble_presence_cache_get (self, handle);
      if (presence == NULL)
        {
          presence = _cache_insert (self, handle);
        }

      if (gabble_presence_added_to_view (presence))
        {
          g_array_append_val (changed, handle);
        }
    }

  if (changed->len > 0)
    {
      g_signal_emit (self, signals[PRESENCES_UPDATED], 0, changed);
    }

  g_array_free (tmp, TRUE);
  g_array_free (changed, TRUE);
}

void
gabble_presence_cache_contacts_removed_from_olpc_view (
    GabblePresenceCache *self,
    TpHandleSet *handles)
{
  GArray *tmp, *changed;
  guint i;

  tmp = tp_handle_set_to_array (handles);

  changed = g_array_new (FALSE, FALSE, sizeof (TpHandle));

  for (i = 0; i < tmp->len; i++)
    {
      TpHandle handle;
      GabblePresence *presence;

      handle = g_array_index (tmp, TpHandle, i);

      presence = gabble_presence_cache_get (self, handle);
      if (presence == NULL)
        {
          presence = _cache_insert (self, handle);
        }

      if (gabble_presence_removed_from_view (presence))
        {
          g_array_append_val (changed, handle);
          gabble_presence_cache_maybe_remove (self, handle);
        }
    }

  if (changed->len > 0)
    {
      g_signal_emit (self, signals[PRESENCES_UPDATED], 0, changed);
    }

  g_array_free (tmp, TRUE);
  g_array_free (changed, TRUE);
}

static gboolean
gabble_presence_cache_caps_pending (GabblePresenceCache *cache,
                                    TpHandle handle)
{
  GabblePresenceCachePrivate *priv = cache->priv;
  GList *uris, *li;

  uris = g_hash_table_get_values (priv->disco_pending);

  for (li = uris; li != NULL; li = li->next)
    {
      GSList *waiters;

      for (waiters = li->data; waiters != NULL; waiters = waiters->next)
        {
          DiscoWaiter *w = waiters->data;
          if (w->handle == handle)
            {
              g_list_free (uris);
              return TRUE;
            }

        }
    }

  g_list_free (uris);
  return FALSE;
}

/* Return whether we're "unsure" about the capabilities of @handle.
 * Currently, this means either of:
 *
 * - we've connected within the last UNSURE_PERIOD seconds and haven't
 *   received presence for @handle yet
 * - we know what @handle's caps hash/bundles are, but we're still
 *   performing service discovery to find out what they mean
 */
gboolean
gabble_presence_cache_is_unsure (GabblePresenceCache *cache,
    TpHandle handle)
{
  GabblePresenceCachePrivate *priv = cache->priv;
  TpBaseConnection *base_conn = TP_BASE_CONNECTION (priv->conn);

  /* we might not have had any presence at all - if we're not connected yet, or
   * are still in the "unsure period", assume we might get initial presence
   * soon.
   *
   * Presences with keep_unavailable are the result of caching someone's
   * nick from <message> stanzas, so they don't count as real presence - if
   * someone sends us a <message>, their presence might still follow. */
  if (base_conn->status != TP_CONNECTION_STATUS_CONNECTED ||
      priv->unsure_id != 0)
    {
      GabblePresence *presence = gabble_presence_cache_get (cache, handle);

      if (presence == NULL || presence->keep_unavailable)
        {
          DEBUG ("No presence for %u yet, still waiting for possible initial "
              "presence burst", handle);
          return TRUE;
        }
    }

  /* FIXME: if we've had the roster, we can be sure that people who're
   * not in it won't be sending us an initial presence, so ideally the
   * above should be roster-aware? */

  /* if we don't know what the caps mean, we're unsure */
  if (gabble_presence_cache_caps_pending (cache, handle))
    {
      DEBUG ("Still working out what %u's caps hash means", handle);
      return TRUE;
    }

  /* if we're waiting for a de-cloak response, we're unsure */
  if (tp_handle_set_is_member (priv->decloak_handles, handle))
    {
      DEBUG ("Waiting to see if %u will decloak", handle);
      return TRUE;
    }

  DEBUG ("No, I'm sure about %u by now", handle);
  return FALSE;
}

static gboolean
gabble_presence_cache_decloak_timeout_cb (gpointer data)
{
  DecloakContext *dc = data;
  GabblePresenceCache *self = dc->cache;
  TpHandle handle = dc->handle;

  DEBUG ("De-cloak request for %u timed out", handle);

  /* This frees @dc, do not dereference it afterwards. This needs to be done
   * before emitting the signal, so that when recipients of the channel ask
   * whether we're unsure about the handle, there is no pending decloak
   * request that would make us unsure. */
  g_hash_table_remove (self->priv->decloak_requests,
      GUINT_TO_POINTER (handle));
  /* As a side-effect of freeing @dc, this should have happened. */
  g_assert (!tp_handle_set_is_member (self->priv->decloak_handles, handle));

  /* FIXME: this is an abuse of this signal, but it serves the same
   * purpose: poking any pending media channels to tell them that @handle
   * might have left the "unsure" state */
  emit_capabilities_discovered (self, handle);

  return FALSE;
}

/* @reason must be a statically-allocated string. */
gboolean
gabble_presence_cache_request_decloaking (GabblePresenceCache *self,
    TpHandle handle,
    const gchar *reason)
{
  DecloakContext *dc;
  GabblePresence *presence;
  TpHandleRepoIface *contact_repo = tp_base_connection_get_handles (
      (TpBaseConnection *) self->priv->conn, TP_HANDLE_TYPE_CONTACT);

  presence = gabble_presence_cache_get (self, handle);

  if (presence != NULL &&
      presence->status != GABBLE_PRESENCE_OFFLINE &&
      presence->status != GABBLE_PRESENCE_UNKNOWN)
    {
      DEBUG ("We know that this contact is online, no point asking for "
          "decloak");
      return FALSE;
    }

  /* if we've already asked them to de-cloak for the same reason, do nothing */
  if (tp_handle_set_is_member (self->priv->decloak_handles, handle))
    {
      dc = g_hash_table_lookup (self->priv->decloak_requests,
          GUINT_TO_POINTER (handle));

      if (dc != NULL && !tp_strdiff (reason, dc->reason))
        {
          DEBUG ("Already asked %u to decloak for reason '%s'", handle,
              reason);
          return TRUE;
        }
    }

  DEBUG ("Asking %u to decloak", handle);

  dc = decloak_context_new (self, handle, reason);
  dc->timeout_id = g_timeout_add_seconds (DECLOAK_PERIOD,
      gabble_presence_cache_decloak_timeout_cb, dc);
  g_hash_table_insert (self->priv->decloak_requests, GUINT_TO_POINTER (handle),
      dc);
  tp_handle_set_add (self->priv->decloak_handles, handle);

  gabble_connection_request_decloak (self->priv->conn,
      tp_handle_inspect (contact_repo, handle), reason, NULL);

  return TRUE;
}

void
gabble_presence_cache_update_location (GabblePresenceCache *cache,
                                       TpHandle handle,
                                       GHashTable *new_location)
{
  GabblePresenceCachePrivate *priv = cache->priv;

  g_hash_table_insert (priv->location, GUINT_TO_POINTER (handle), new_location);

  g_signal_emit (cache, signals[LOCATION_UPDATED], 0, handle);
}

/* The return value should be g_hash_table_unref'ed. */
GHashTable *
gabble_presence_cache_get_location (GabblePresenceCache *cache,
                                    TpHandle handle)
{
  GabblePresenceCachePrivate *priv = cache->priv;
  GHashTable *location = NULL;

  location = g_hash_table_lookup (priv->location, GUINT_TO_POINTER (handle));
  if (location != NULL)
    {
      g_hash_table_ref (location);
      return location;
    }

  return NULL;
}

gboolean
gabble_presence_cache_disco_in_progress (GabblePresenceCache *cache,
    TpHandle handle,
    const gchar *resource)
{
  GabblePresenceCachePrivate *priv = GABBLE_PRESENCE_CACHE_PRIV (cache);
  GList *l, *waiters;
  gboolean out = FALSE;

  waiters = g_hash_table_get_values (priv->disco_pending);

  for (l = waiters; l != NULL; l = l->next)
    {
      DiscoWaiter *w = l->data;

      if (w->handle == handle && !tp_strdiff (w->resource, resource))
        {
          out = TRUE;
          break;
        }
    }

  g_list_free (waiters);

  return out;
}<|MERGE_RESOLUTION|>--- conflicted
+++ resolved
@@ -1454,9 +1454,6 @@
           from);
 
       if (presence)
-<<<<<<< HEAD
-        gabble_presence_set_capabilities (presence, resource, cap_set, serial);
-=======
         {
           gabble_presence_set_capabilities (
               presence, resource, cap_set, serial);
@@ -1477,7 +1474,6 @@
                 }
             }
         }
->>>>>>> 10fd7b2e
       else
         DEBUG ("presence not found");
 
@@ -2411,7 +2407,7 @@
     TpHandle handle,
     const gchar *resource)
 {
-  GabblePresenceCachePrivate *priv = GABBLE_PRESENCE_CACHE_PRIV (cache);
+  GabblePresenceCachePrivate *priv = cache->priv;
   GList *l, *waiters;
   gboolean out = FALSE;
 
