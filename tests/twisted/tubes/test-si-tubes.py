--- conflicted
+++ resolved
@@ -265,20 +265,9 @@
 
     self_handle = conn.GetSelfHandle()
 
-<<<<<<< HEAD
-    # Exercise FUTURE properties
-    # on the Channel.Type.Tubes channel
-    future_props = tubes_chan.GetAll(
-            'org.freedesktop.Telepathy.Channel.FUTURE',
-            dbus_interface='org.freedesktop.DBus.Properties')
-    assert future_props['Requested'] == True
-    assert future_props['InitiatorID'] == 'test@localhost'
-    assert future_props['InitiatorHandle'] == self_handle
-=======
     assert channel_props['Requested'] == True
     assert channel_props['InitiatorID'] == 'test@localhost'
     assert channel_props['InitiatorHandle'] == self_handle
->>>>>>> b74b5012
 
     # Offer the tube, old API
     path = os.getcwd() + '/stream'
