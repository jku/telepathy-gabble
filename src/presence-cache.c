/*
 * gabble-presence-cache.c - Gabble's contact presence cache
 * Copyright (C) 2005 Collabora Ltd.
 * Copyright (C) 2005 Nokia Corporation
 *
 * This library is free software; you can redistribute it and/or
 * modify it under the terms of the GNU Lesser General Public
 * License as published by the Free Software Foundation; either
 * version 2.1 of the License, or (at your option) any later version.
 *
 * This library is distributed in the hope that it will be useful,
 * but WITHOUT ANY WARRANTY; without even the implied warranty of
 * MERCHANTABILITY or FITNESS FOR A PARTICULAR PURPOSE.  See the GNU
 * Lesser General Public License for more details.
 *
 * You should have received a copy of the GNU Lesser General Public
 * License along with this library; if not, write to the Free Software
 * Foundation, Inc., 51 Franklin St, Fifth Floor, Boston, MA  02110-1301  USA
 */

#include "config.h"
#include "presence-cache.h"

#include <stdlib.h>
#include <string.h>

/* When five DIFFERENT guys report the same caps for a given bundle, it'll
 * be enough. But if only ONE guy use the verification string (XEP-0115 v1.5),
 * it'll be enough too.
 */
#define CAPABILITY_BUNDLE_ENOUGH_TRUST 5
#define DEBUG_FLAG GABBLE_DEBUG_PRESENCE

#include <dbus/dbus-glib.h>
#include <telepathy-glib/intset.h>

#define DEBUG_FLAG GABBLE_DEBUG_PRESENCE

#include "caps-hash.h"
#include "debug.h"
#include "disco.h"
#include "gabble-signals-marshal.h"
#include "namespaces.h"
#include "util.h"
#include "roster.h"

<<<<<<< HEAD
/* When five DIFFERENT guys report the same caps for a given bundle, it'll
 * be enough. But if only ONE guy use the verification string (XEP-0115 v1.5),
 * it'll be enough too.
 */
#define CAPABILITY_BUNDLE_ENOUGH_TRUST 5

/* Time period from the cache creation in which we're unsure whether we
 * got initial presence from all the contacts. */
#define UNSURE_PERIOD (5 * G_USEC_PER_SEC)

=======
>>>>>>> e672a2c2
G_DEFINE_TYPE (GabblePresenceCache, gabble_presence_cache, G_TYPE_OBJECT);

/* properties */
enum
{
  PROP_CONNECTION = 1,
  LAST_PROPERTY
};

/* signal enum */
enum
{
  PRESENCES_UPDATED,
  NICKNAME_UPDATE,
  CAPABILITIES_UPDATE,
  AVATAR_UPDATE,
  CAPABILITIES_DISCOVERED,
  LAST_SIGNAL
};

static guint signals[LAST_SIGNAL] = { 0 };

#define GABBLE_PRESENCE_CACHE_PRIV(account) ((account)->priv)

struct _GabblePresenceCachePrivate
{
  GabbleConnection *conn;

  gulong status_changed_cb;
  LmMessageHandler *lm_message_cb;

  GHashTable *presence;
  TpHandleSet *presence_handles;

  GHashTable *capabilities;
  GHashTable *disco_pending;
  guint caps_serial;

  GTimeVal creation_time;
  gboolean dispose_has_run;
};

typedef struct _DiscoWaiter DiscoWaiter;

struct _DiscoWaiter
{
  TpHandleRepoIface *repo;
  TpHandle handle;
  gchar *resource;
  guint serial;
  gboolean disco_requested;
  gchar *hash;
  gchar *ver;
};

/**
 * disco_waiter_new ()
 */
static DiscoWaiter *
disco_waiter_new (TpHandleRepoIface *repo,
                  TpHandle handle,
                  const gchar *resource,
                  const gchar *hash,
                  const gchar *ver,
                  guint serial)
{
  DiscoWaiter *waiter;

  g_assert (repo);
  tp_handle_ref (repo, handle);

  waiter = g_slice_new0 (DiscoWaiter);
  waiter->repo = repo;
  waiter->handle = handle;
  waiter->resource = g_strdup (resource);
  waiter->hash = g_strdup (hash);
  waiter->ver = g_strdup (ver);
  waiter->serial = serial;

  DEBUG ("created waiter %p for handle %u with serial %u", waiter, handle,
      serial);

  return waiter;
}

static void
disco_waiter_free (DiscoWaiter *waiter)
{
  g_assert (NULL != waiter);

  DEBUG ("freeing waiter %p for handle %u with serial %u", waiter,
      waiter->handle, waiter->serial);

  tp_handle_unref (waiter->repo, waiter->handle);

  g_free (waiter->resource);
  g_free (waiter->hash);
  g_free (waiter->ver);
  g_slice_free (DiscoWaiter, waiter);
}

static void
disco_waiter_list_free (GSList *list)
{
  GSList *i;

  DEBUG ("list %p", list);

  for (i = list; NULL != i; i = i->next)
    disco_waiter_free ((DiscoWaiter *) i->data);

  g_slist_free (list);
}

static guint
disco_waiter_list_get_request_count (GSList *list)
{
  guint c = 0;
  GSList *i;

  for (i = list; i; i = i->next)
    {
      DiscoWaiter *waiter = (DiscoWaiter *) i->data;

      if (waiter->disco_requested)
        {
          if (!tp_strdiff (waiter->hash, "sha-1"))
            /* One waiter is enough if
             * 1. the request has a verification string
             * 2. the hash algorithm is supported
             */
            c += CAPABILITY_BUNDLE_ENOUGH_TRUST;
          else
            c++;
        }
    }

  return c;
}

typedef struct _CapabilityInfo CapabilityInfo;

struct _CapabilityInfo
{
  GabblePresenceCapabilities caps;
  TpIntSet *guys;
  guint trust;
};

static CapabilityInfo *
capability_info_get (GabblePresenceCache *cache, const gchar *node,
    GabblePresenceCapabilities caps)
{
  GabblePresenceCachePrivate *priv = GABBLE_PRESENCE_CACHE_PRIV (cache);
  CapabilityInfo *info = g_hash_table_lookup (priv->capabilities, node);

  if (NULL == info)
    {
      info = g_slice_new0 (CapabilityInfo);
      info->caps = caps;
      info->guys = tp_intset_new ();
      g_hash_table_insert (priv->capabilities, g_strdup (node), info);
    }

  return info;
}

static void
capability_info_free (CapabilityInfo *info)
{
  tp_intset_destroy (info->guys);
  g_slice_free (CapabilityInfo, info);
}

static guint
capability_info_recvd (GabblePresenceCache *cache, const gchar *node,
        TpHandle handle, GabblePresenceCapabilities caps,
        guint trust_inc)
{
  CapabilityInfo *info = capability_info_get (cache, node, caps);

  /* Detect inconsistency in reported caps */
  if (info->caps != caps)
    {
      tp_intset_clear (info->guys);
      info->caps = caps;
      info->trust = 0;
    }

  if (!tp_intset_is_member (info->guys, handle))
    {
      tp_intset_add (info->guys, handle);
      info->trust += trust_inc;
    }

  return info->trust;
}

static void gabble_presence_cache_init (GabblePresenceCache *presence_cache);
static GObject * gabble_presence_cache_constructor (GType type, guint n_props,
    GObjectConstructParam *props);
static void gabble_presence_cache_dispose (GObject *object);
static void gabble_presence_cache_finalize (GObject *object);
static void gabble_presence_cache_set_property (GObject *object, guint
    property_id, const GValue *value, GParamSpec *pspec);
static void gabble_presence_cache_get_property (GObject *object, guint
    property_id, GValue *value, GParamSpec *pspec);
static GabblePresence *_cache_insert (GabblePresenceCache *cache,
    TpHandle handle);

static void gabble_presence_cache_status_changed_cb (GabbleConnection *,
    TpConnectionStatus, TpConnectionStatusReason, gpointer);
static LmHandlerResult gabble_presence_cache_lm_message_cb (LmMessageHandler*,
    LmConnection*, LmMessage*, gpointer);

static void
gabble_presence_cache_class_init (GabblePresenceCacheClass *klass)
{
  GObjectClass *object_class = G_OBJECT_CLASS (klass);
  GParamSpec *param_spec;

  g_type_class_add_private (object_class, sizeof (GabblePresenceCachePrivate));

  object_class->constructor = gabble_presence_cache_constructor;

  object_class->dispose = gabble_presence_cache_dispose;
  object_class->finalize = gabble_presence_cache_finalize;

  object_class->get_property = gabble_presence_cache_get_property;
  object_class->set_property = gabble_presence_cache_set_property;

  param_spec = g_param_spec_object ("connection", "GabbleConnection object",
      "Gabble connection object that owns this presence cache.",
      GABBLE_TYPE_CONNECTION,
      G_PARAM_CONSTRUCT_ONLY | G_PARAM_READWRITE | G_PARAM_STATIC_STRINGS);
  g_object_class_install_property (object_class,
                                   PROP_CONNECTION,
                                   param_spec);

  signals[PRESENCES_UPDATED] = g_signal_new (
    "presences-updated",
    G_TYPE_FROM_CLASS (klass),
    G_SIGNAL_RUN_LAST,
    0,
    NULL, NULL,
    g_cclosure_marshal_VOID__BOXED, G_TYPE_NONE, 1, DBUS_TYPE_G_UINT_ARRAY);
  signals[NICKNAME_UPDATE] = g_signal_new (
    "nickname-update",
    G_TYPE_FROM_CLASS (klass),
    G_SIGNAL_RUN_LAST,
    0,
    NULL, NULL,
    g_cclosure_marshal_VOID__UINT, G_TYPE_NONE, 1, G_TYPE_UINT);
  signals[CAPABILITIES_UPDATE] = g_signal_new (
    "capabilities-update",
    G_TYPE_FROM_CLASS (klass),
    G_SIGNAL_RUN_LAST,
    0,
    NULL, NULL,
    gabble_marshal_VOID__UINT_UINT_UINT, G_TYPE_NONE,
    3, G_TYPE_UINT, G_TYPE_UINT, G_TYPE_UINT);
  signals[AVATAR_UPDATE] = g_signal_new (
    "avatar-update",
    G_TYPE_FROM_CLASS (klass),
    G_SIGNAL_RUN_LAST,
    0,
    NULL, NULL,
    g_cclosure_marshal_VOID__UINT, G_TYPE_NONE, 1, G_TYPE_UINT);
  signals[CAPABILITIES_DISCOVERED] = g_signal_new (
    "capabilities-discovered",
    G_TYPE_FROM_CLASS (klass),
    G_SIGNAL_RUN_LAST,
    0,
    NULL, NULL,
    gabble_marshal_VOID__UINT, G_TYPE_NONE,
    1, G_TYPE_UINT);
}

static void
gabble_presence_cache_init (GabblePresenceCache *cache)
{
  GabblePresenceCachePrivate *priv = G_TYPE_INSTANCE_GET_PRIVATE (cache,
      GABBLE_TYPE_PRESENCE_CACHE, GabblePresenceCachePrivate);

  cache->priv = priv;

  priv->presence = g_hash_table_new_full (NULL, NULL, NULL, g_object_unref);
  priv->capabilities = g_hash_table_new_full (g_str_hash, g_str_equal, g_free,
      (GDestroyNotify) capability_info_free);
  priv->disco_pending = g_hash_table_new_full (g_str_hash, g_str_equal,
    g_free, (GDestroyNotify) disco_waiter_list_free);
  priv->caps_serial = 1;
}

static GObject *
gabble_presence_cache_constructor (GType type, guint n_props,
                                   GObjectConstructParam *props)
{
  GObject *obj;
  GabblePresenceCachePrivate *priv;

  obj = G_OBJECT_CLASS (gabble_presence_cache_parent_class)->
           constructor (type, n_props, props);
  priv = GABBLE_PRESENCE_CACHE_PRIV (GABBLE_PRESENCE_CACHE (obj));

  priv->status_changed_cb = g_signal_connect (priv->conn, "status-changed",
      G_CALLBACK (gabble_presence_cache_status_changed_cb), obj);

  g_get_current_time (&priv->creation_time);

  return obj;
}

static void
gabble_presence_cache_dispose (GObject *object)
{
  GabblePresenceCache *self = GABBLE_PRESENCE_CACHE (object);
  GabblePresenceCachePrivate *priv = GABBLE_PRESENCE_CACHE_PRIV (self);

  if (priv->dispose_has_run)
    return;

  DEBUG ("dispose called");

  priv->dispose_has_run = TRUE;

  g_assert (priv->lm_message_cb == NULL);

  g_signal_handler_disconnect (priv->conn, priv->status_changed_cb);

  g_hash_table_destroy (priv->presence);
  priv->presence = NULL;

  g_hash_table_destroy (priv->capabilities);
  priv->capabilities = NULL;

  g_hash_table_destroy (priv->disco_pending);
  priv->disco_pending = NULL;

  tp_handle_set_destroy (priv->presence_handles);
  priv->presence_handles = NULL;

  if (G_OBJECT_CLASS (gabble_presence_cache_parent_class)->dispose)
    G_OBJECT_CLASS (gabble_presence_cache_parent_class)->dispose (object);
}

static void
gabble_presence_cache_finalize (GObject *object)
{
  DEBUG ("called with %p", object);

  G_OBJECT_CLASS (gabble_presence_cache_parent_class)->finalize (object);
}

static void
gabble_presence_cache_get_property (GObject    *object,
                                    guint       property_id,
                                    GValue     *value,
                                    GParamSpec *pspec)
{
  GabblePresenceCache *cache = GABBLE_PRESENCE_CACHE (object);
  GabblePresenceCachePrivate *priv = GABBLE_PRESENCE_CACHE_PRIV (cache);

  switch (property_id) {
    case PROP_CONNECTION:
      g_value_set_object (value, priv->conn);
      break;
    default:
      G_OBJECT_WARN_INVALID_PROPERTY_ID (object, property_id, pspec);
      break;
  }
}

static void
gabble_presence_cache_set_property (GObject     *object,
                                    guint        property_id,
                                    const GValue *value,
                                    GParamSpec   *pspec)
{
  GabblePresenceCache *cache = GABBLE_PRESENCE_CACHE (object);
  GabblePresenceCachePrivate *priv = GABBLE_PRESENCE_CACHE_PRIV (cache);
  TpHandleRepoIface *contact_repo;
  TpHandleSet *new_presence_handles;

  switch (property_id) {
    case PROP_CONNECTION:
      priv->conn = g_value_get_object (value);
      contact_repo = tp_base_connection_get_handles (
          (TpBaseConnection *) priv->conn, TP_HANDLE_TYPE_CONTACT);

      new_presence_handles = tp_handle_set_new (contact_repo);

      if (priv->presence_handles)
        {
          const TpIntSet *add;
          TpIntSet *tmp;
          add = tp_handle_set_peek (priv->presence_handles);
          tmp = tp_handle_set_update (new_presence_handles, add);
          tp_handle_set_destroy (priv->presence_handles);
          tp_intset_destroy (tmp);
        }
      priv->presence_handles = new_presence_handles;
      break;
    default:
      G_OBJECT_WARN_INVALID_PROPERTY_ID (object, property_id, pspec);
      break;
  }
}

static void
gabble_presence_cache_status_changed_cb (GabbleConnection *conn,
                                         TpConnectionStatus status,
                                         TpConnectionStatusReason reason,
                                         gpointer data)
{
  GabblePresenceCache *cache = GABBLE_PRESENCE_CACHE (data);
  GabblePresenceCachePrivate *priv = GABBLE_PRESENCE_CACHE_PRIV (cache);

  g_assert (conn == priv->conn);

  switch (status)
    {
    case TP_CONNECTION_STATUS_CONNECTING:
      g_assert (priv->lm_message_cb == NULL);

      priv->lm_message_cb = lm_message_handler_new (
          gabble_presence_cache_lm_message_cb, cache, NULL);
      lm_connection_register_message_handler (priv->conn->lmconn,
                                              priv->lm_message_cb,
                                              LM_MESSAGE_TYPE_PRESENCE,
                                              LM_HANDLER_PRIORITY_LAST);
      lm_connection_register_message_handler (priv->conn->lmconn,
                                              priv->lm_message_cb,
                                              LM_MESSAGE_TYPE_MESSAGE,
                                              LM_HANDLER_PRIORITY_FIRST);
      break;
    case TP_CONNECTION_STATUS_CONNECTED:
      break;
    case TP_CONNECTION_STATUS_DISCONNECTED:
      if (priv->lm_message_cb != NULL)
        {
          lm_connection_unregister_message_handler (conn->lmconn,
                                                    priv->lm_message_cb,
                                                    LM_MESSAGE_TYPE_PRESENCE);
          lm_connection_unregister_message_handler (conn->lmconn,
                                                    priv->lm_message_cb,
                                                    LM_MESSAGE_TYPE_MESSAGE);
          lm_message_handler_unref (priv->lm_message_cb);
          priv->lm_message_cb = NULL;
        }
      break;
    default:
      g_assert_not_reached ();
    }
}

static GabblePresenceId
_presence_node_get_status (LmMessageNode *pres_node)
{
  const gchar *presence_show;
  LmMessageNode *child_node = lm_message_node_get_child (pres_node, "show");

  if (!child_node)
    {
      /*
      NODE_DEBUG (pres_node,
        "<presence> without <show> received from server, "
        "setting presence to available");
      */
      return GABBLE_PRESENCE_AVAILABLE;
    }

  presence_show = lm_message_node_get_value (child_node);

  if (!presence_show)
    {
      /*
      NODE_DEBUG (pres_node,
        "empty <show> tag received from server, "
        "setting presence to available");
      */
      return GABBLE_PRESENCE_AVAILABLE;
    }

  if (0 == strcmp (presence_show, JABBER_PRESENCE_SHOW_AWAY))
    return GABBLE_PRESENCE_AWAY;
  else if (0 == strcmp (presence_show, JABBER_PRESENCE_SHOW_CHAT))
    return GABBLE_PRESENCE_CHAT;
  else if (0 == strcmp (presence_show, JABBER_PRESENCE_SHOW_DND))
    return GABBLE_PRESENCE_DND;
  else if (0 == strcmp (presence_show, JABBER_PRESENCE_SHOW_XA))
    return GABBLE_PRESENCE_XA;
  else
    {
       NODE_DEBUG (pres_node,
        "unrecognised <show/> value received from server, "
        "setting presence to available");
      return GABBLE_PRESENCE_AVAILABLE;
    }
}

static void
_grab_nickname (GabblePresenceCache *cache,
                TpHandle handle,
                const gchar *from,
                LmMessageNode *node)
{
  const gchar *nickname;
  GabblePresence *presence;

  node = lm_message_node_get_child_with_namespace (node, "nick", NS_NICK);

  if (NULL == node)
    return;

  presence = gabble_presence_cache_get (cache, handle);

  if (NULL == presence)
    return;

  nickname = lm_message_node_get_value (node);
  DEBUG ("got nickname \"%s\" for %s", nickname, from);

  if (tp_strdiff (presence->nickname, nickname))
    {
      g_free (presence->nickname);
      presence->nickname = g_strdup (nickname);
      g_signal_emit (cache, signals[NICKNAME_UPDATE], 0, handle);
    }
}

static void
_grab_avatar_sha1 (GabblePresenceCache *cache,
                   TpHandle handle,
                   const gchar *from,
                   LmMessageNode *node)
{
  const gchar *sha1;
  LmMessageNode *x_node, *photo_node;
  GabblePresence *presence;

  presence = gabble_presence_cache_get (cache, handle);

  if (NULL == presence)
    return;

  x_node = lm_message_node_get_child_with_namespace (node, "x",
      NS_VCARD_TEMP_UPDATE);

  if (NULL == x_node)
    {
      /* If (handle == priv->conn->parent.self_handle), then this means
       * that one of our other resources does not support XEP-0153. According
       * to that XEP, we MUST now stop advertising the image hash, at least
       * until all instances of non-conforming resources have gone offline, by
       * setting presence->avatar_sha1 to NULL.
       *
       * However, this would mean that logging in (e.g.) with an old version
       * of Gabble would disable avatars in this newer version, which is
       * quite a silly failure mode. As a result, we ignore this
       * requirement and hope that non-conforming clients won't alter the
       * <PHOTO>, which should in practice be true.
       *
       * If handle != self_handle, then in any case we want to ignore this
       * message for vCard purposes. */
      return;
    }

  photo_node = lm_message_node_get_child (x_node, "photo");

  /* If there is no photo node, the resource supports XEP-0153, but has
   * nothing in particular to say about the avatar. */
  if (NULL == photo_node)
    return;

  sha1 = lm_message_node_get_value (photo_node);

  if (tp_strdiff (presence->avatar_sha1, sha1))
    {
      g_free (presence->avatar_sha1);
      presence->avatar_sha1 = g_strdup (sha1);

      /* FIXME: according to XEP-0153,
       * if (handle == priv->conn->parent.self_handle), then we MUST
       * immediately send a presence update with an empty update child
       * element (no photo node), then re-download our own vCard;
       * when that arrives, we may start setting the photo node in our
       * presence again.
       *
       * At the moment we ignore that requirement and trust that our other
       * resource is getting its sha1 right - but it's a good policy to not
       * trust anyone's XMPP implementation :-) */

      g_signal_emit (cache, signals[AVATAR_UPDATE], 0, handle);
    }
}

static GSList *
_parse_cap_bundles (
    LmMessageNode *lm_node,
    const gchar **hash,
    const gchar **ver)
{
  const gchar *node, *ext;
  GSList *uris = NULL;
  LmMessageNode *cap_node;

  *hash = NULL;
  *ver = NULL;

  cap_node = lm_message_node_get_child_with_namespace (lm_node, "c", NS_CAPS);

  if (NULL == cap_node)
      return NULL;

  *hash = lm_message_node_get_attribute (cap_node, "hash");

  node = lm_message_node_get_attribute (cap_node, "node");

  if (NULL == node)
    return NULL;

  *ver = lm_message_node_get_attribute (cap_node, "ver");

  if (NULL != *ver)
    uris = g_slist_prepend (uris, g_strdup_printf ("%s#%s", node, *ver));

  /* If there is a hash, the remote contact uses XEP-0115 v1.5 and the 'ext'
   * attribute MUST be ignored. */
  if (NULL != *hash)
    return uris;

  ext = lm_message_node_get_attribute (cap_node, "ext");

  if (NULL != ext)
    {
      gchar **exts, **i;

      exts = g_strsplit (ext, " ", 0);

      for (i = exts; NULL != *i; i++)
        uris = g_slist_prepend (uris, g_strdup_printf ("%s#%s", node, *i));

      g_strfreev (exts);
    }

  return uris;
}

static void
_caps_disco_cb (GabbleDisco *disco,
                GabbleDiscoRequest *request,
                const gchar *jid,
                const gchar *node,
                LmMessageNode *query_result,
                GError *error,
                gpointer user_data)
{
  GSList *waiters, *i;
  DiscoWaiter *waiter_self;
  LmMessageNode *child;
  GabblePresenceCache *cache;
  GabblePresenceCachePrivate *priv;
  TpHandleRepoIface *contact_repo;
  gchar *full_jid = NULL;
  GabblePresenceCapabilities caps = 0;
  guint trust, trust_inc;
  TpHandle handle = 0;
  gboolean bad_hash = FALSE;

  cache = GABBLE_PRESENCE_CACHE (user_data);
  priv = GABBLE_PRESENCE_CACHE_PRIV (cache);
  contact_repo = tp_base_connection_get_handles (
      (TpBaseConnection *) priv->conn, TP_HANDLE_TYPE_CONTACT);

  if (NULL == node)
    {
      g_warning ("got disco response with NULL node, ignoring");
      return;
    }

  waiters = g_hash_table_lookup (priv->disco_pending, node);

  if (NULL != error)
    {
      DiscoWaiter *waiter = NULL;

      DEBUG ("disco query failed: %s", error->message);

      for (i = waiters; NULL != i; i = i->next)
        {
          waiter = (DiscoWaiter *) i->data;

          if (!waiter->disco_requested)
            {
              const gchar *j;

              j = tp_handle_inspect (contact_repo, waiter->handle);
              full_jid = g_strdup_printf ("%s/%s", j, waiter->resource);

              gabble_disco_request (disco, GABBLE_DISCO_TYPE_INFO, full_jid,
                  node, _caps_disco_cb, cache, G_OBJECT(cache), NULL);
              waiter->disco_requested = TRUE;
              break;
            }
        }

      if (NULL != i)
        {
          DEBUG ("sent a retry disco request to %s for URI %s", full_jid,
              node);
        }
      else
        {
          /* The contact sends us an error and we don't have any other
           * contacts to send the discovery request on the same node. We
           * cannot get the caps for this node. */
          DEBUG ("failed to find a suitable candidate to retry disco "
              "request for URI %s", node);
          g_hash_table_remove (priv->disco_pending, node);
        }

      goto OUT;
    }

  for (child = query_result->children; NULL != child; child = child->next)
    {
      const gchar *var;

      if (0 != strcmp (child->name, "feature"))
        continue;

      var = lm_message_node_get_attribute (child, "var");

      if (NULL == var)
        continue;

      /* TODO: use a table that equates disco features to caps */
      if (0 == strcmp (var, NS_GOOGLE_TRANSPORT_P2P))
        caps |= PRESENCE_CAP_GOOGLE_TRANSPORT_P2P;
      else if (0 == strcmp (var, NS_GOOGLE_FEAT_VOICE))
        caps |= PRESENCE_CAP_GOOGLE_VOICE;
      else if (0 == strcmp (var, NS_JINGLE015))
        caps |= PRESENCE_CAP_JINGLE015;
      else if (0 == strcmp (var, NS_JINGLE_DESCRIPTION_AUDIO))
        caps |= PRESENCE_CAP_JINGLE_DESCRIPTION_AUDIO;
      else if (0 == strcmp (var, NS_JINGLE_DESCRIPTION_VIDEO))
        caps |= PRESENCE_CAP_JINGLE_DESCRIPTION_VIDEO;
      else if (0 == strcmp (var, NS_CHAT_STATES))
        caps |= PRESENCE_CAP_CHAT_STATES;
      else if (0 == strcmp (var, NS_SI))
        caps |= PRESENCE_CAP_SI;
      else if (0 == strcmp (var, NS_BYTESTREAMS))
        caps |= PRESENCE_CAP_BYTESTREAMS;
      else if (0 == strcmp (var, NS_IBB))
        caps |= PRESENCE_CAP_IBB;
      else if (0 == strcmp (var, NS_TUBES))
        caps |= PRESENCE_CAP_SI_TUBES;
      else if (!tp_strdiff (var, NS_OLPC_BUDDY_PROPS "+notify") ||
          !tp_strdiff (var, NS_OLPC_ACTIVITIES "+notify") ||
          !tp_strdiff (var, NS_OLPC_CURRENT_ACTIVITY "+notify") ||
          !tp_strdiff (var, NS_OLPC_ACTIVITY_PROPS "+notify"))
        caps |= PRESENCE_CAP_OLPC_1;
      else if (!tp_strdiff (var, NS_JINGLE_RTP))
        caps |= PRESENCE_CAP_JINGLE_RTP;
      else if (!tp_strdiff (var, NS_JINGLE032))
        caps |= PRESENCE_CAP_JINGLE032;
      else if (!tp_strdiff (var, NS_JINGLE_TRANSPORT_ICE))
        caps |= PRESENCE_CAP_JINGLE_TRANSPORT_ICE;
      else if (!tp_strdiff (var, NS_JINGLE_TRANSPORT_RAWUDP))
        caps |= PRESENCE_CAP_JINGLE_TRANSPORT_RAWUDP;
    }

  handle = tp_handle_ensure (contact_repo, jid, NULL, NULL);
  if (handle == 0)
    {
      DEBUG ("Ignoring presence from invalid JID %s", jid);
      goto OUT;
    }

  waiter_self = NULL;
  for (i = waiters; NULL != i;  i = i->next)
    {
      DiscoWaiter *waiter;

      waiter = (DiscoWaiter *) i->data;
      if (waiter->handle == handle)
        {
          waiter_self = waiter;
          break;
        }
    }
  if (NULL == waiter_self)
    {
      DEBUG ("Ignoring non requested disco reply");
      goto OUT;
    }

  /* Only 'sha-1' is mandatory to implement by XEP-0115. If the remote contact
   * uses another hash algorithm, don't check the hash and fallback to the old
   * method. The hash method is not included in the discovery request nor
   * response but we saved it in disco_pending when we received the presence
   * stanza. */
  if (!tp_strdiff (waiter_self->hash, "sha-1"))
    {
      gchar *computed_hash;
      trust_inc = CAPABILITY_BUNDLE_ENOUGH_TRUST;

      computed_hash = caps_hash_compute_from_lm_node (query_result);

      if (g_str_equal (waiter_self->ver, computed_hash))
        {
          trust = capability_info_recvd (cache, node, handle, caps, trust_inc);
        }
      else
        {
          /* The received reply does not match the */
          g_warning ("The announced verification string '%s' does not match "
              "our hash '%s'.", waiter_self->ver, computed_hash);
          trust = 0;
          bad_hash = TRUE;
        }

      g_free (computed_hash);
    }
  else
    {
      trust_inc = 1;
      trust = capability_info_recvd (cache, node, handle, caps, trust_inc);
    }

  for (i = waiters; NULL != i;)
    {
      DiscoWaiter *waiter;
      GabblePresence *presence;

      waiter = (DiscoWaiter *) i->data;

      if (trust >= CAPABILITY_BUNDLE_ENOUGH_TRUST || waiter->handle == handle)
        {
          GSList *tmp;
          gpointer key;
          gpointer value;

          if (!bad_hash)
            {
              /* trusted reply */
              presence = gabble_presence_cache_get (cache, waiter->handle);

              if (presence)
              {
                GabblePresenceCapabilities save_caps = presence->caps;
                DEBUG ("setting caps for %d (thanks to %d %s) to "
                    "%d (save_caps %d)",
                    waiter->handle, handle, jid, caps, save_caps);
                gabble_presence_set_capabilities (presence,
                    waiter->resource,caps, waiter->serial);
                DEBUG ("caps for %d (thanks to %d %s) now %d", waiter->handle,
                    handle, jid, presence->caps);
                g_signal_emit (cache, signals[CAPABILITIES_UPDATE], 0,
                  waiter->handle, save_caps, presence->caps);
              }
            }

          tmp = i;
          i = i->next;

          waiters = g_slist_delete_link (waiters, tmp);

          if (!g_hash_table_lookup_extended (priv->disco_pending, node, &key,
                &value))
            g_assert_not_reached ();

          g_hash_table_steal (priv->disco_pending, node);
          g_hash_table_insert (priv->disco_pending, key, waiters);

          disco_waiter_free (waiter);
          g_signal_emit (cache, signals[CAPABILITIES_DISCOVERED], 0, handle);
        }
      else if (trust + disco_waiter_list_get_request_count (waiters) - trust_inc
          < CAPABILITY_BUNDLE_ENOUGH_TRUST)
        {
          /* if the possible trust, not counting this guy, is too low,
           * we have been poisoned and reset our trust meters - disco
           * anybody we still haven't to be able to get more trusted replies */

          if (!waiter->disco_requested)
            {
              const gchar *j;

              j = tp_handle_inspect (contact_repo, waiter->handle);
              full_jid = g_strdup_printf ("%s/%s", j, waiter->resource);

              gabble_disco_request (disco, GABBLE_DISCO_TYPE_INFO, full_jid,
                  node, _caps_disco_cb, cache, G_OBJECT(cache), NULL);
              waiter->disco_requested = TRUE;

              g_free (full_jid);
              full_jid = NULL;
            }

          i = i->next;
        }
      else
        {
          /* trust level still uncertain, don't do nothing */
          i = i->next;
        }
    }

  if (trust >= CAPABILITY_BUNDLE_ENOUGH_TRUST)
    g_hash_table_remove (priv->disco_pending, node);

OUT:

  if (handle)
    tp_handle_unref (contact_repo, handle);
  g_free (full_jid);
}

static void
_process_caps_uri (GabblePresenceCache *cache,
                   const gchar *from,
                   const gchar *uri,
                   const gchar *hash,
                   const gchar *ver,
                   TpHandle handle,
                   const gchar *resource,
                   guint serial)
{
  CapabilityInfo *info;
  GabblePresenceCachePrivate *priv;
  TpHandleRepoIface *contact_repo;

  priv = GABBLE_PRESENCE_CACHE_PRIV (cache);
  contact_repo = tp_base_connection_get_handles (
      (TpBaseConnection *) priv->conn, TP_HANDLE_TYPE_CONTACT);
  info = capability_info_get (cache, uri, 0);

  if (info->trust >= CAPABILITY_BUNDLE_ENOUGH_TRUST
      || tp_intset_is_member (info->guys, handle))
    {
      /* we already have enough trust for this node; apply the cached value to
       * the (handle, resource) */

      GabblePresence *presence = gabble_presence_cache_get (cache, handle);
      DEBUG ("enough trust for URI %s, setting caps for %u (%s) to %u",
          uri, handle, from, info->caps);

      if (presence)
        {
          gabble_presence_set_capabilities (presence, resource, info->caps,
              serial);
          DEBUG ("caps for %d (%s) now %d", handle, from, presence->caps);
        }
      else
        {
          DEBUG ("presence not found");
        }
    }
  else
    {
      /* Append the (handle, resource) pair to the list of such pairs
       * waiting for capabilities for this uri, and send a disco request
       * if we don't have enough possible trust yet */

      GSList *waiters;
      DiscoWaiter *waiter;
      guint possible_trust;
      gpointer key;
      gpointer value = NULL;

      DEBUG ("not enough trust for URI %s", uri);

      /* If the URI is in the hash table, steal it and its value; we can
       * reuse the same URI for the following insertion. Otherwise, make a
       * copy of the URI for use as a key.
       */

      if (g_hash_table_lookup_extended (priv->disco_pending, uri, &key,
            &value))
        {
          g_hash_table_steal (priv->disco_pending, key);
        }
      else
        {
          key = g_strdup (uri);
        }

      waiters = (GSList *) value;
      waiter = disco_waiter_new (contact_repo, handle, resource,
          hash, ver, serial);
      waiters = g_slist_prepend (waiters, waiter);
      g_hash_table_insert (priv->disco_pending, key, waiters);

      possible_trust = disco_waiter_list_get_request_count (waiters);

      if (!value
          || info->trust + possible_trust < CAPABILITY_BUNDLE_ENOUGH_TRUST)
        {
          /* DISCO */
          DEBUG ("only %u trust out of %u possible thus far, sending "
              "disco for URI %s", info->trust + possible_trust,
              CAPABILITY_BUNDLE_ENOUGH_TRUST, uri);
          gabble_disco_request (priv->conn->disco, GABBLE_DISCO_TYPE_INFO,
              from, uri, _caps_disco_cb, cache, G_OBJECT (cache), NULL);
          /* enough DISCO for you, buddy */
          waiter->disco_requested = TRUE;
        }
    }
}

static void
_process_caps (GabblePresenceCache *cache,
               GabblePresence *presence,
               TpHandle handle,
               const gchar *from,
               LmMessageNode *lm_node)
{
  const gchar *resource;
  GSList *uris, *i;
  GabblePresenceCachePrivate *priv;
  GabblePresenceCapabilities old_caps = 0;
  guint serial;
  const gchar *hash, *ver;

  priv = GABBLE_PRESENCE_CACHE_PRIV (cache);
  serial = priv->caps_serial++;

  resource = strchr (from, '/');
  if (resource != NULL)
    resource++;

  uris = _parse_cap_bundles (lm_node, &hash, &ver);

  if (presence)
      old_caps = presence->caps;

  for (i = uris; NULL != i; i = i->next)
    {
      _process_caps_uri (cache, from, (gchar *) i->data, hash, ver, handle,
          resource, serial);
      g_free (i->data);

    }

  if (presence && (old_caps != presence->caps))
    {
      DEBUG ("Emitting caps update: handle %u, old %u, new %u",
          handle, old_caps, presence->caps);

      g_signal_emit (cache, signals[CAPABILITIES_UPDATE], 0,
          handle, old_caps, presence->caps);
    }
  else if (!presence)
    {
      DEBUG ("No presence, not updating caps for %u", handle);
    }
  else
    {
      DEBUG ("No change in caps %u for handle %u, not updating",
          presence->caps, handle);
    }

  g_slist_free (uris);
}

static LmHandlerResult
_parse_presence_message (GabblePresenceCache *cache,
                         TpHandle handle,
                         const gchar *from,
                         LmMessage *message)
{
  GabblePresenceCachePrivate *priv = GABBLE_PRESENCE_CACHE_PRIV (cache);
  gint8 priority = 0;
  const gchar *resource, *status_message = NULL;
  LmMessageNode *presence_node, *child_node;
  LmHandlerResult ret = LM_HANDLER_RESULT_ALLOW_MORE_HANDLERS;
  GabblePresenceId presence_id;
  GabblePresence *presence;

  presence_node = message->node;
  g_assert (0 == strcmp (presence_node->name, "presence"));

  resource = strchr (from, '/');
  if (resource != NULL)
    resource++;

  presence = gabble_presence_cache_get (cache, handle);

  if (NULL != presence)
      /* Once we've received presence from somebody, we don't need to keep the
       * presence around when it's unavailable. */
      presence->keep_unavailable = FALSE;

  child_node = lm_message_node_get_child (presence_node, "status");

  if (child_node)
    status_message = lm_message_node_get_value (child_node);

  child_node = lm_message_node_get_child (presence_node, "priority");

  if (child_node)
    {
      const gchar *prio = lm_message_node_get_value (child_node);

      if (prio != NULL)
        priority = CLAMP (atoi (prio), G_MININT8, G_MAXINT8);
    }

  switch (lm_message_get_sub_type (message))
    {
    case LM_MESSAGE_SUB_TYPE_NOT_SET:
    case LM_MESSAGE_SUB_TYPE_AVAILABLE:
      presence_id = _presence_node_get_status (presence_node);
      gabble_presence_cache_update (cache, handle, resource, presence_id,
          status_message, priority);

      if (!presence)
          presence = gabble_presence_cache_get (cache, handle);

      _grab_nickname (cache, handle, from, presence_node);
      _grab_avatar_sha1 (cache, handle, from, presence_node);
      _process_caps (cache, presence, handle, from, presence_node);

      ret = LM_HANDLER_RESULT_REMOVE_MESSAGE;
      break;

    case LM_MESSAGE_SUB_TYPE_ERROR:
      NODE_DEBUG (presence_node, "Received error presence");
      gabble_presence_cache_update (cache, handle, resource,
          GABBLE_PRESENCE_ERROR, status_message, priority);

      ret = LM_HANDLER_RESULT_REMOVE_MESSAGE;
      break;

    case LM_MESSAGE_SUB_TYPE_UNAVAILABLE:
      if (gabble_roster_handle_get_subscription (priv->conn->roster, handle)
        & GABBLE_ROSTER_SUBSCRIPTION_FROM)
        presence_id = GABBLE_PRESENCE_OFFLINE;
      else
        presence_id = GABBLE_PRESENCE_UNKNOWN;

      gabble_presence_cache_update (cache, handle, resource,
          presence_id, status_message, priority);

      ret = LM_HANDLER_RESULT_REMOVE_MESSAGE;
      break;

    default:
      break;
    }

  return ret;
}

static LmHandlerResult
_parse_message_message (GabblePresenceCache *cache,
                        TpHandle handle,
                        const gchar *from,
                        LmMessage *message)
{
  LmMessageNode *node;
  GabblePresence *presence;

  switch (lm_message_get_sub_type (message))
    {
    case LM_MESSAGE_SUB_TYPE_NOT_SET:
    case LM_MESSAGE_SUB_TYPE_NORMAL:
    case LM_MESSAGE_SUB_TYPE_CHAT:
    case LM_MESSAGE_SUB_TYPE_GROUPCHAT:
      break;
    default:
      return LM_HANDLER_RESULT_ALLOW_MORE_HANDLERS;
    }

  presence = gabble_presence_cache_get (cache, handle);

  if (NULL == presence)
    {
      presence = _cache_insert (cache, handle);
      presence->keep_unavailable = TRUE;
    }

  node = lm_message_get_node (message);

  _grab_nickname (cache, handle, from, node);

  return LM_HANDLER_RESULT_ALLOW_MORE_HANDLERS;
}


/**
 * gabble_presence_cache_lm_message_cb:
 * @handler: #LmMessageHandler for this message
 * @connection: #LmConnection that originated the message
 * @message: the presence message
 * @user_data: callback data
 *
 * Called by loudmouth when we get an incoming <presence>.
 */
static LmHandlerResult
gabble_presence_cache_lm_message_cb (LmMessageHandler *handler,
                                     LmConnection *lmconn,
                                     LmMessage *message,
                                     gpointer user_data)
{
  GabblePresenceCache *cache = GABBLE_PRESENCE_CACHE (user_data);
  GabblePresenceCachePrivate *priv = GABBLE_PRESENCE_CACHE_PRIV (cache);
  TpHandleRepoIface *contact_repo = tp_base_connection_get_handles (
      (TpBaseConnection *) priv->conn, TP_HANDLE_TYPE_CONTACT);
  const char *from;
  LmHandlerResult ret;
  TpHandle handle;

  g_assert (lmconn == priv->conn->lmconn);

  from = lm_message_node_get_attribute (message->node, "from");

  if (NULL == from)
    {
      NODE_DEBUG (message->node, "message without from attribute, ignoring");
      return LM_HANDLER_RESULT_ALLOW_MORE_HANDLERS;
    }

  handle = tp_handle_ensure (contact_repo, from, NULL, NULL);

  if (0 == handle)
    {
      NODE_DEBUG (message->node, "ignoring message from malformed jid");
      return LM_HANDLER_RESULT_ALLOW_MORE_HANDLERS;
    }

  switch (lm_message_get_type (message))
    {
    case LM_MESSAGE_TYPE_PRESENCE:
      ret = _parse_presence_message (cache, handle, from, message);
      break;
    case LM_MESSAGE_TYPE_MESSAGE:
      ret = _parse_message_message (cache, handle, from, message);
      break;
    default:
      ret = LM_HANDLER_RESULT_ALLOW_MORE_HANDLERS;
      break;
    }

  tp_handle_unref (contact_repo, handle);
  return ret;
}


GabblePresenceCache *
gabble_presence_cache_new (GabbleConnection *conn)
{
  return g_object_new (GABBLE_TYPE_PRESENCE_CACHE,
                       "connection", conn,
                       NULL);
}

GabblePresence *
gabble_presence_cache_get (GabblePresenceCache *cache, TpHandle handle)
{
  GabblePresenceCachePrivate *priv = GABBLE_PRESENCE_CACHE_PRIV (cache);
  TpHandleRepoIface *contact_repo = tp_base_connection_get_handles (
      (TpBaseConnection *) priv->conn, TP_HANDLE_TYPE_CONTACT);

  g_assert (tp_handle_is_valid (contact_repo, handle, NULL));

  return g_hash_table_lookup (priv->presence, GINT_TO_POINTER (handle));
}

void
gabble_presence_cache_maybe_remove (
    GabblePresenceCache *cache,
    TpHandle handle)
{
  GabblePresenceCachePrivate *priv = GABBLE_PRESENCE_CACHE_PRIV (cache);
  TpHandleRepoIface *contact_repo = tp_base_connection_get_handles (
      (TpBaseConnection *) priv->conn, TP_HANDLE_TYPE_CONTACT);
  GabblePresence *presence;

  presence = gabble_presence_cache_get (cache, handle);

  if (NULL == presence)
    return;

  if (presence->status == GABBLE_PRESENCE_OFFLINE &&
      presence->status_message == NULL &&
      !presence->keep_unavailable)
    {
      const gchar *jid;

      jid = tp_handle_inspect (contact_repo, handle);
      DEBUG ("discarding cached presence for unavailable jid %s", jid);
      g_hash_table_remove (priv->presence, GINT_TO_POINTER (handle));
      tp_handle_set_remove (priv->presence_handles, handle);
    }
}

static GabblePresence *
_cache_insert (
    GabblePresenceCache *cache,
    TpHandle handle)
{
  GabblePresenceCachePrivate *priv = GABBLE_PRESENCE_CACHE_PRIV (cache);
  GabblePresence *presence;

  presence = gabble_presence_new ();
  g_hash_table_insert (priv->presence, GINT_TO_POINTER (handle), presence);
  tp_handle_set_add (priv->presence_handles, handle);
  return presence;
}

static gboolean
gabble_presence_cache_do_update (
    GabblePresenceCache *cache,
    TpHandle handle,
    const gchar *resource,
    GabblePresenceId presence_id,
    const gchar *status_message,
    gint8 priority)
{
  GabblePresenceCachePrivate *priv = GABBLE_PRESENCE_CACHE_PRIV (cache);
  TpHandleRepoIface *contact_repo = tp_base_connection_get_handles (
      (TpBaseConnection *) priv->conn, TP_HANDLE_TYPE_CONTACT);
  const gchar *jid;
  GabblePresence *presence;
  GabblePresenceCapabilities caps_before;
  gboolean ret = FALSE;

  jid = tp_handle_inspect (contact_repo, handle);
  DEBUG ("%s (%d) resource %s prio %d presence %d message \"%s\"",
      jid, handle, resource, priority, presence_id, status_message);

  presence = gabble_presence_cache_get (cache, handle);

  if (presence == NULL)
    presence = _cache_insert (cache, handle);

  caps_before = presence->caps;

  ret = gabble_presence_update (presence, resource, presence_id,
      status_message, priority);

  if (caps_before != presence->caps)
    g_signal_emit (cache, signals[CAPABILITIES_UPDATE], 0, handle,
        caps_before, presence->caps);

  return ret;
}

void
gabble_presence_cache_update (
    GabblePresenceCache *cache,
    TpHandle handle,
    const gchar *resource,
    GabblePresenceId presence_id,
    const gchar *status_message,
    gint8 priority)
{
  if (gabble_presence_cache_do_update (cache, handle, resource, presence_id,
      status_message, priority))
    {
      GArray *handles;

      handles = g_array_sized_new (FALSE, FALSE, sizeof (TpHandle), 1);

      g_array_append_val (handles, handle);
      g_signal_emit (cache, signals[PRESENCES_UPDATED], 0, handles);
      g_array_free (handles, TRUE);
    }

  gabble_presence_cache_maybe_remove (cache, handle);
}

void
gabble_presence_cache_update_many (
    GabblePresenceCache *cache,
    const GArray *contact_handles,
    const gchar *resource,
    GabblePresenceId presence_id,
    const gchar *status_message,
    gint8 priority)
{
  GArray *updated;
  guint i;

  updated = g_array_sized_new (FALSE, FALSE, sizeof (TpHandle),
      contact_handles->len);

  for (i = 0 ; i < contact_handles->len ; i++)
    {
      TpHandle handle;

      handle = g_array_index (contact_handles, TpHandle, i);

      if (gabble_presence_cache_do_update (cache, handle, resource,
          presence_id, status_message, priority))
        {
          g_array_append_val (updated, handle);
        }
    }

  if (updated->len > 0)
    g_signal_emit (cache, signals[PRESENCES_UPDATED], 0, updated);

  g_array_free (updated, TRUE);

  for (i = 0 ; i < contact_handles->len ; i++)
    {
      TpHandle handle;

      handle = g_array_index (contact_handles, TpHandle, i);
      gabble_presence_cache_maybe_remove (cache, handle);
    }

}

void gabble_presence_cache_add_bundle_caps (GabblePresenceCache *cache,
    const gchar *node, GabblePresenceCapabilities new_caps)
{
  CapabilityInfo *info;

  info = capability_info_get (cache, node, 0);
  info->trust = CAPABILITY_BUNDLE_ENOUGH_TRUST;
  info->caps |= new_caps;
}

void
gabble_presence_cache_really_remove (
    GabblePresenceCache *cache,
    TpHandle handle)
{
  GabblePresenceCachePrivate *priv = GABBLE_PRESENCE_CACHE_PRIV (cache);
  TpHandleRepoIface *contact_repo = tp_base_connection_get_handles (
      (TpBaseConnection *) priv->conn, TP_HANDLE_TYPE_CONTACT);
  const gchar *jid;

  jid = tp_handle_inspect (contact_repo, handle);
  DEBUG ("forced to discard cached presence for jid %s", jid);
  g_hash_table_remove (priv->presence, GINT_TO_POINTER (handle));
  tp_handle_set_remove (priv->presence_handles, handle);
}

void
gabble_presence_cache_contacts_added_to_olpc_view (GabblePresenceCache *self,
                                                   TpHandleSet *handles)
{
  GArray *tmp, *changed;
  guint i;

  tmp = tp_handle_set_to_array (handles);

  changed = g_array_new (FALSE, FALSE, sizeof (TpHandle));

  for (i = 0; i < tmp->len; i++)
    {
      TpHandle handle;
      GabblePresence *presence;

      handle = g_array_index (tmp, TpHandle, i);

      presence = gabble_presence_cache_get (self, handle);
      if (presence == NULL)
        {
          presence = _cache_insert (self, handle);
        }

      if (gabble_presence_added_to_view (presence))
        {
          g_array_append_val (changed, handle);
        }
    }

  if (changed->len > 0)
    {
      g_signal_emit (self, signals[PRESENCES_UPDATED], 0, changed);
    }

  g_array_free (tmp, TRUE);
  g_array_free (changed, TRUE);
}

void
gabble_presence_cache_contacts_removed_from_olpc_view (
    GabblePresenceCache *self,
    TpHandleSet *handles)
{
  GArray *tmp, *changed;
  guint i;

  tmp = tp_handle_set_to_array (handles);

  changed = g_array_new (FALSE, FALSE, sizeof (TpHandle));

  for (i = 0; i < tmp->len; i++)
    {
      TpHandle handle;
      GabblePresence *presence;

      handle = g_array_index (tmp, TpHandle, i);

      presence = gabble_presence_cache_get (self, handle);
      if (presence == NULL)
        {
          presence = _cache_insert (self, handle);
        }

      if (gabble_presence_removed_from_view (presence))
        {
          g_array_append_val (changed, handle);
          gabble_presence_cache_maybe_remove (self, handle);
        }
    }

  if (changed->len > 0)
    {
      g_signal_emit (self, signals[PRESENCES_UPDATED], 0, changed);
    }

  g_array_free (tmp, TRUE);
  g_array_free (changed, TRUE);
}

gboolean
gabble_presence_cache_caps_pending (GabblePresenceCache *cache,
                                    TpHandle handle)
{
  GabblePresenceCachePrivate *priv = GABBLE_PRESENCE_CACHE_PRIV (cache);
  GList *uris, *li;

  uris = g_hash_table_get_values (priv->disco_pending);

  for (li = uris; li != NULL; li = li->next)
    {
      GSList *waiters;

      for (waiters = li->data; waiters != NULL; waiters = waiters->next)
        {
          DiscoWaiter *w = waiters->data;
          if (w->handle == handle)
            {
              g_list_free (uris);
              return TRUE;
            }

        }
    }

  return FALSE;
}

gboolean
gabble_presence_cache_is_unsure (GabblePresenceCache *cache)
{
  gulong diff;
  GabblePresenceCachePrivate *priv = GABBLE_PRESENCE_CACHE_PRIV (cache);
  GTimeVal now;

  g_get_current_time (&now);
  diff = (now.tv_sec - priv->creation_time.tv_sec) * G_USEC_PER_SEC +
      (now.tv_usec - priv->creation_time.tv_usec);

  DEBUG ("Diff: %lu", diff);

  return (diff < UNSURE_PERIOD);
}
<|MERGE_RESOLUTION|>--- conflicted
+++ resolved
@@ -44,19 +44,10 @@
 #include "util.h"
 #include "roster.h"
 
-<<<<<<< HEAD
-/* When five DIFFERENT guys report the same caps for a given bundle, it'll
- * be enough. But if only ONE guy use the verification string (XEP-0115 v1.5),
- * it'll be enough too.
- */
-#define CAPABILITY_BUNDLE_ENOUGH_TRUST 5
-
 /* Time period from the cache creation in which we're unsure whether we
  * got initial presence from all the contacts. */
 #define UNSURE_PERIOD (5 * G_USEC_PER_SEC)
 
-=======
->>>>>>> e672a2c2
 G_DEFINE_TYPE (GabblePresenceCache, gabble_presence_cache, G_TYPE_OBJECT);
 
 /* properties */
