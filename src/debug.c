--- conflicted
+++ resolved
@@ -47,11 +47,8 @@
   { "mail",           GABBLE_DEBUG_MAIL_NOTIF },
   { "authentication", GABBLE_DEBUG_AUTH },
   { "share",          GABBLE_DEBUG_SHARE },
-<<<<<<< HEAD
   { "tls",            GABBLE_DEBUG_TLS },
-=======
   { "client-types",   GABBLE_DEBUG_CLIENT_TYPES },
->>>>>>> 10fd7b2e
   { 0, },
 };
 
