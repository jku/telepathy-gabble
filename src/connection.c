/*
 * gabble-connection.c - Source for GabbleConnection
 * Copyright (C) 2005-2010 Collabora Ltd.
 * Copyright (C) 2005-2010 Nokia Corporation
 *
 * This library is free software; you can redistribute it and/or
 * modify it under the terms of the GNU Lesser General Public
 * License as published by the Free Software Foundation; either
 * version 2.1 of the License, or (at your option) any later version.
 *
 * This library is distributed in the hope that it will be useful,
 * but WITHOUT ANY WARRANTY; without even the implied warranty of
 * MERCHANTABILITY or FITNESS FOR A PARTICULAR PURPOSE.  See the GNU
 * Lesser General Public License for more details.
 *
 * You should have received a copy of the GNU Lesser General Public
 * License along with this library; if not, write to the Free Software
 * Foundation, Inc., 51 Franklin St, Fifth Floor, Boston, MA  02110-1301  USA
 */

#include "config.h"
#include "connection.h"
#include "gabble.h"

#include <string.h>

#define DBUS_API_SUBJECT_TO_CHANGE

#include <dbus/dbus-glib.h>
#include <dbus/dbus-glib-lowlevel.h>
#include <glib-object.h>
#include <loudmouth/loudmouth.h>
#include <wocky/wocky-connector.h>
#include <wocky/wocky-tls-handler.h>
#include <wocky/wocky-ping.h>
#include <wocky/wocky-xmpp-error.h>
#include <telepathy-glib/channel-manager.h>
#include <telepathy-glib/dbus.h>
#include <telepathy-glib/enums.h>
#include <telepathy-glib/errors.h>
#include <telepathy-glib/gtypes.h>
#include <telepathy-glib/handle-repo-dynamic.h>
#include <telepathy-glib/handle-repo-static.h>
#include <telepathy-glib/interfaces.h>
#include <telepathy-glib/svc-generic.h>

#include "extensions/extensions.h"

#define DEBUG_FLAG GABBLE_DEBUG_CONNECTION

#include "bytestream-factory.h"
#include "capabilities.h"
#include "caps-channel-manager.h"
#include "caps-hash.h"
#include "auth-manager.h"
#include "conn-aliasing.h"
#include "conn-avatars.h"
#include "conn-client-types.h"
#include "conn-contact-info.h"
#include "conn-location.h"
#include "conn-presence.h"
#include "conn-sidecars.h"
#include "conn-mail-notif.h"
#include "conn-olpc.h"
#include "conn-slacker.h"
#include "debug.h"
#include "disco.h"
#include "media-channel.h"
#include "im-factory.h"
#include "jingle-factory.h"
#include "media-factory.h"
#include "muc-factory.h"
#include "namespaces.h"
#include "presence-cache.h"
#include "presence.h"
#include "request-pipeline.h"
#include "roomlist-manager.h"
#include "roster.h"
#include "search-manager.h"
#include "server-tls-channel.h"
#include "server-tls-manager.h"
#include "private-tubes-factory.h"
#include "util.h"
#include "vcard-manager.h"

static guint disco_reply_timeout = 5;

#define DISCONNECT_TIMEOUT 5

static void capabilities_service_iface_init (gpointer, gpointer);
static void gabble_conn_contact_caps_iface_init (gpointer, gpointer);
static void conn_capabilities_fill_contact_attributes (GObject *obj,
  const GArray *contacts, GHashTable *attributes_hash);
static void conn_contact_capabilities_fill_contact_attributes (GObject *obj,
  const GArray *contacts, GHashTable *attributes_hash);

G_DEFINE_TYPE_WITH_CODE(GabbleConnection,
    gabble_connection,
    TP_TYPE_BASE_CONNECTION,
    G_IMPLEMENT_INTERFACE (TP_TYPE_SVC_CONNECTION_INTERFACE_ALIASING,
      conn_aliasing_iface_init);
    G_IMPLEMENT_INTERFACE (TP_TYPE_SVC_CONNECTION_INTERFACE_AVATARS,
      conn_avatars_iface_init);
    G_IMPLEMENT_INTERFACE (TP_TYPE_SVC_CONNECTION_INTERFACE_CONTACT_INFO,
      conn_contact_info_iface_init);
    G_IMPLEMENT_INTERFACE (TP_TYPE_SVC_CONNECTION_INTERFACE_CAPABILITIES,
      capabilities_service_iface_init);
    G_IMPLEMENT_INTERFACE (TP_TYPE_SVC_DBUS_PROPERTIES,
       tp_dbus_properties_mixin_iface_init);
    G_IMPLEMENT_INTERFACE (TP_TYPE_SVC_CONNECTION_INTERFACE_CONTACTS,
      tp_contacts_mixin_iface_init);
    G_IMPLEMENT_INTERFACE (TP_TYPE_SVC_CONNECTION_INTERFACE_SIMPLE_PRESENCE,
      tp_presence_mixin_simple_presence_iface_init);
    G_IMPLEMENT_INTERFACE (TP_TYPE_SVC_CONNECTION_INTERFACE_PRESENCE,
      conn_presence_iface_init);
    G_IMPLEMENT_INTERFACE (GABBLE_TYPE_SVC_CONNECTION_INTERFACE_GABBLE_DECLOAK,
      conn_decloak_iface_init);
    G_IMPLEMENT_INTERFACE (TP_TYPE_SVC_CONNECTION_INTERFACE_LOCATION,
      location_iface_init);
    G_IMPLEMENT_INTERFACE (GABBLE_TYPE_SVC_OLPC_BUDDY_INFO,
      olpc_buddy_info_iface_init);
    G_IMPLEMENT_INTERFACE (GABBLE_TYPE_SVC_OLPC_ACTIVITY_PROPERTIES,
      olpc_activity_properties_iface_init);
    G_IMPLEMENT_INTERFACE
      (TP_TYPE_SVC_CONNECTION_INTERFACE_CONTACT_CAPABILITIES,
      gabble_conn_contact_caps_iface_init);
    G_IMPLEMENT_INTERFACE (GABBLE_TYPE_SVC_CONNECTION_FUTURE,
      conn_future_iface_init);
    G_IMPLEMENT_INTERFACE (GABBLE_TYPE_SVC_CONNECTION_INTERFACE_MAIL_NOTIFICATION,
      conn_mail_notif_iface_init);
    G_IMPLEMENT_INTERFACE (GABBLE_TYPE_SVC_CONNECTION_INTERFACE_CLIENT_TYPES,
      conn_client_types_iface_init);
    )

/* properties */
enum
{
    PROP_CONNECT_SERVER = 1,
    PROP_PORT,
    PROP_OLD_SSL,
    PROP_REQUIRE_ENCRYPTION,
    PROP_REGISTER,
    PROP_LOW_BANDWIDTH,
    PROP_STREAM_SERVER,
    PROP_USERNAME,
    PROP_PASSWORD,
    PROP_RESOURCE,
    PROP_PRIORITY,
    PROP_HTTPS_PROXY_SERVER,
    PROP_HTTPS_PROXY_PORT,
    PROP_FALLBACK_CONFERENCE_SERVER,
    PROP_STUN_SERVER,
    PROP_STUN_PORT,
    PROP_FALLBACK_STUN_SERVER,
    PROP_FALLBACK_STUN_PORT,
    PROP_IGNORE_SSL_ERRORS,
    PROP_ALIAS,
    PROP_FALLBACK_SOCKS5_PROXIES,
    PROP_KEEPALIVE_INTERVAL,
    PROP_DECLOAK_AUTOMATICALLY,
    PROP_FALLBACK_SERVERS,

    LAST_PROPERTY
};

/* private structure */

struct _GabbleConnectionPrivate
{
  WockyConnector *connector;
  WockyPorter *porter;
  WockyPing *pinger;

  GCancellable *cancellable;

  LmMessageHandler *iq_disco_cb;
  LmMessageHandler *iq_unknown_cb;

  /* connection properties */
  gchar *connect_server;
  guint port;
  gboolean old_ssl;
  gboolean require_encryption;

  gboolean ignore_ssl_errors;
  TpConnectionStatusReason ssl_error;

  gboolean do_register;

  gboolean low_bandwidth;

  guint keepalive_interval;

  gchar *https_proxy_server;
  guint16 https_proxy_port;

  gchar *stun_server;
  guint16 stun_port;

  gchar *fallback_stun_server;
  guint16 fallback_stun_port;

  gchar *fallback_conference_server;

  GStrv fallback_socks5_proxies;

  gboolean decloak_automatically;

  GStrv fallback_servers;
  guint fallback_server_index;

  /* authentication properties */
  gchar *stream_server;
  gchar *username;
  gchar *password;
  gchar *resource;
  gint8 priority;
  gchar *alias;

  /* reference to conference server name */
  const gchar *conference_server;

  /* serial number of current advertised caps */
  guint caps_serial;

  /* capabilities from various sources: */
  /* subscriptions on behalf of the Connection, like PEP "+notify"
   * namespaces (this one is add-only) */
  GabbleCapabilitySet *notify_caps;
  /* caps provided by Capabilities.AdvertiseCapabilities (tp-spec 0.16) */
  GabbleCapabilitySet *legacy_caps;
  /* additional caps that we advertise until the first call to
   * AdvertiseCapabilities or UpdateCapabilities, for vague historical
   * reasons */
  GabbleCapabilitySet *bonus_caps;
  /* sidecar caps set by gabble_connection_update_sidecar_capabilities */
  GabbleCapabilitySet *sidecar_caps;
  /* caps provided via ContactCapabilities.UpdateCapabilities ()
   * gchar * (client name) => GabbleCapabilitySet * */
  GHashTable *client_caps;
  /* the union of the above */
  GabbleCapabilitySet *all_caps;

  /* auth manager */
  GabbleAuthManager *auth_manager;

  /* server TLS manager */
  GabbleServerTLSManager *server_tls_manager;

  /* stream id returned by the connector */
  gchar *stream_id;

  /* timer used when trying to properly disconnect */
  guint disconnect_timer;

  /* Number of things we are waiting for before changing the connection status
   * to connected */
  guint waiting_connected;

  gboolean closing;
  /* gobject housekeeping */
  gboolean dispose_has_run;
};

static void connection_capabilities_update_cb (GabblePresenceCache *cache,
    TpHandle handle,
    const GabbleCapabilitySet *old_cap_set,
    const GabbleCapabilitySet *new_cap_set,
    gpointer user_data);

static gboolean gabble_connection_refresh_capabilities (GabbleConnection *self,
    GabbleCapabilitySet **old_out);

static GPtrArray *
_gabble_connection_create_channel_managers (TpBaseConnection *conn)
{
  GabbleConnection *self = GABBLE_CONNECTION (conn);
  GPtrArray *channel_managers = g_ptr_array_sized_new (5);

  self->roster = gabble_roster_new (self);
  g_signal_connect (self->roster, "nickname-update", G_CALLBACK
      (gabble_conn_aliasing_nickname_updated), self);
  g_ptr_array_add (channel_managers, self->roster);

  g_ptr_array_add (channel_managers,
      g_object_new (GABBLE_TYPE_IM_FACTORY,
        "connection", self,
        NULL));

  g_ptr_array_add (channel_managers,
      g_object_new (GABBLE_TYPE_ROOMLIST_MANAGER,
        "connection", self,
        NULL));

  g_ptr_array_add (channel_managers,
      g_object_new (GABBLE_TYPE_SEARCH_MANAGER,
        "connection", self,
        NULL));

  self->priv->auth_manager = g_object_new (GABBLE_TYPE_AUTH_MANAGER,
      "connection", self, NULL);
  g_ptr_array_add (channel_managers, self->priv->auth_manager);

  self->priv->server_tls_manager =
    g_object_new (GABBLE_TYPE_SERVER_TLS_MANAGER,
        "connection", self,
        NULL);
  g_ptr_array_add (channel_managers, self->priv->server_tls_manager);

  self->muc_factory = g_object_new (GABBLE_TYPE_MUC_FACTORY,
      "connection", self,
      NULL);
  g_ptr_array_add (channel_managers, self->muc_factory);

  self->private_tubes_factory = gabble_private_tubes_factory_new (self);
  g_ptr_array_add (channel_managers, self->private_tubes_factory);

  self->jingle_factory = g_object_new (GABBLE_TYPE_JINGLE_FACTORY,
    "connection", self, NULL);

  g_ptr_array_add (channel_managers,
      g_object_new (GABBLE_TYPE_MEDIA_FACTORY,
        "connection", self,
        NULL));

  self->ft_manager = gabble_ft_manager_new (self);
  g_ptr_array_add (channel_managers, self->ft_manager);

  return channel_managers;
}

static GObject *
gabble_connection_constructor (GType type,
                               guint n_construct_properties,
                               GObjectConstructParam *construct_params)
{
  GabbleConnection *self = GABBLE_CONNECTION (
      G_OBJECT_CLASS (gabble_connection_parent_class)->constructor (
        type, n_construct_properties, construct_params));
  GabbleConnectionPrivate *priv = G_TYPE_INSTANCE_GET_PRIVATE (self,
      GABBLE_TYPE_CONNECTION, GabbleConnectionPrivate);

  DEBUG("Post-construction: (GabbleConnection *)%p", self);

  self->req_pipeline = gabble_request_pipeline_new (self);
  self->disco = gabble_disco_new (self);
  self->vcard_manager = gabble_vcard_manager_new (self);
  g_signal_connect (self->vcard_manager, "nickname-update", G_CALLBACK
      (gabble_conn_aliasing_nickname_updated), self);

  self->presence_cache = gabble_presence_cache_new (self);
  g_signal_connect (self->presence_cache, "nickname-update", G_CALLBACK
      (gabble_conn_aliasing_nickname_updated), self);
  g_signal_connect (self->presence_cache, "capabilities-update", G_CALLBACK
      (connection_capabilities_update_cb), self);

  capabilities_fill_cache (self->presence_cache);

  tp_contacts_mixin_init (G_OBJECT (self),
      G_STRUCT_OFFSET (GabbleConnection, contacts));

  tp_base_connection_register_with_contacts_mixin (TP_BASE_CONNECTION (self));

  conn_aliasing_init (self);
  conn_avatars_init (self);
  conn_contact_info_init (self);
  conn_presence_init (self);
  conn_olpc_activity_properties_init (self);
  conn_location_init (self);
  conn_sidecars_init (self);
  conn_mail_notif_init (self);
  conn_client_types_init (self);

  tp_contacts_mixin_add_contact_attributes_iface (G_OBJECT (self),
      TP_IFACE_CONNECTION_INTERFACE_CAPABILITIES,
          conn_capabilities_fill_contact_attributes);

  tp_contacts_mixin_add_contact_attributes_iface (G_OBJECT (self),
      TP_IFACE_CONNECTION_INTERFACE_CONTACT_CAPABILITIES,
          conn_contact_capabilities_fill_contact_attributes);

  self->bytestream_factory = gabble_bytestream_factory_new (self);

  self->avatar_requests = g_hash_table_new (NULL, NULL);
  self->vcard_requests = g_hash_table_new (NULL, NULL);

  if (priv->fallback_socks5_proxies == NULL)
    {
      /* No proxies have been defined, set the default ones */
      gchar *default_socks5_proxies[] = GABBLE_PARAMS_DEFAULT_SOCKS5_PROXIES;

      g_object_set (self, "fallback-socks5-proxies", default_socks5_proxies,
          NULL);
    }

  priv->all_caps = gabble_capability_set_new ();
  priv->notify_caps = gabble_capability_set_new ();
  priv->legacy_caps = gabble_capability_set_new ();
  priv->sidecar_caps = gabble_capability_set_new ();
  priv->client_caps = g_hash_table_new_full (g_str_hash, g_str_equal,
      g_free, (GDestroyNotify) gabble_capability_set_free);

  /* Historically, the optional Jingle transports were in our initial
   * presence, but could be removed by AdvertiseCapabilities(). Emulate
   * that here for now. */
  priv->bonus_caps = gabble_capability_set_new ();
  gabble_capability_set_add (priv->bonus_caps, NS_GOOGLE_TRANSPORT_P2P);
  gabble_capability_set_add (priv->bonus_caps, NS_JINGLE_TRANSPORT_ICEUDP);

  return (GObject *) self;
}

static gchar *
dup_default_resource (void)
{
  /* This is a once-per-process leak. */
  static gchar *default_resource = NULL;

  if (G_UNLIKELY (default_resource == NULL))
    {
      char *local_machine_id = dbus_get_local_machine_id ();

      if (local_machine_id == NULL)
        g_error ("Out of memory getting local machine ID");

      default_resource = sha1_hex (local_machine_id, strlen (local_machine_id));
      /* Let's keep the resource a maneagable length. */
      default_resource[8] = '\0';

      dbus_free (local_machine_id);
    }

  return g_strdup (default_resource);
}

static void
gabble_connection_constructed (GObject *object)
{
  GabbleConnection *self = GABBLE_CONNECTION (object);
  GabbleConnectionPrivate *priv = self->priv;
  void (*chain_up)(GObject *) =
      G_OBJECT_CLASS (gabble_connection_parent_class)->constructed;

  if (chain_up != NULL)
    chain_up (object);

  if (priv->resource == NULL)
    {
      priv->resource = dup_default_resource ();
      DEBUG ("defaulted resource to %s", priv->resource);
    }

  /* set initial presence */
  self->self_presence = gabble_presence_new ();
  g_assert (priv->resource);
  gabble_presence_update (self->self_presence, priv->resource,
      GABBLE_PRESENCE_AVAILABLE, NULL, priv->priority);
}

static void
gabble_connection_init (GabbleConnection *self)
{
  GError *error = NULL;
  GabbleConnectionPrivate *priv = G_TYPE_INSTANCE_GET_PRIVATE (self,
      GABBLE_TYPE_CONNECTION, GabbleConnectionPrivate);

  DEBUG("Initializing (GabbleConnection *)%p", self);

  self->daemon = tp_dbus_daemon_dup (&error);

  if (self->daemon == NULL)
    {
      g_error ("Failed to connect to dbus daemon: %s", error->message);
    }

  self->priv = priv;
  self->lmconn = lm_connection_new ();

  priv->caps_serial = 1;
  priv->port = 5222;

  gabble_capabilities_init (self);
}

static void
gabble_connection_get_property (GObject    *object,
                                guint       property_id,
                                GValue     *value,
                                GParamSpec *pspec)
{
  GabbleConnection *self = (GabbleConnection *) object;
  GabbleConnectionPrivate *priv = self->priv;

  switch (property_id) {
    case PROP_CONNECT_SERVER:
      g_value_set_string (value, priv->connect_server);
      break;
    case PROP_STREAM_SERVER:
      g_value_set_string (value, priv->stream_server);
      break;
    case PROP_PORT:
      g_value_set_uint (value, priv->port);
      break;
    case PROP_OLD_SSL:
      g_value_set_boolean (value, priv->old_ssl);
      break;
    case PROP_REQUIRE_ENCRYPTION:
      g_value_set_boolean (value, priv->require_encryption);
      break;
    case PROP_REGISTER:
      g_value_set_boolean (value, priv->do_register);
      break;
    case PROP_LOW_BANDWIDTH:
      g_value_set_boolean (value, priv->low_bandwidth);
      break;
    case PROP_USERNAME:
      g_value_set_string (value, priv->username);
      break;
    case PROP_PASSWORD:
      g_value_set_string (value, priv->password);
      break;
    case PROP_RESOURCE:
      g_value_set_string (value, priv->resource);
      break;
    case PROP_PRIORITY:
      g_value_set_char (value, priv->priority);
      break;
    case PROP_HTTPS_PROXY_SERVER:
      g_value_set_string (value, priv->https_proxy_server);
      break;
    case PROP_HTTPS_PROXY_PORT:
      g_value_set_uint (value, priv->https_proxy_port);
      break;
    case PROP_FALLBACK_CONFERENCE_SERVER:
      g_value_set_string (value, priv->fallback_conference_server);
      break;
    case PROP_IGNORE_SSL_ERRORS:
      g_value_set_boolean (value, priv->ignore_ssl_errors);
      break;
    case PROP_ALIAS:
      g_value_set_string (value, priv->alias);
      break;
    case PROP_STUN_SERVER:
      g_value_set_string (value, priv->stun_server);
      break;
    case PROP_STUN_PORT:
      g_value_set_uint (value, priv->stun_port);
      break;
    case PROP_FALLBACK_STUN_SERVER:
      g_value_set_string (value, priv->fallback_stun_server);
      break;
    case PROP_FALLBACK_STUN_PORT:
      g_value_set_uint (value, priv->fallback_stun_port);
      break;
    case PROP_FALLBACK_SOCKS5_PROXIES:
      g_value_set_boxed (value, priv->fallback_socks5_proxies);
      break;
    case PROP_KEEPALIVE_INTERVAL:
      g_value_set_uint (value, priv->keepalive_interval);
      break;

    case PROP_DECLOAK_AUTOMATICALLY:
      g_value_set_boolean (value, priv->decloak_automatically);
      break;

    case PROP_FALLBACK_SERVERS:
      g_value_set_boxed (value, priv->fallback_servers);
      break;

    default:
      G_OBJECT_WARN_INVALID_PROPERTY_ID (object, property_id, pspec);
      break;
  }
}

static void
gabble_connection_set_property (GObject      *object,
                                guint         property_id,
                                const GValue *value,
                                GParamSpec   *pspec)
{
  GabbleConnection *self = (GabbleConnection *) object;
  GabbleConnectionPrivate *priv = self->priv;

  switch (property_id) {
    case PROP_CONNECT_SERVER:
      g_free (priv->connect_server);
      priv->connect_server = g_value_dup_string (value);
      break;
    case PROP_PORT:
      priv->port = g_value_get_uint (value);
      break;
    case PROP_OLD_SSL:
      priv->old_ssl = g_value_get_boolean (value);
      break;
    case PROP_REQUIRE_ENCRYPTION:
      priv->require_encryption = g_value_get_boolean (value);
      break;
    case PROP_REGISTER:
      priv->do_register = g_value_get_boolean (value);
      break;
    case PROP_LOW_BANDWIDTH:
      priv->low_bandwidth = g_value_get_boolean (value);
      break;
    case PROP_STREAM_SERVER:
      g_free (priv->stream_server);
      priv->stream_server = g_value_dup_string (value);
      break;
    case PROP_USERNAME:
      g_free (priv->username);
      priv->username = g_value_dup_string (value);
      break;
   case PROP_PASSWORD:
      g_free (priv->password);
      priv->password = g_value_dup_string (value);
      break;
    case PROP_RESOURCE:
      if (tp_strdiff (priv->resource, g_value_get_string (value)))
        {
          gchar *old_resource = priv->resource;
          gchar *new_resource = g_value_dup_string (value);

          priv->resource = new_resource;

          /* Add self presence for new resource... */
          gabble_presence_update (self->self_presence, new_resource,
              self->self_presence->status, self->self_presence->status_message,
              priv->priority);
          /* ...and remove it for the old one. */
          gabble_presence_update (self->self_presence, old_resource,
              GABBLE_PRESENCE_OFFLINE, NULL, 0);

          g_free (old_resource);
        }
      break;
    case PROP_PRIORITY:
      priv->priority = g_value_get_char (value);
      break;
    case PROP_HTTPS_PROXY_SERVER:
      g_free (priv->https_proxy_server);
      priv->https_proxy_server = g_value_dup_string (value);
      break;
    case PROP_HTTPS_PROXY_PORT:
      priv->https_proxy_port = g_value_get_uint (value);
      break;
    case PROP_FALLBACK_CONFERENCE_SERVER:
      g_free (priv->fallback_conference_server);
      priv->fallback_conference_server = g_value_dup_string (value);
      break;
    case PROP_IGNORE_SSL_ERRORS:
      priv->ignore_ssl_errors = g_value_get_boolean (value);
      break;
    case PROP_ALIAS:
      g_free (priv->alias);
      priv->alias = g_value_dup_string (value);
      break;
    case PROP_STUN_SERVER:
      g_free (priv->stun_server);
      priv->stun_server = g_value_dup_string (value);
      break;
    case PROP_STUN_PORT:
      priv->stun_port = g_value_get_uint (value);
      break;
    case PROP_FALLBACK_STUN_SERVER:
      g_free (priv->fallback_stun_server);
      priv->fallback_stun_server = g_value_dup_string (value);
      break;
    case PROP_FALLBACK_STUN_PORT:
      priv->fallback_stun_port = g_value_get_uint (value);
      break;
    case PROP_FALLBACK_SOCKS5_PROXIES:
      if (priv->fallback_socks5_proxies != NULL)
        g_strfreev (priv->fallback_socks5_proxies);
      priv->fallback_socks5_proxies = g_value_dup_boxed (value);
      break;
    case PROP_KEEPALIVE_INTERVAL:
      priv->keepalive_interval = g_value_get_uint (value);
      if (priv->pinger != NULL)
        g_object_set (priv->pinger, "ping-interval",
            priv->keepalive_interval, NULL);
      break;

    case PROP_DECLOAK_AUTOMATICALLY:
      priv->decloak_automatically = g_value_get_boolean (value);
      break;

    case PROP_FALLBACK_SERVERS:
      if (priv->fallback_servers != NULL)
        g_strfreev (priv->fallback_servers);
      priv->fallback_servers = g_value_dup_boxed (value);
      priv->fallback_server_index = 0;
      break;

    default:
      G_OBJECT_WARN_INVALID_PROPERTY_ID (object, property_id, pspec);
      break;
  }
}

static void gabble_connection_dispose (GObject *object);
static void gabble_connection_finalize (GObject *object);
static void connect_callbacks (TpBaseConnection *base);
static void disconnect_callbacks (TpBaseConnection *base);
static void connection_shut_down (TpBaseConnection *base);
static gboolean _gabble_connection_connect (TpBaseConnection *base,
    GError **error);

static gchar *
gabble_connection_get_unique_name (TpBaseConnection *self)
{
  GabbleConnectionPrivate *priv = GABBLE_CONNECTION (self)->priv;
  gchar *unique_name = gabble_encode_jid (priv->username, priv->stream_server,
      priv->resource);

  if (priv->username == NULL)
    {
      gchar *tmp = unique_name;
      unique_name = g_strdup_printf ("%s_%p", tmp, self);
      g_free (tmp);
    }

  return unique_name;
}

/* must be in the same order as GabbleListHandle in connection.h */
static const char *list_handle_strings[] =
{
    "stored",       /* GABBLE_LIST_HANDLE_STORED */
    "publish",      /* GABBLE_LIST_HANDLE_PUBLISH */
    "subscribe",    /* GABBLE_LIST_HANDLE_SUBSCRIBE */
    "deny",         /* GABBLE_LIST_HANDLE_DENY */
    NULL
};

/* For the benefit of the unit tests, this will allow the connection to
 * be NULL
 */
void
_gabble_connection_create_handle_repos (TpBaseConnection *conn,
    TpHandleRepoIface *repos[NUM_TP_HANDLE_TYPES])
{
  repos[TP_HANDLE_TYPE_CONTACT] =
      tp_dynamic_handle_repo_new (TP_HANDLE_TYPE_CONTACT,
          gabble_normalize_contact, GUINT_TO_POINTER (GABBLE_JID_ANY));
  repos[TP_HANDLE_TYPE_ROOM] =
      tp_dynamic_handle_repo_new (TP_HANDLE_TYPE_ROOM, gabble_normalize_room,
          conn);
  repos[TP_HANDLE_TYPE_GROUP] =
      tp_dynamic_handle_repo_new (TP_HANDLE_TYPE_GROUP, NULL, NULL);
  repos[TP_HANDLE_TYPE_LIST] =
      tp_static_handle_repo_new (TP_HANDLE_TYPE_LIST, list_handle_strings);
}

static void
base_connected_cb (TpBaseConnection *base_conn)
{
  GabbleConnection *conn = GABBLE_CONNECTION (base_conn);

  gabble_connection_connected_olpc (conn);
  gabble_connection_slacker_start (conn);
}

#define TWICE(x) (x), (x)

static const gchar *implemented_interfaces[] = {
    /* conditionally present interfaces */
    GABBLE_IFACE_CONNECTION_INTERFACE_MAIL_NOTIFICATION,
    GABBLE_IFACE_OLPC_ACTIVITY_PROPERTIES,
    GABBLE_IFACE_OLPC_BUDDY_INFO,

    /* always present interfaces */
    TP_IFACE_CONNECTION_INTERFACE_ALIASING,
    TP_IFACE_CONNECTION_INTERFACE_CAPABILITIES,
    TP_IFACE_CONNECTION_INTERFACE_SIMPLE_PRESENCE,
    TP_IFACE_CONNECTION_INTERFACE_PRESENCE,
    TP_IFACE_CONNECTION_INTERFACE_AVATARS,
    TP_IFACE_CONNECTION_INTERFACE_CONTACT_INFO,
    TP_IFACE_CONNECTION_INTERFACE_CONTACTS,
    TP_IFACE_CONNECTION_INTERFACE_REQUESTS,
    TP_IFACE_CONNECTION_INTERFACE_CONTACT_CAPABILITIES,
    TP_IFACE_CONNECTION_INTERFACE_LOCATION,
    GABBLE_IFACE_CONNECTION_INTERFACE_GABBLE_DECLOAK,
    GABBLE_IFACE_CONNECTION_FUTURE,
    NULL
};
static const gchar **interfaces_always_present = implemented_interfaces + 3;

const gchar **
gabble_connection_get_implemented_interfaces (void)
{
    return implemented_interfaces;
}

const gchar **
gabble_connection_get_guaranteed_interfaces (void)
{
    return interfaces_always_present;
}

static void
gabble_connection_class_init (GabbleConnectionClass *gabble_connection_class)
{
  GObjectClass *object_class = G_OBJECT_CLASS (gabble_connection_class);
  TpBaseConnectionClass *parent_class = TP_BASE_CONNECTION_CLASS (
      gabble_connection_class);
  static TpDBusPropertiesMixinPropImpl location_props[] = {
        { "LocationAccessControlTypes", NULL, NULL },
        { "LocationAccessControl", NULL, NULL },
        { "SupportedLocationFeatures", NULL, NULL },
        { NULL }
  };
  static TpDBusPropertiesMixinPropImpl decloak_props[] = {
        { "DecloakAutomatically", TWICE ("decloak-automatically") },
        { NULL }
  };
  static TpDBusPropertiesMixinPropImpl mail_notif_props[] = {
        { "MailNotificationFlags", NULL, NULL },
        { "UnreadMailCount", NULL, NULL },
        { "UnreadMails", NULL, NULL },
        { "MailAddress", NULL, NULL },
        { NULL }
  };
  static TpDBusPropertiesMixinIfaceImpl prop_interfaces[] = {
        /* 0 */ { TP_IFACE_CONNECTION_INTERFACE_LOCATION,
          conn_location_properties_getter,
          conn_location_properties_setter,
          location_props,
        },
        /* 1 */ { TP_IFACE_CONNECTION_INTERFACE_AVATARS,
          conn_avatars_properties_getter,
          NULL,
          NULL,
        },
        /* 2 */ { TP_IFACE_CONNECTION_INTERFACE_CONTACT_INFO,
          conn_contact_info_properties_getter,
          NULL,
          NULL,
        },
        /* 3 */ { GABBLE_IFACE_CONNECTION_INTERFACE_GABBLE_DECLOAK,
          tp_dbus_properties_mixin_getter_gobject_properties,
          tp_dbus_properties_mixin_setter_gobject_properties,
          decloak_props,
        },
        { GABBLE_IFACE_CONNECTION_INTERFACE_MAIL_NOTIFICATION,
          conn_mail_notif_properties_getter,
          NULL,
          mail_notif_props,
        },
        { NULL }
  };

  prop_interfaces[1].props = conn_avatars_properties;
  prop_interfaces[2].props = conn_contact_info_properties;

  DEBUG("Initializing (GabbleConnectionClass *)%p", gabble_connection_class);

  object_class->get_property = gabble_connection_get_property;
  object_class->set_property = gabble_connection_set_property;
  object_class->constructor = gabble_connection_constructor;
  object_class->constructed = gabble_connection_constructed;

  parent_class->create_handle_repos = _gabble_connection_create_handle_repos;
  parent_class->get_unique_connection_name = gabble_connection_get_unique_name;
  parent_class->create_channel_factories = NULL;
  parent_class->create_channel_managers =
    _gabble_connection_create_channel_managers;
  parent_class->connecting = connect_callbacks;
  parent_class->connected = base_connected_cb;
  parent_class->disconnected = disconnect_callbacks;
  parent_class->shut_down = connection_shut_down;
  parent_class->start_connecting = _gabble_connection_connect;
  parent_class->interfaces_always_present = interfaces_always_present;

  g_type_class_add_private (gabble_connection_class,
      sizeof (GabbleConnectionPrivate));

  object_class->dispose = gabble_connection_dispose;
  object_class->finalize = gabble_connection_finalize;

  g_object_class_install_property (object_class, PROP_CONNECT_SERVER,
      g_param_spec_string (
          "connect-server", "Hostname or IP of Jabber server",
          "The server used when establishing a connection.",
          NULL,
          G_PARAM_READWRITE | G_PARAM_STATIC_STRINGS));

  g_object_class_install_property (object_class, PROP_PORT,
      g_param_spec_uint (
          "port", "Jabber server port",
          "The port used when establishing a connection.",
          1, G_MAXUINT16, 5222,
          G_PARAM_CONSTRUCT | G_PARAM_READWRITE | G_PARAM_STATIC_STRINGS));

  g_object_class_install_property (object_class, PROP_OLD_SSL,
      g_param_spec_boolean (
          "old-ssl", "Old-style SSL tunneled connection",
          "Establish the entire connection to the server within an "
          "SSL-encrypted tunnel. Note that this is not the same as connecting "
          "with TLS, which is not yet supported.",
          FALSE,
          G_PARAM_READWRITE | G_PARAM_STATIC_STRINGS));

  g_object_class_install_property (
      object_class, PROP_REQUIRE_ENCRYPTION,
      g_param_spec_boolean (
          "require-encryption", "Require encryption",
          "Require the connection to be encrypted, either via old-style SSL, "
          "or StartTLS mechanisms.",
          FALSE,
          G_PARAM_READWRITE | G_PARAM_STATIC_STRINGS));

  g_object_class_install_property (object_class, PROP_REGISTER,
      g_param_spec_boolean (
          "register", "Register account on server",
          "Register a new account on server.",
          FALSE,
          G_PARAM_READWRITE | G_PARAM_STATIC_STRINGS));

  g_object_class_install_property (object_class, PROP_LOW_BANDWIDTH,
      g_param_spec_boolean (
          "low-bandwidth", "Low bandwidth mode",
          "Determines whether we are in low bandwidth mode. This influences "
          "polling behaviour.",
          FALSE,
          G_PARAM_READWRITE | G_PARAM_STATIC_STRINGS));

  g_object_class_install_property (object_class, PROP_STREAM_SERVER,
      g_param_spec_string (
          "stream-server", "The server name used to initialise the stream.",
          "The server name used when initialising the stream, which is "
          "usually the part after the @ in the user's JID.",
          NULL,
          G_PARAM_READWRITE | G_PARAM_STATIC_STRINGS));

  g_object_class_install_property (object_class, PROP_USERNAME,
      g_param_spec_string (
          "username", "Jabber username",
          "The username used when authenticating.",
          NULL,
          G_PARAM_READWRITE | G_PARAM_STATIC_STRINGS));

  g_object_class_install_property (object_class, PROP_PASSWORD,
      g_param_spec_string (
          "password", "Jabber password",
          "The password used when authenticating.",
          NULL,
          G_PARAM_READWRITE | G_PARAM_STATIC_STRINGS));

  g_object_class_install_property (object_class, PROP_RESOURCE,
      g_param_spec_string (
          "resource", "Jabber resource",
          "The Jabber resource used when authenticating.",
          "Telepathy",
          G_PARAM_READWRITE | G_PARAM_STATIC_STRINGS));

  g_object_class_install_property (object_class, PROP_PRIORITY,
      g_param_spec_char (
          "priority", "Jabber presence priority",
          "The default priority used when reporting our presence.",
          G_MININT8, G_MAXINT8, 0,
          G_PARAM_READWRITE | G_PARAM_STATIC_STRINGS));

  g_object_class_install_property (object_class, PROP_HTTPS_PROXY_SERVER,
      g_param_spec_string (
          "https-proxy-server",
          "The server name used as an HTTPS proxy server",
          "The server name used as an HTTPS proxy server.",
          NULL,
          G_PARAM_READWRITE | G_PARAM_STATIC_STRINGS));

  g_object_class_install_property (object_class, PROP_HTTPS_PROXY_PORT,
      g_param_spec_uint (
          "https-proxy-port", "The HTTP proxy server port",
          "The HTTP proxy server port.",
          0, G_MAXUINT16, GABBLE_PARAMS_DEFAULT_HTTPS_PROXY_PORT,
          G_PARAM_CONSTRUCT | G_PARAM_READWRITE | G_PARAM_STATIC_STRINGS));

  g_object_class_install_property (object_class,
      PROP_FALLBACK_CONFERENCE_SERVER, g_param_spec_string (
          "fallback-conference-server",
          "The conference server used as fallback",
          "The conference server used as fallback when everything else fails.",
          NULL,
          G_PARAM_READWRITE | G_PARAM_STATIC_STRINGS));

  g_object_class_install_property (object_class, PROP_STUN_SERVER,
      g_param_spec_string (
          "stun-server", "STUN server",
          "STUN server.",
          NULL,
          G_PARAM_READWRITE | G_PARAM_STATIC_STRINGS));

  g_object_class_install_property (object_class, PROP_STUN_PORT,
      g_param_spec_uint (
          "stun-port", "STUN port",
          "STUN port.",
          0, G_MAXUINT16, GABBLE_PARAMS_DEFAULT_STUN_PORT,
          G_PARAM_CONSTRUCT | G_PARAM_READWRITE | G_PARAM_STATIC_STRINGS));

  g_object_class_install_property (object_class, PROP_FALLBACK_STUN_SERVER,
      g_param_spec_string (
          "fallback-stun-server", "fallback STUN server",
          "Fallback STUN server.",
          GABBLE_PARAMS_DEFAULT_FALLBACK_STUN_SERVER,
          G_PARAM_CONSTRUCT | G_PARAM_READWRITE | G_PARAM_STATIC_STRINGS));

  g_object_class_install_property (object_class, PROP_FALLBACK_STUN_PORT,
      g_param_spec_uint (
          "fallback-stun-port", "fallback STUN port",
          "Fallback STUN port.",
          0, G_MAXUINT16, GABBLE_PARAMS_DEFAULT_STUN_PORT,
          G_PARAM_CONSTRUCT | G_PARAM_READWRITE | G_PARAM_STATIC_STRINGS));

  g_object_class_install_property (object_class, PROP_IGNORE_SSL_ERRORS,
      g_param_spec_boolean (
          "ignore-ssl-errors", "Ignore SSL errors",
          "Continue connecting even if the server's "
          "SSL certificate is invalid or missing.",
          FALSE,
          G_PARAM_READWRITE | G_PARAM_STATIC_STRINGS));

  g_object_class_install_property (object_class, PROP_ALIAS,
      g_param_spec_string (
          "alias", "Alias/nick for local user",
          "Alias/nick for local user",
          NULL,
          G_PARAM_READWRITE | G_PARAM_STATIC_STRINGS));

  g_object_class_install_property (object_class, PROP_FALLBACK_SOCKS5_PROXIES,
      g_param_spec_boxed (
          "fallback-socks5-proxies", "fallback SOCKS5 proxies",
          "Fallback SOCKS5 proxies.",
          G_TYPE_STRV,
          G_PARAM_READWRITE | G_PARAM_STATIC_STRINGS));

  g_object_class_install_property (object_class, PROP_KEEPALIVE_INTERVAL,
      g_param_spec_uint (
          "keepalive-interval", "keepalive interval",
          "Seconds between keepalive packets, or 0 to disable",
          0, G_MAXUINT, 30,
          G_PARAM_CONSTRUCT | G_PARAM_READWRITE | G_PARAM_STATIC_STRINGS));

  g_object_class_install_property (
      object_class, PROP_DECLOAK_AUTOMATICALLY,
      g_param_spec_boolean (
          "decloak-automatically", "Decloak automatically?",
          "Leak presence and capabilities when requested",
          FALSE,
          G_PARAM_READWRITE | G_PARAM_STATIC_STRINGS));

  g_object_class_install_property (object_class, PROP_FALLBACK_SERVERS,
      g_param_spec_boxed (
        "fallback-servers", "Fallback servers",
        "List of servers to fallback to (syntax server[:port][,oldssl]",
        G_TYPE_STRV,
        G_PARAM_READWRITE | G_PARAM_STATIC_STRINGS));

  gabble_connection_class->properties_class.interfaces = prop_interfaces;
  tp_dbus_properties_mixin_class_init (object_class,
      G_STRUCT_OFFSET (GabbleConnectionClass, properties_class));

  tp_contacts_mixin_class_init (object_class,
      G_STRUCT_OFFSET (GabbleConnectionClass, contacts_class));

  conn_presence_class_init (gabble_connection_class);

  conn_contact_info_class_init (gabble_connection_class);
}

static void
gabble_connection_dispose (GObject *object)
{
  GabbleConnection *self = GABBLE_CONNECTION (object);
  TpBaseConnection *base = (TpBaseConnection *) self;
  GabbleConnectionPrivate *priv = self->priv;

  if (priv->dispose_has_run)
    return;

  priv->dispose_has_run = TRUE;

  DEBUG ("called");

  g_assert ((base->status == TP_CONNECTION_STATUS_DISCONNECTED) ||
            (base->status == TP_INTERNAL_CONNECTION_STATUS_NEW));

  tp_clear_object (&self->bytestream_factory);
  tp_clear_object (&self->disco);
  tp_clear_object (&self->req_pipeline);
  tp_clear_object (&self->vcard_manager);
  tp_clear_object (&self->jingle_factory);

  /* remove borrowed references before TpBaseConnection unrefs the channel
   * factories */
  self->roster = NULL;
  self->muc_factory = NULL;
  self->private_tubes_factory = NULL;
  priv->auth_manager = NULL;

  tp_clear_object (&self->self_presence);
  tp_clear_object (&self->presence_cache);

  conn_olpc_activity_properties_dispose (self);

  g_hash_table_destroy (self->avatar_requests);
  g_hash_table_destroy (self->vcard_requests);

  conn_mail_notif_dispose (self);

  g_assert (priv->iq_disco_cb == NULL);
  g_assert (priv->iq_unknown_cb == NULL);

  tp_clear_object (&priv->connector);
  tp_clear_object (&self->session);

  /* ownership of our porter was transferred to the LmConnection */
  priv->porter = NULL;
  tp_clear_pointer (&self->lmconn, lm_connection_unref);

  g_hash_table_destroy (priv->client_caps);
  gabble_capability_set_free (priv->all_caps);
  gabble_capability_set_free (priv->notify_caps);
  gabble_capability_set_free (priv->legacy_caps);
  gabble_capability_set_free (priv->sidecar_caps);
  gabble_capability_set_free (priv->bonus_caps);

  if (priv->disconnect_timer != 0)
    {
      g_source_remove (priv->disconnect_timer);
      priv->disconnect_timer = 0;
    }

  tp_clear_object (&self->pep_location);
  tp_clear_object (&self->pep_nick);
  tp_clear_object (&self->pep_olpc_buddy_props);
  tp_clear_object (&self->pep_olpc_activities);
  tp_clear_object (&self->pep_olpc_current_act);
  tp_clear_object (&self->pep_olpc_act_props);

  conn_sidecars_dispose (self);

  tp_clear_object (&self->daemon);

  if (G_OBJECT_CLASS (gabble_connection_parent_class)->dispose)
    G_OBJECT_CLASS (gabble_connection_parent_class)->dispose (object);
}

static void
gabble_connection_finalize (GObject *object)
{
  GabbleConnection *self = GABBLE_CONNECTION (object);
  GabbleConnectionPrivate *priv = self->priv;

  DEBUG ("called with %p", object);

  g_free (priv->connect_server);
  g_free (priv->stream_server);
  g_free (priv->username);
  g_free (priv->password);
  g_free (priv->resource);

  g_free (priv->https_proxy_server);
  g_free (priv->stun_server);
  g_free (priv->fallback_stun_server);
  g_free (priv->fallback_conference_server);
  g_strfreev (priv->fallback_socks5_proxies);
  g_strfreev (priv->fallback_servers);

  g_free (priv->alias);
  g_free (priv->stream_id);

  tp_contacts_mixin_finalize (G_OBJECT(self));

  conn_presence_finalize (self);
  conn_contact_info_finalize (self);

  gabble_capabilities_finalize (self);

  G_OBJECT_CLASS (gabble_connection_parent_class)->finalize (object);
}

/**
 * _gabble_connection_set_properties_from_account
 *
 * Parses an account string which may be one of the following forms:
 *  username@server
 *  username@server/resource
 * and sets the properties for username, stream server and resource
 * appropriately. Also sets the connect server to the stream server if one has
 * not yet been specified.
 */
gboolean
_gabble_connection_set_properties_from_account (GabbleConnection *conn,
                                                const gchar      *account,
                                                GError          **error)
{
  GabbleConnectionPrivate *priv;
  char *username, *server, *resource;
  gboolean result;

  g_assert (GABBLE_IS_CONNECTION (conn));
  g_assert (account != NULL);

  priv = conn->priv;

  username = server = resource = NULL;
  result = TRUE;

  if (!gabble_decode_jid (account, &username, &server, &resource))
    {
      g_set_error (error, TP_ERRORS, TP_ERROR_INVALID_ARGUMENT,
          "unable to extract JID from account name");
      result = FALSE;
      goto OUT;
    }

  g_object_set (G_OBJECT (conn),
                "username", username,
                "stream-server", server,
                NULL);

  /* only override the default resource if we actually got one */
  if (resource)
    g_object_set (G_OBJECT (conn), "resource", resource, NULL);

OUT:
  g_free (username);
  g_free (server);
  g_free (resource);

  return result;
}

static const gchar *
get_bare_jid (GabbleConnection *conn)
{
  TpBaseConnection *base = TP_BASE_CONNECTION (conn);
  TpHandleRepoIface *contact_handles = tp_base_connection_get_handles (base,
      TP_HANDLE_TYPE_CONTACT);
  TpHandle self = tp_base_connection_get_self_handle (base);

  return tp_handle_inspect (contact_handles, self);
}

/**
 * gabble_connection_get_full_jid:
 *
 * Returns: the full jid (including resource) of this connection, which must be
 *          freed by the caller.
 */
gchar *
gabble_connection_get_full_jid (GabbleConnection *conn)
{
  const gchar *bare_jid = get_bare_jid (conn);

  return g_strconcat (bare_jid, "/", conn->priv->resource, NULL);
}

/**
 * gabble_connection_get_porter:
 *
 * Returns: the #WockyPorter instance driving this connection.
 */

WockyPorter *gabble_connection_get_porter (GabbleConnection *conn)
{
  GabbleConnectionPrivate *priv;

  g_assert (GABBLE_IS_CONNECTION (conn));

  priv = conn->priv;

  if (priv->porter != NULL)
    return g_object_ref (priv->porter);

  return NULL;
}

/**
 * _gabble_connection_send
 *
 * Send an LmMessage and trap network errors appropriately.
 */
gboolean
_gabble_connection_send (GabbleConnection *conn, LmMessage *msg, GError **error)
{
  GError *lmerror = NULL;

  g_assert (GABBLE_IS_CONNECTION (conn));

  if (conn->lmconn == NULL)
    {
      g_set_error_literal (error, TP_ERRORS, TP_ERROR_NETWORK_ERROR,
              "connection is disconnected");
      return FALSE;
    }

  if (!lm_connection_send (conn->lmconn, msg, &lmerror))
    {
      DEBUG ("failed: %s", lmerror->message);

      g_set_error (error, TP_ERRORS, TP_ERROR_NETWORK_ERROR,
          "message send failed: %s", lmerror->message);

      g_error_free (lmerror);

      return FALSE;
    }

  return TRUE;
}

typedef struct {
    GabbleConnectionMsgReplyFunc reply_func;

    GabbleConnection *conn;
    LmMessage *sent_msg;
    gpointer user_data;

    GObject *object;
    gboolean object_alive;
} GabbleMsgHandlerData;

static LmHandlerResult
message_send_reply_cb (LmMessageHandler *handler,
                       LmConnection *connection,
                       LmMessage *reply_msg,
                       gpointer user_data)
{
  GabbleMsgHandlerData *handler_data = user_data;
  LmMessageSubType sub_type;

  sub_type = lm_message_get_sub_type (reply_msg);

  /* Is it a reply to this message? If we're talking to another loudmouth,
   * they can send us messages which have the same ID as ones we send. :-O */
  if (sub_type != LM_MESSAGE_SUB_TYPE_RESULT &&
      sub_type != LM_MESSAGE_SUB_TYPE_ERROR)
    {
      return LM_HANDLER_RESULT_ALLOW_MORE_HANDLERS;
    }

  if (handler_data->object_alive && handler_data->reply_func != NULL)
    {
      return handler_data->reply_func (handler_data->conn,
                                       handler_data->sent_msg,
                                       reply_msg,
                                       handler_data->object,
                                       handler_data->user_data);
    }

  return LM_HANDLER_RESULT_REMOVE_MESSAGE;
}

static void
message_send_object_destroy_notify_cb (gpointer data,
                                       GObject *where_the_object_was)
{
  GabbleMsgHandlerData *handler_data = data;

  handler_data->object = NULL;
  handler_data->object_alive = FALSE;
}

static void
message_send_handler_destroy_cb (gpointer data)
{
  GabbleMsgHandlerData *handler_data = data;

  lm_message_unref (handler_data->sent_msg);

  if (handler_data->object != NULL)
    {
      g_object_weak_unref (handler_data->object,
                           message_send_object_destroy_notify_cb,
                           handler_data);
    }

  g_slice_free (GabbleMsgHandlerData, handler_data);
}

/**
 * _gabble_connection_send_with_reply
 *
 * Send a tracked LmMessage and trap network errors appropriately.
 *
 * If object is non-NULL the handler will follow the lifetime of that object,
 * which means that if the object is destroyed the callback will not be invoked.
 *
 * if reply_func is NULL the reply will be ignored but connection_iq_unknown_cb
 * won't be called.
 */
gboolean
_gabble_connection_send_with_reply (GabbleConnection *conn,
                                    LmMessage *msg,
                                    GabbleConnectionMsgReplyFunc reply_func,
                                    GObject *object,
                                    gpointer user_data,
                                    GError **error)
{
  GabbleConnectionPrivate *priv;
  LmMessageHandler *handler;
  GabbleMsgHandlerData *handler_data;
  gboolean ret;
  GError *lmerror = NULL;

  g_assert (GABBLE_IS_CONNECTION (conn));

  if (conn->lmconn == NULL)
    {
      g_set_error_literal (error, TP_ERRORS, TP_ERROR_NETWORK_ERROR,
              "connection is disconnected");
      return FALSE;
    }

  priv = conn->priv;

  lm_message_ref (msg);

  handler_data = g_slice_new (GabbleMsgHandlerData);
  handler_data->reply_func = reply_func;
  handler_data->conn = conn;
  handler_data->sent_msg = msg;
  handler_data->user_data = user_data;

  handler_data->object = object;
  handler_data->object_alive = TRUE;

  if (object != NULL)
    {
      g_object_weak_ref (object, message_send_object_destroy_notify_cb,
                         handler_data);
    }

  handler = lm_message_handler_new (message_send_reply_cb, handler_data,
                                    message_send_handler_destroy_cb);

  ret = lm_connection_send_with_reply (conn->lmconn, msg, handler, &lmerror);
  if (!ret)
    {
      DEBUG ("failed: %s", lmerror->message);

      if (error)
        {
          g_set_error (error, TP_ERRORS, TP_ERROR_NETWORK_ERROR,
              "message send failed: %s", lmerror->message);
        }

      g_error_free (lmerror);
    }

  lm_message_handler_unref (handler);

  return ret;
}

static LmHandlerResult connection_iq_disco_cb (LmMessageHandler *,
    LmConnection *, LmMessage *, gpointer);
static LmHandlerResult connection_iq_unknown_cb (LmMessageHandler *,
    LmConnection *, LmMessage *, gpointer);
static void connection_disco_cb (GabbleDisco *, GabbleDiscoRequest *,
    const gchar *, const gchar *, LmMessageNode *, GError *, gpointer);
static void decrement_waiting_connected (GabbleConnection *connection);
static void connection_initial_presence_cb (GObject *, GAsyncResult *,
    gpointer);

static void
gabble_connection_disconnect_with_tp_error (GabbleConnection *self,
    const GError *tp_error,
    TpConnectionStatusReason reason)
{
  TpBaseConnection *base = (TpBaseConnection *) self;
  GHashTable *details = tp_asv_new (
      "debug-message", G_TYPE_STRING, tp_error->message,
      NULL);

  g_assert (tp_error->domain == TP_ERRORS);
  tp_base_connection_disconnect_with_dbus_error (base,
      tp_error_get_dbus_name (tp_error->code), details, reason);
  g_hash_table_unref (details);
}

static void
remote_closed_cb (WockyPorter *porter,
    GabbleConnection *self)
{
  TpBaseConnection *base = TP_BASE_CONNECTION (self);
  GError e = { TP_ERRORS, TP_ERROR_CONNECTION_LOST,
      "server closed its XMPP stream" };

  if (base->status == TP_CONNECTION_STATUS_DISCONNECTED)
    /* Ignore if we are already disconnecting/disconnected */
    return;

  DEBUG ("server closed its XMPP stream; close ours");

  /* Changing the state to Disconnect will call connection_shut_down which
   * will properly close the porter. */
  gabble_connection_disconnect_with_tp_error (self, &e,
          TP_CONNECTION_STATUS_REASON_NETWORK_ERROR);
}

static void
force_close_cb (GObject *source,
    GAsyncResult *res,
    gpointer user_data)
{
  GabbleConnection *self = GABBLE_CONNECTION (user_data);
  TpBaseConnection *base = TP_BASE_CONNECTION (self);
  GError *error = NULL;

  if (!wocky_porter_force_close_finish (WOCKY_PORTER (source), res, &error))
    {
      DEBUG ("force close failed: %s", error->message);
      g_error_free (error);
    }
  else
    {
      DEBUG ("connection properly closed (forced)");
    }

  tp_base_connection_finish_shutdown (base);
}

static void
remote_error_cb (WockyPorter *porter,
    GQuark domain,
    gint code,
    gchar *msg,
    GabbleConnection *self)
{
  TpConnectionStatusReason reason = TP_CONNECTION_STATUS_REASON_NONE_SPECIFIED;
  TpBaseConnection *base = (TpBaseConnection *) self;
  GabbleConnectionPrivate *priv = self->priv;
  GError e = { domain, code, msg };
  GError *error = NULL;

  if (base->status == TP_CONNECTION_STATUS_DISCONNECTED)
    /* Ignore if we are already disconnecting/disconnected */
    return;

  gabble_set_tp_conn_error_from_wocky (&e, base->status, &reason, &error);
  g_assert (error->domain == TP_ERRORS);

  DEBUG ("Force closing of the connection %p", self);
  priv->closing = TRUE;
  wocky_porter_force_close_async (priv->porter, NULL, force_close_cb,
      self);

  gabble_connection_disconnect_with_tp_error (self, error, reason);
  g_error_free (error);
}

static void
connector_error_disconnect (GabbleConnection *self,
    GError *error)
{
  GError *tp_error = NULL;
  TpBaseConnection *base = (TpBaseConnection *) self;
  TpConnectionStatusReason reason = TP_CONNECTION_STATUS_REASON_NETWORK_ERROR;

  if (error->domain == GABBLE_SERVER_TLS_ERROR)
    {
      gchar *dbus_error = NULL;
      GHashTable *details = NULL;

      gabble_server_tls_manager_get_rejection_details (
          self->priv->server_tls_manager, &dbus_error, &details, &reason);

      /* new-style interactive TLS verification error */
      DEBUG ("New-style TLS verification error, reason %u, dbus error %s",
          reason, dbus_error);

      tp_base_connection_disconnect_with_dbus_error (base, dbus_error,
          details, reason);

      tp_clear_pointer (&details, g_hash_table_unref);
      g_free (dbus_error);

      return;
    }

  gabble_set_tp_conn_error_from_wocky (error, base->status, &reason,
      &tp_error);
  DEBUG ("connection failed: %s", tp_error->message);
  g_assert (tp_error->domain == TP_ERRORS);

  gabble_connection_disconnect_with_tp_error (self, tp_error, reason);
  g_error_free (tp_error);
}

static void
bare_jid_disco_cb (GabbleDisco *disco,
    GabbleDiscoRequest *request,
    const gchar *jid,
    const gchar *node,
    LmMessageNode *result,
    GError *disco_error,
    gpointer user_data)
{
  GabbleConnection *conn = user_data;
  NodeIter i;

  if (disco_error != NULL)
    {
      DEBUG ("Got disco error on bare jid: %s", disco_error->message);
    }
  else
    {
      for (i = node_iter (result); i; i = node_iter_next (i))
        {
          LmMessageNode *child = node_iter_data (i);

          if (!tp_strdiff (child->name, "identity"))
            {
              const gchar *category = lm_message_node_get_attribute (child,
                  "category");
              const gchar *type = lm_message_node_get_attribute (child, "type");

              if (!tp_strdiff (category, "pubsub") &&
                  !tp_strdiff (type, "pep"))
                {
                  DEBUG ("Server advertises PEP support in our jid features");
                  conn->features |= GABBLE_CONNECTION_FEATURES_PEP;
                }
            }
        }
    }

  decrement_waiting_connected (conn);
}

/**
 * next_fallback_server
 *
 * Launch connection using next fallback server if any, return
 * FALSE if they all have been tried or the error is not
 * network related (e.g. login failed).
 */
static gboolean
next_fallback_server (GabbleConnection *self,
    const GError *error)
{
  GabbleConnectionPrivate *priv = self->priv;
  const gchar *server;
  gchar **split;
  guint port = 5222;
  gboolean old_ssl = FALSE;
  GNetworkAddress *addr;
  GError *tmp_error = NULL;

  /* Only retry on connection failures */
  if (error->domain != G_IO_ERROR)
    return FALSE;

  if (priv->fallback_servers == NULL
      || priv->fallback_servers[priv->fallback_server_index] == NULL)
    return FALSE;

  server = priv->fallback_servers[priv->fallback_server_index++];
  split = g_strsplit (server, ",", 2);

  if (split[0] == NULL)
    {
      g_strfreev (split);
      return FALSE;
    }
  else if (split[1] != NULL && !tp_strdiff (split[1], "oldssl"))
    {
      old_ssl = TRUE;
      port = 5223;
    }

  addr = G_NETWORK_ADDRESS (
      g_network_address_parse (split[0], port, &tmp_error));

  if (!addr)
    {
      g_warning ("%s", tmp_error->message);
      g_error_free (tmp_error);
      return FALSE;
    }

  g_object_set (self,
      "connect-server", g_network_address_get_hostname (addr),
      "port", g_network_address_get_port (addr),
      "old-ssl", old_ssl,
      NULL);

  g_object_unref (addr);

  _gabble_connection_connect (TP_BASE_CONNECTION (self), NULL);

  g_strfreev (split);
  return TRUE;
}

/**
 * connector_connected
 *
 * Stage 2 of connecting, this function is called once the connect operation
 * has finished. It checks if the connection succeeded, creates and starts
 * the WockyPorter, then sends two discovery requests to find the
 * server's features (one to the server and one to our bare jid).
 */
static void
connector_connected (GabbleConnection *self,
    WockyXmppConnection *conn,
    const gchar *jid,
    GError *error)
{
  GabbleConnectionPrivate *priv = self->priv;
  TpBaseConnection *base = (TpBaseConnection *) self;
  TpHandleRepoIface *contact_handles = tp_base_connection_get_handles (base,
      TP_HANDLE_TYPE_CONTACT);

  /* cleanup the cancellable */
  tp_clear_object (&priv->cancellable);

  /* We went to closing while we were connecting... drop the connection and
   * finish the shutdown */
  if (priv->closing)
    {
      if (conn != NULL)
        g_object_unref (conn);
      else
        g_error_free (error);

      tp_base_connection_finish_shutdown (base);
      return;
    }

  /* We don't need the connector any more */
  tp_clear_object (&priv->connector);

  if (conn == NULL)
    {
      if (!next_fallback_server (self, error))
        connector_error_disconnect (self, error);
      g_error_free (error);
      return;
    }

  DEBUG ("connected (jid: %s)", jid);

  self->session = wocky_session_new (conn, jid);
  priv->porter = wocky_session_get_porter (self->session);
  priv->pinger = wocky_ping_new (priv->porter, priv->keepalive_interval);

  g_signal_connect (priv->porter, "remote-closed",
      G_CALLBACK (remote_closed_cb), self);
  g_signal_connect (priv->porter, "remote-error",
      G_CALLBACK (remote_error_cb), self);

  lm_connection_set_porter (self->lmconn, priv->porter);

  wocky_pep_service_start (self->pep_location, self->session);
  wocky_pep_service_start (self->pep_nick, self->session);
  wocky_pep_service_start (self->pep_olpc_buddy_props, self->session);
  wocky_pep_service_start (self->pep_olpc_activities, self->session);
  wocky_pep_service_start (self->pep_olpc_current_act, self->session);
  wocky_pep_service_start (self->pep_olpc_act_props, self->session);

  /* Don't use wocky_session_start as we don't want to start all the
   * components (Roster, presence-manager, etc) for now */
  wocky_porter_start (priv->porter);

  base->self_handle = tp_handle_ensure (contact_handles, jid, NULL, &error);

  if (base->self_handle == 0)
    {
      DEBUG ("couldn't get our self handle: %s", error->message);

      if (error->domain != TP_ERRORS)
        {
          error->domain = TP_ERRORS;
          error->code = TP_ERROR_INVALID_HANDLE;
        }

      gabble_connection_disconnect_with_tp_error (self, error,
          TP_CONNECTION_STATUS_REASON_NETWORK_ERROR);
      g_error_free (error);

      return;
    }

  /* update priv->resource and priv->stream_server from the server's JID */
  if (!_gabble_connection_set_properties_from_account (self, jid, &error))
    {
      DEBUG ("couldn't parse our own JID: %s", error->message);

      if (error->domain != TP_ERRORS)
        {
          error->domain = TP_ERRORS;
          error->code = TP_ERROR_INVALID_ARGUMENT;
        }

      gabble_connection_disconnect_with_tp_error (self, error,
          TP_CONNECTION_STATUS_REASON_NETWORK_ERROR);
      g_error_free (error);

      return;
    }

  DEBUG ("Created self handle %d, our JID is %s", base->self_handle, jid);

  /* set initial capabilities */
  gabble_connection_refresh_capabilities (self, NULL);

  /* Disco server features */
  if (!gabble_disco_request_with_timeout (self->disco, GABBLE_DISCO_TYPE_INFO,
                                          priv->stream_server, NULL,
                                          disco_reply_timeout,
                                          connection_disco_cb, self,
                                          G_OBJECT (self), &error))
    {
      DEBUG ("sending disco request failed: %s",
          error->message);

      if (error->domain != TP_ERRORS)
        {
          error->domain = TP_ERRORS;
          error->code = TP_ERROR_NETWORK_ERROR;
        }

      gabble_connection_disconnect_with_tp_error (self, error,
          TP_CONNECTION_STATUS_REASON_NETWORK_ERROR);
      g_error_free (error);
    }

  /* Disco our own bare jid to check if PEP is supported */
  if (!gabble_disco_request_with_timeout (self->disco, GABBLE_DISCO_TYPE_INFO,
      get_bare_jid (self), NULL, disco_reply_timeout, bare_jid_disco_cb, self,
      G_OBJECT (self), &error))
    {
      DEBUG ("Sending disco request to our own bare jid failed: %s",
          error->message);

      if (error->domain != TP_ERRORS)
        {
          error->domain = TP_ERRORS;
          error->code = TP_ERROR_NETWORK_ERROR;
        }

      gabble_connection_disconnect_with_tp_error (self, error,
          TP_CONNECTION_STATUS_REASON_NETWORK_ERROR);
      g_error_free (error);
    }

  self->priv->waiting_connected = 2;
}

static void
connector_connect_cb (GObject *source,
    GAsyncResult *res,
    gpointer user_data)
{
  GabbleConnection *self = GABBLE_CONNECTION (user_data);
  GabbleConnectionPrivate *priv = self->priv;
  WockyXmppConnection *conn;
  GError *error = NULL;
  gchar *jid = NULL;

  conn = wocky_connector_connect_finish (WOCKY_CONNECTOR (source), res, &jid,
      &(priv->stream_id), &error);

  connector_connected (self, conn, jid, error);
  g_free (jid);
}

static void
connector_register_cb (GObject *source,
    GAsyncResult *res,
    gpointer user_data)
{
  GabbleConnection *self = GABBLE_CONNECTION (user_data);
  GabbleConnectionPrivate *priv = self->priv;
  WockyXmppConnection *conn;
  GError *error = NULL;
  gchar *jid = NULL;

  conn = wocky_connector_register_finish (WOCKY_CONNECTOR (source), res,
      &jid, &(priv->stream_id), &error);

  connector_connected (self, conn, jid, error);
  g_free (jid);
}

static void
connect_callbacks (TpBaseConnection *base)
{
  GabbleConnection *conn = GABBLE_CONNECTION (base);
  GabbleConnectionPrivate *priv = conn->priv;

  g_assert (priv->iq_disco_cb == NULL);
  g_assert (priv->iq_unknown_cb == NULL);

  priv->iq_disco_cb = lm_message_handler_new (connection_iq_disco_cb,
                                              conn, NULL);
  lm_connection_register_message_handler (conn->lmconn, priv->iq_disco_cb,
                                          LM_MESSAGE_TYPE_IQ,
                                          LM_HANDLER_PRIORITY_NORMAL);

  priv->iq_unknown_cb = lm_message_handler_new (connection_iq_unknown_cb,
                                            conn, NULL);
  lm_connection_register_message_handler (conn->lmconn, priv->iq_unknown_cb,
                                          LM_MESSAGE_TYPE_IQ,
                                          LM_HANDLER_PRIORITY_LAST);
}

static void
disconnect_callbacks (TpBaseConnection *base)
{
  GabbleConnection *conn = GABBLE_CONNECTION (base);
  GabbleConnectionPrivate *priv = conn->priv;

  g_assert (priv->iq_disco_cb != NULL);
  g_assert (priv->iq_unknown_cb != NULL);

  lm_connection_unregister_message_handler (conn->lmconn, priv->iq_disco_cb,
                                            LM_MESSAGE_TYPE_IQ);
  tp_clear_pointer (&priv->iq_disco_cb, lm_message_handler_unref);

  lm_connection_unregister_message_handler (conn->lmconn, priv->iq_unknown_cb,
                                            LM_MESSAGE_TYPE_IQ);
<<<<<<< HEAD
  lm_message_handler_unref (priv->iq_unknown_cb);
  priv->iq_unknown_cb = NULL;
=======
  tp_clear_pointer (&priv->iq_unknown_cb, lm_message_handler_unref);

  lm_connection_unregister_message_handler (conn->lmconn, priv->olpc_msg_cb,
                                            LM_MESSAGE_TYPE_MESSAGE);
  tp_clear_pointer (&priv->olpc_msg_cb, lm_message_handler_unref);

  lm_connection_unregister_message_handler (conn->lmconn,
      priv->olpc_presence_cb, LM_MESSAGE_TYPE_MESSAGE);
  tp_clear_pointer (&priv->olpc_presence_cb, lm_message_handler_unref);
>>>>>>> 8acf0a66
}

/**
 * _gabble_connection_connect
 *
 * Use the stored server & authentication details to commence
 * the stages for connecting to the server and authenticating.
 * Will create a WockyConnector.
 *
 * Stage 1 is _gabble_connection_connect calling wocky_connector_connect_async
 * Stage 2 is connector_connected initiating service discovery
 * Stage 3 is connection_disco_cb processing the server's features, and setting
 *            initial presence
 * Stage 4 is set_status_to_connected setting the CONNECTED state.
 */
static gboolean
_gabble_connection_connect (TpBaseConnection *base,
                            GError **error)
{
  GabbleConnection *conn = GABBLE_CONNECTION (base);
  GabbleConnectionPrivate *priv = conn->priv;
  WockyTLSHandler *tls_handler;
  char *jid;
  gboolean interactive_tls;
  gchar *user_certs_dir;

  g_assert (priv->connector == NULL);
  g_assert (priv->port <= G_MAXUINT16);
  g_assert (priv->stream_server != NULL);
  g_assert (priv->resource != NULL);

  jid = gabble_encode_jid (priv->username, priv->stream_server, NULL);
  tls_handler = WOCKY_TLS_HANDLER (priv->server_tls_manager);
  priv->connector = wocky_connector_new (jid, priv->password, priv->resource,
      gabble_auth_manager_get_auth_registry (priv->auth_manager),
      tls_handler);
  g_free (jid);

  /* system certs */
  wocky_tls_handler_add_ca (tls_handler, CA_CERTIFICATES_PATH);

  /* user certs */
  user_certs_dir = g_build_filename (g_get_user_config_dir (),
      "telepathy", "certs", NULL);
  wocky_tls_handler_add_ca (tls_handler, user_certs_dir);
  g_free (user_certs_dir);

  /* If the UI explicitly specified a port or a server, pass them to Loudmouth
   * rather than letting it do an SRV lookup.
   *
   * If the port is 5222 (the default) then unless the UI also specified a
   * server or old-style SSL, we ignore it and do an SRV lookup anyway. This
   * means that UIs that blindly pass the default back to Gabble work
   * correctly. If the user really did mean 5222, then when the SRV lookup
   * fails we fall back to that anyway.
   */
  if (priv->port != 5222 || priv->connect_server != NULL || priv->old_ssl)
    {
      gchar *server;

      if (priv->connect_server != NULL)
        server = priv->connect_server;
      else
        server = priv->stream_server;

      DEBUG ("disabling SRV because \"server\" or \"old-ssl\" was specified "
          "or port was not 5222, will connect to %s", server);

      g_object_set (priv->connector,
          "xmpp-server", server,
          "xmpp-port", priv->port,
          NULL);
    }
  else
    {
      DEBUG ("letting SRV lookup decide server and port");
    }

  /* We want to enable interactive TLS verification also in
   * case encryption is not required, and we don't ignore SSL errors.
   */
  interactive_tls = !conn->priv->ignore_ssl_errors;

  if (!conn->priv->require_encryption && !conn->priv->ignore_ssl_errors)
    {
      DEBUG ("require-encryption is False; flipping ignore_ssl_errors to True");
      conn->priv->ignore_ssl_errors = TRUE;
    }

  g_object_set (priv->connector,
      "old-ssl", priv->old_ssl,
      /* We always wants to support old servers */
      "legacy", TRUE,
      NULL);

  g_object_set (tls_handler,
      "interactive-tls", interactive_tls,
      "ignore-ssl-errors", priv->ignore_ssl_errors,
      NULL);

  if (priv->old_ssl)
    {
      g_object_set (priv->connector,
          "tls-required", FALSE,
          NULL);
    }
  else
    {
      g_object_set (priv->connector,
          "tls-required", priv->require_encryption,
          "plaintext-auth-allowed", !priv->require_encryption,
          NULL);
    }

  priv->cancellable = g_cancellable_new ();

  if (priv->do_register)
    {
      DEBUG ("Start registering");

      wocky_connector_register_async (priv->connector, priv->cancellable,
          connector_register_cb, conn);
    }
  else
    {
      DEBUG ("Start connecting");

      wocky_connector_connect_async (priv->connector, priv->cancellable,
          connector_connect_cb, conn);
    }

  return TRUE;
}

static void
closed_cb (GObject *source,
    GAsyncResult *res,
    gpointer user_data)
{
  GabbleConnection *self = GABBLE_CONNECTION (user_data);
  GabbleConnectionPrivate *priv = self->priv;
  TpBaseConnection *base = TP_BASE_CONNECTION (self);
  GError *error = NULL;

  if (priv->disconnect_timer != 0)
    {
      /* stop the timer */
      g_source_remove (priv->disconnect_timer);
      priv->disconnect_timer = 0;
    }

  if (!wocky_porter_close_finish (WOCKY_PORTER (source), res, &error))
    {
      DEBUG ("close failed: %s", error->message);

      if (g_error_matches (error, WOCKY_PORTER_ERROR,
            WOCKY_PORTER_ERROR_FORCIBLY_CLOSED))
        {
          /* Close operation has been aborted because a force_close operation
           * has been started. tp_base_connection_finish_shutdown will be
           * called once this force_close operation is completed so we don't
           * do it here. */

          g_error_free (error);
          return;
        }

      g_error_free (error);
    }
  else
    {
      DEBUG ("connection properly closed");
    }

  tp_base_connection_finish_shutdown (base);
}

static gboolean
disconnect_timeout_cb (gpointer data)
{
  GabbleConnection *self = GABBLE_CONNECTION (data);
  GabbleConnectionPrivate *priv = self->priv;

  DEBUG ("Close operation timed out. Force closing");
  priv->disconnect_timer = 0;

  wocky_porter_force_close_async (priv->porter, NULL, force_close_cb, self);
  return FALSE;
}

static void
connection_shut_down (TpBaseConnection *base)
{
  GabbleConnection *self = GABBLE_CONNECTION (base);
  GabbleConnectionPrivate *priv = self->priv;

  /* Regardless of whether disconnection is already in progress, we still want
   * to stop listening to the slacker and pinging the remote server.
   */
  gabble_connection_slacker_stop (self);
  tp_clear_object (&priv->pinger);

  if (priv->closing)
    return;

  priv->closing = TRUE;

  if (priv->porter != NULL)
    {
      DEBUG ("connection may still be open; closing it: %p", base);

      g_assert (priv->disconnect_timer == 0);
      priv->disconnect_timer = g_timeout_add_seconds (DISCONNECT_TIMEOUT,
          disconnect_timeout_cb, self);

      wocky_porter_close_async (priv->porter, NULL, closed_cb, self);
      return;
    }
  else if (priv->connector != NULL)
    {
      DEBUG ("Cancelling the porter connection");
      g_cancellable_cancel (priv->cancellable);

      return;
    }

  DEBUG ("neither porter nor connector is alive: clean up the base connection");
  tp_base_connection_finish_shutdown (base);
}

void
gabble_connection_fill_in_caps (GabbleConnection *self,
    LmMessage *presence_message)
{
  GabblePresence *presence = self->self_presence;
  LmMessageNode *node = lm_message_get_node (presence_message);
  gchar *caps_hash;
  gboolean share_v1, voice_v1, video_v1;
  GString *ext = g_string_new ("");

  /* XEP-0115 version 1.5 uses a verification string in the 'ver' attribute */
  caps_hash = caps_hash_compute_from_self_presence (self);
  node = lm_message_node_add_child (node, "c", NULL);
  lm_message_node_set_attributes (
    node,
    "xmlns", NS_CAPS,
    "hash",  "sha-1",
    "node",  NS_GABBLE_CAPS,
    "ver",   caps_hash,
    NULL);

  /* Ensure this set of capabilities is in the cache. */
  gabble_presence_cache_add_own_caps (self->presence_cache, caps_hash,
      gabble_presence_peek_caps (presence), NULL);

  /* XEP-0115 deprecates 'ext' feature bundles. But we still need
   * BUNDLE_VOICE_V1 it for backward-compatibility with Gabble 0.2 */

  g_string_append (ext, BUNDLE_PMUC_V1);

  share_v1 = gabble_presence_has_cap (presence, NS_GOOGLE_FEAT_SHARE);
  voice_v1 = gabble_presence_has_cap (presence, NS_GOOGLE_FEAT_VOICE);
  video_v1 = gabble_presence_has_cap (presence, NS_GOOGLE_FEAT_VIDEO);

  if (share_v1)
    g_string_append (ext, " " BUNDLE_SHARE_V1);

  if (voice_v1)
    g_string_append (ext, " " BUNDLE_VOICE_V1);

  if (video_v1)
    g_string_append (ext, " " BUNDLE_VIDEO_V1);

  lm_message_node_set_attribute (node, "ext", ext->str);
  g_string_free (ext, TRUE);
  g_free (caps_hash);
}

gboolean
gabble_connection_send_capabilities (GabbleConnection *self,
    const gchar *recipient,
    GError **error)
{
  TpHandleRepoIface *contact_repo = tp_base_connection_get_handles (
      (TpBaseConnection *) self, TP_HANDLE_TYPE_CONTACT);
  LmMessage *message;
  gboolean ret;
  TpHandle handle;

  /* if we don't have a handle allocated for the recipient, they clearly aren't
   * getting our presence... */
  handle = tp_handle_lookup (contact_repo, recipient, NULL, NULL);

  if (handle != 0 && conn_presence_visible_to (self, handle))
    {
      /* nothing to do, they should already have had our presence */
      return TRUE;
    }

  /* We deliberately don't include anything except the caps here */
  message = lm_message_new_with_sub_type (recipient, LM_MESSAGE_TYPE_PRESENCE,
      LM_MESSAGE_SUB_TYPE_AVAILABLE);

  gabble_connection_fill_in_caps (self, message);

  ret = _gabble_connection_send (self, message, error);

  lm_message_unref (message);

  return ret;
}

gboolean
gabble_connection_request_decloak (GabbleConnection *self,
    const gchar *to,
    const gchar *reason,
    GError **error)
{
  GabblePresence *presence = self->self_presence;
  LmMessage *message = gabble_presence_as_message (presence, to);
  LmMessageNode *decloak;
  gboolean ret;

  gabble_connection_fill_in_caps (self, message);

  decloak = lm_message_node_add_child (lm_message_get_node (message),
      "temppres", NULL);
  lm_message_node_set_attribute (decloak, "xmlns", NS_TEMPPRES);

  if (reason != NULL && *reason != '\0')
    {
      lm_message_node_set_attribute (decloak, "reason", reason);
    }

  ret = _gabble_connection_send (self, message, error);
  lm_message_unref (message);

  return ret;
}

static gboolean
gabble_connection_refresh_capabilities (GabbleConnection *self,
    GabbleCapabilitySet **old_out)
{
  TpBaseConnection *base = (TpBaseConnection *) self;
  GError *error = NULL;
  GHashTableIter iter;
  gpointer k, v;
  GabbleCapabilitySet *save_set;

  save_set = self->priv->all_caps;
  self->priv->all_caps = gabble_capability_set_new ();

  gabble_capability_set_update (self->priv->all_caps,
      gabble_capabilities_get_fixed_caps ());
  gabble_capability_set_update (self->priv->all_caps, self->priv->notify_caps);
  gabble_capability_set_update (self->priv->all_caps, self->priv->legacy_caps);
  gabble_capability_set_update (self->priv->all_caps, self->priv->sidecar_caps);
  gabble_capability_set_update (self->priv->all_caps, self->priv->bonus_caps);

  g_hash_table_iter_init (&iter, self->priv->client_caps);

  while (g_hash_table_iter_next (&iter, &k, &v))
    {
      if (DEBUGGING)
        {
          gchar *s = gabble_capability_set_dump (v, "  ");

          DEBUG ("incorporating caps for %s:\n%s", (const gchar *) k, s);
          g_free (s);
        }

      gabble_capability_set_update (self->priv->all_caps, v);
    }

  if (self->self_presence != NULL)
    gabble_presence_set_capabilities (self->self_presence,
        self->priv->resource, self->priv->all_caps, self->priv->caps_serial++);

  if (gabble_capability_set_equals (self->priv->all_caps, save_set))
    {
      gabble_capability_set_free (save_set);
      DEBUG ("nothing to do");
      return FALSE;
    }

  /* don't signal presence unless we're already CONNECTED */
  if (base->status != TP_CONNECTION_STATUS_CONNECTED)
    {
      gabble_capability_set_free (save_set);
      DEBUG ("not emitting self-presence stanza: not connected yet");
      return FALSE;
    }

  if (!conn_presence_signal_own_presence (self, NULL, &error))
    {
      gabble_capability_set_free (save_set);
      DEBUG ("error sending presence: %s", error->message);
      g_error_free (error);
      return FALSE;
    }

  if (old_out == NULL)
    gabble_capability_set_free (save_set);
  else
    *old_out = save_set;

  return TRUE;
}

/**
 * _gabble_connection_send_iq_result
 *
 * Function used to acknowledge an IQ stanza.
 */
void
_gabble_connection_acknowledge_set_iq (GabbleConnection *conn,
                                       LmMessage *iq)
{
  LmMessage *result;

  g_assert (LM_MESSAGE_TYPE_IQ == lm_message_get_type (iq));
  g_assert (LM_MESSAGE_SUB_TYPE_SET == lm_message_get_sub_type (iq));

  result = lm_iq_message_make_result (iq);

  if (NULL != result)
    {
      _gabble_connection_send (conn, result, NULL);
      lm_message_unref (result);
    }
}

/**
 * _gabble_connection_send_iq_error
 *
 * Function used to acknowledge an IQ stanza with an error.
 */
void
_gabble_connection_send_iq_error (GabbleConnection *conn,
                                  LmMessage *message,
                                  GabbleXmppError error,
                                  const gchar *errmsg)
{
  const gchar *to, *id;
  LmMessage *msg;
  LmMessageNode *iq_node;

  iq_node = lm_message_get_node (message);
  to = lm_message_node_get_attribute (iq_node, "from");
  id = lm_message_node_get_attribute (iq_node, "id");

  if (id == NULL)
    {
      NODE_DEBUG (iq_node, "can't acknowledge IQ with no id");
      return;
    }

  msg = lm_message_new_with_sub_type (to, LM_MESSAGE_TYPE_IQ,
                                      LM_MESSAGE_SUB_TYPE_ERROR);

  lm_message_node_set_attribute (wocky_stanza_get_top_node (msg), "id", id);

  lm_message_node_steal_children (
      wocky_stanza_get_top_node (msg), iq_node);

  gabble_xmpp_error_to_node (error, wocky_stanza_get_top_node (msg), errmsg);

  _gabble_connection_send (conn, msg, NULL);

  lm_message_unref (msg);
}

static void
add_feature_node (gpointer namespace,
    gpointer result_query)
{
  LmMessageNode *feature_node;

  feature_node = lm_message_node_add_child (result_query, "feature",
      NULL);
  lm_message_node_set_attribute (feature_node, "var", namespace);
}

static void
add_identity_node (const GabbleDiscoIdentity *identity,
    gpointer result_query)
{
  LmMessageNode *identity_node;

  identity_node = lm_message_node_add_child
      (result_query, "identity", NULL);
  lm_message_node_set_attribute (identity_node, "category", identity->category);
  lm_message_node_set_attribute (identity_node, "type", identity->type);
  if (identity->lang)
    lm_message_node_set_attribute (identity_node, "lang", identity->lang);
  if (identity->name)
    lm_message_node_set_attribute (identity_node, "name", identity->name);
}

/**
 * connection_iq_disco_cb
 *
 * Called by loudmouth when we get an incoming <iq>. This handler handles
 * disco-related IQs.
 */
static LmHandlerResult
connection_iq_disco_cb (LmMessageHandler *handler,
                        LmConnection *connection,
                        LmMessage *message,
                        gpointer user_data)
{
  GabbleConnection *self = GABBLE_CONNECTION (user_data);
  LmMessage *result;
  LmMessageNode *iq, *result_iq, *query, *result_query, *identity;
  const gchar *node, *suffix;
  const GabbleCapabilityInfo *info = NULL;
  const GabbleCapabilitySet *features = NULL;
  const GPtrArray *identities = NULL;

  if (lm_message_get_sub_type (message) != LM_MESSAGE_SUB_TYPE_GET)
    return LM_HANDLER_RESULT_ALLOW_MORE_HANDLERS;

  iq = lm_message_get_node (message);
  query = lm_message_node_get_child_with_namespace (iq, "query",
      NS_DISCO_INFO);

  if (!query)
    return LM_HANDLER_RESULT_ALLOW_MORE_HANDLERS;

  node = lm_message_node_get_attribute (query, "node");

  if (node && (
      0 != strncmp (node, NS_GABBLE_CAPS "#", strlen (NS_GABBLE_CAPS) + 1) ||
      strlen (node) < strlen (NS_GABBLE_CAPS) + 2))
    {
      NODE_DEBUG (iq, "got iq disco query with unexpected node attribute");
      return LM_HANDLER_RESULT_ALLOW_MORE_HANDLERS;
    }

  if (node == NULL)
    suffix = NULL;
  else
    suffix = node + strlen (NS_GABBLE_CAPS) + 1;

  result = lm_iq_message_make_result (message);

  /* If we get an IQ without an id='', there's not much we can do. */
  if (result == NULL)
    return LM_HANDLER_RESULT_ALLOW_MORE_HANDLERS;

  result_iq = lm_message_get_node (result);
  result_query = lm_message_node_add_child (result_iq, "query", NULL);
  lm_message_node_set_attribute (result_query, "xmlns", NS_DISCO_INFO);

  if (node)
    lm_message_node_set_attribute (result_query, "node", node);

  DEBUG ("got disco request for node %s", node);

  if (node == NULL)
    features = gabble_presence_peek_caps (self->self_presence);
  /* If node is not NULL, it can be either a caps bundle as defined in the
   * legacy XEP-0115 version 1.3 or an hash as defined in XEP-0115 version
   * 1.5. Let's see if it's a verification string we've told the cache about.
   */
  else
    info = gabble_presence_cache_peek_own_caps (self->presence_cache,
        suffix);

  if (info)
    {
      features = info->cap_set;
      identities = info->identities;
    }

  if (identities && identities->len != 0)
    {
      g_ptr_array_foreach ((GPtrArray *) identities,
          (GFunc) add_identity_node, result_query);
    }
  else
    {
      /* Every entity MUST have at least one identity (XEP-0030). Gabble publishs
       * one identity. If you change the identity here, you also need to change
       * caps_hash_compute_from_self_presence(). */
      identity = lm_message_node_add_child
          (result_query, "identity", NULL);
      lm_message_node_set_attribute (identity, "category", "client");
      lm_message_node_set_attribute (identity, "name", PACKAGE_STRING);
      lm_message_node_set_attribute (identity, "type", CLIENT_TYPE);
    }

  if (features == NULL)
    {
      /* Otherwise, is it one of the caps bundles we advertise? These are not
       * just shoved into the cache with gabble_presence_cache_add_own_caps()
       * because capabilities_get_features() always includes a few bonus
       * features...
       */

      if (!tp_strdiff (suffix, BUNDLE_SHARE_V1))
        features = gabble_capabilities_get_bundle_share_v1 ();

      if (!tp_strdiff (suffix, BUNDLE_VOICE_V1))
        features = gabble_capabilities_get_bundle_voice_v1 ();

      if (!tp_strdiff (suffix, BUNDLE_VIDEO_V1))
        features = gabble_capabilities_get_bundle_video_v1 ();
    }

  if (features == NULL && tp_strdiff (suffix, BUNDLE_PMUC_V1))
    {
      _gabble_connection_send_iq_error (self, message,
          XMPP_ERROR_ITEM_NOT_FOUND, NULL);
    }
  else
    {
      /* Send an empty reply for a pmuc-v1 disco, matching Google's behaviour. */
      if (features != NULL)
        {
          gabble_capability_set_foreach (features, add_feature_node,
              result_query);
        }

      NODE_DEBUG (result_iq, "sending disco response");

      if (!lm_connection_send (self->lmconn, result, NULL))
        {
          DEBUG ("sending disco response failed");
        }
    }

  lm_message_unref (result);

  return LM_HANDLER_RESULT_REMOVE_MESSAGE;
}

/**
 * connection_iq_unknown_cb
 *
 * Called by loudmouth when we get an incoming <iq>. This handler is
 * at a lower priority than the others, and should reply with an error
 * about unsupported get/set attempts.
 */
static LmHandlerResult
connection_iq_unknown_cb (LmMessageHandler *handler,
                          LmConnection *connection,
                          LmMessage *message,
                          gpointer user_data)
{
  GabbleConnection *conn = GABBLE_CONNECTION (user_data);

  g_assert (connection == conn->lmconn);

  STANZA_DEBUG (message, "got unknown iq");

  switch (lm_message_get_sub_type (message))
    {
    case LM_MESSAGE_SUB_TYPE_GET:
    case LM_MESSAGE_SUB_TYPE_SET:
      _gabble_connection_send_iq_error (conn, message,
          XMPP_ERROR_SERVICE_UNAVAILABLE, NULL);
      break;
    default:
      break;
    }

  return LM_HANDLER_RESULT_REMOVE_MESSAGE;
}

/**
 * set_status_to_connected
 *
 * Stage 4 of connecting, this function is called once all the events we were
 * waiting for happened.
 *
 */
static void
set_status_to_connected (GabbleConnection *conn)
{
  TpBaseConnection *base = (TpBaseConnection *) conn;

  if (conn->features & GABBLE_CONNECTION_FEATURES_PEP)
    {
      const gchar *ifaces[] = { GABBLE_IFACE_OLPC_BUDDY_INFO,
          GABBLE_IFACE_OLPC_ACTIVITY_PROPERTIES,
          NULL };

      tp_base_connection_add_interfaces ((TpBaseConnection *) conn, ifaces);
    }

  if (conn->features & GABBLE_CONNECTION_FEATURES_GOOGLE_MAIL_NOTIFY)
    {
       const gchar *ifaces[] =
         { GABBLE_IFACE_CONNECTION_INTERFACE_MAIL_NOTIFICATION, NULL };

      tp_base_connection_add_interfaces ((TpBaseConnection *) conn, ifaces);
    }

  /* go go gadget on-line */
  tp_base_connection_change_status (base,
      TP_CONNECTION_STATUS_CONNECTED, TP_CONNECTION_STATUS_REASON_REQUESTED);
}

static void
decrement_waiting_connected (GabbleConnection *conn)
{
  conn->priv->waiting_connected--;

  if (conn->priv->waiting_connected == 0)
    set_status_to_connected (conn);
}

static void
connection_disco_cb (GabbleDisco *disco,
                     GabbleDiscoRequest *request,
                     const gchar *jid,
                     const gchar *node,
                     LmMessageNode *result,
                     GError *disco_error,
                     gpointer user_data)
{
  GabbleConnection *conn = user_data;
  TpBaseConnection *base = (TpBaseConnection *) conn;
  GabbleConnectionPrivate *priv;

  if (base->status != TP_CONNECTION_STATUS_CONNECTING)
    {
      g_assert (base->status == TP_CONNECTION_STATUS_DISCONNECTED);
      return;
    }

  g_assert (GABBLE_IS_CONNECTION (conn));
  priv = conn->priv;

  if (disco_error)
    {
      DEBUG ("got disco error, setting no features: %s", disco_error->message);
      if (disco_error->code == GABBLE_DISCO_ERROR_TIMEOUT)
        {
          DEBUG ("didn't receive a response to our disco request: disconnect");
          goto ERROR;
        }
    }
  else
    {
      NodeIter i;

      NODE_DEBUG (result, "got");

      for (i = node_iter (result); i; i = node_iter_next (i))
        {
          LmMessageNode *child = node_iter_data (i);

          if (0 == strcmp (child->name, "identity"))
            {
              const gchar *category = lm_message_node_get_attribute (child,
                  "category");
              const gchar *type = lm_message_node_get_attribute (child, "type");

              if (!tp_strdiff (category, "pubsub") &&
                  !tp_strdiff (type, "pep"))
                {
                  DEBUG ("Server advertises PEP support in its features");
                  conn->features |= GABBLE_CONNECTION_FEATURES_PEP;
                }
            }
          else if (0 == strcmp (child->name, "feature"))
            {
              const gchar *var = lm_message_node_get_attribute (child, "var");

              if (var == NULL)
                continue;

              if (0 == strcmp (var, NS_GOOGLE_JINGLE_INFO))
                conn->features |= GABBLE_CONNECTION_FEATURES_GOOGLE_JINGLE_INFO;
              else if (0 == strcmp (var, NS_GOOGLE_ROSTER))
                conn->features |= GABBLE_CONNECTION_FEATURES_GOOGLE_ROSTER;
              else if (0 == strcmp (var, NS_PRESENCE_INVISIBLE))
                conn->features |= GABBLE_CONNECTION_FEATURES_PRESENCE_INVISIBLE;
              else if (0 == strcmp (var, NS_PRIVACY))
                conn->features |= GABBLE_CONNECTION_FEATURES_PRIVACY;
              else if (0 == strcmp (var, NS_INVISIBLE))
                conn->features |= GABBLE_CONNECTION_FEATURES_INVISIBLE;
              else if (0 == strcmp (var, NS_GOOGLE_MAIL_NOTIFY))
                conn->features |= GABBLE_CONNECTION_FEATURES_GOOGLE_MAIL_NOTIFY;
            }
        }

      DEBUG ("set features flags to %d", conn->features);
    }

  conn_presence_set_initial_presence_async (conn,
      connection_initial_presence_cb, NULL);

  return;

ERROR:
  tp_base_connection_change_status (base,
      TP_CONNECTION_STATUS_DISCONNECTED,
      TP_CONNECTION_STATUS_REASON_NETWORK_ERROR);

  return;
}

/**
 * connection_initial_presence_cb
 *
 * Stage 4 of connecting, this function is called after our initial presence
 * has been set (or has failed unrecoverably). It marks the connection as
 * online (or failed, as appropriate); the former triggers the roster being
 * retrieved.
 */
static void
connection_initial_presence_cb (GObject *source_object,
    GAsyncResult *res,
    gpointer user_data)
{
  GabbleConnection *self = (GabbleConnection *) source_object;
  TpBaseConnection *base = (TpBaseConnection *) self;
  GError *error = NULL;

  if (!conn_presence_set_initial_presence_finish (self, res, &error))
    {
      DEBUG ("error setting up initial presence: %s", error->message);

      if (base->status != TP_CONNECTION_STATUS_DISCONNECTED)
        tp_base_connection_change_status (base,
            TP_CONNECTION_STATUS_DISCONNECTED,
            TP_CONNECTION_STATUS_REASON_NETWORK_ERROR);

      g_error_free (error);
    }
  else
    {
      decrement_waiting_connected (self);
    }
}


/****************************************************************************
 *                          D-BUS EXPORTED METHODS                          *
 ****************************************************************************/

static void gabble_free_rcc_list (GPtrArray *rccs)
{
  g_boxed_free (TP_ARRAY_TYPE_REQUESTABLE_CHANNEL_CLASS_LIST, rccs);
}

/**
 * gabble_connection_build_contact_caps:
 * @handle: a contact
 * @caps: @handle's XMPP capabilities
 *
 * Returns: an array containing the channel classes corresponding to @caps.
 */
static GPtrArray *
gabble_connection_build_contact_caps (
    GabbleConnection *self,
    TpHandle handle,
    const GabbleCapabilitySet *caps)
{
  TpBaseConnection *base_conn = TP_BASE_CONNECTION (self);
  TpChannelManagerIter iter;
  TpChannelManager *manager;
  GPtrArray *ret = g_ptr_array_new ();

  tp_base_connection_channel_manager_iter_init (&iter, base_conn);

  while (tp_base_connection_channel_manager_iter_next (&iter, &manager))
    {
      /* all channel managers must implement the capability interface */
      g_assert (GABBLE_IS_CAPS_CHANNEL_MANAGER (manager));

      gabble_caps_channel_manager_get_contact_capabilities (
          GABBLE_CAPS_CHANNEL_MANAGER (manager), handle, caps, ret);
    }

  return ret;
}

static void
_emit_capabilities_changed (GabbleConnection *conn,
                            TpHandle handle,
                            const GabbleCapabilitySet *old_set,
                            const GabbleCapabilitySet *new_set)
{
  GPtrArray *caps_arr;
  const CapabilityConversionData *ccd;
  GHashTable *hash;
  guint i;

  if (gabble_capability_set_equals (old_set, new_set))
    return;

  /* o.f.T.C.Capabilities */

  caps_arr = g_ptr_array_new ();

  for (ccd = capabilities_conversions; NULL != ccd->iface; ccd++)
    {
      guint old_specific = ccd->c2tf_fn (old_set);
      guint new_specific = ccd->c2tf_fn (new_set);

      if (old_specific != 0 || new_specific != 0)
        {
          GValue caps_monster_struct = {0, };
          guint old_generic = old_specific ?
            TP_CONNECTION_CAPABILITY_FLAG_CREATE |
            TP_CONNECTION_CAPABILITY_FLAG_INVITE : 0;
          guint new_generic = new_specific ?
            TP_CONNECTION_CAPABILITY_FLAG_CREATE |
            TP_CONNECTION_CAPABILITY_FLAG_INVITE : 0;

          if (0 == (old_specific ^ new_specific))
            continue;

          g_value_init (&caps_monster_struct,
              TP_STRUCT_TYPE_CAPABILITY_CHANGE);
          g_value_take_boxed (&caps_monster_struct,
              dbus_g_type_specialized_construct
                (TP_STRUCT_TYPE_CAPABILITY_CHANGE));

          dbus_g_type_struct_set (&caps_monster_struct,
              0, handle,
              1, ccd->iface,
              2, old_generic,
              3, new_generic,
              4, old_specific,
              5, new_specific,
              G_MAXUINT);

          g_ptr_array_add (caps_arr, g_value_get_boxed (&caps_monster_struct));
        }
    }

  if (caps_arr->len)
    tp_svc_connection_interface_capabilities_emit_capabilities_changed (
        conn, caps_arr);


  for (i = 0; i < caps_arr->len; i++)
    {
      g_boxed_free (TP_STRUCT_TYPE_CAPABILITY_CHANGE,
          g_ptr_array_index (caps_arr, i));
    }
  g_ptr_array_free (caps_arr, TRUE);

  /* o.f.T.C.ContactCapabilities */
  caps_arr = gabble_connection_build_contact_caps (conn, handle, new_set);

  hash = g_hash_table_new_full (NULL, NULL, NULL,
      (GDestroyNotify) gabble_free_rcc_list);
  g_hash_table_insert (hash, GUINT_TO_POINTER (handle), caps_arr);

  tp_svc_connection_interface_contact_capabilities_emit_contact_capabilities_changed (
      conn, hash);

  g_hash_table_destroy (hash);
}

/**
 * gabble_connection_get_handle_contact_capabilities:
 *
 * Returns: a set of channel classes representing @handle's capabilities, or
 *          %NULL if unknown.
 */
static GPtrArray *
gabble_connection_get_handle_contact_capabilities (
    GabbleConnection *self,
    TpHandle handle)
{
  TpBaseConnection *base_conn = TP_BASE_CONNECTION (self);
  GabblePresence *p;
  const GabbleCapabilitySet *caps;
  GPtrArray *arr;

  if (handle == base_conn->self_handle)
    p = self->self_presence;
  else
    p = gabble_presence_cache_get (self->presence_cache, handle);

  if (p == NULL)
    {
      DEBUG ("don't know %u's presence; no caps for them.", handle);
      return NULL;
    }

  caps = gabble_presence_peek_caps (p);
  arr = gabble_connection_build_contact_caps (self, handle, caps);
  return arr;
}

static void
connection_capabilities_update_cb (GabblePresenceCache *cache,
    TpHandle handle,
    const GabbleCapabilitySet *old_cap_set,
    const GabbleCapabilitySet *new_cap_set,
    gpointer user_data)
{
  GabbleConnection *conn = GABBLE_CONNECTION (user_data);

  _emit_capabilities_changed (conn, handle, old_cap_set, new_cap_set);
}

/**
 * gabble_connection_advertise_capabilities
 *
 * Implements D-Bus method AdvertiseCapabilities
 * on interface org.freedesktop.Telepathy.Connection.Interface.Capabilities
 *
 * @error: Used to return a pointer to a GError detailing any error
 *         that occurred, D-Bus will throw the error only if this
 *         function returns FALSE.
 *
 * Returns: TRUE if successful, FALSE if an error was thrown.
 */
static void
gabble_connection_advertise_capabilities (TpSvcConnectionInterfaceCapabilities *iface,
                                          const GPtrArray *add,
                                          const gchar **del,
                                          DBusGMethodInvocation *context)
{
  GabbleConnection *self = GABBLE_CONNECTION (iface);
  TpBaseConnection *base = (TpBaseConnection *) self;
  guint i;
  GabbleConnectionPrivate *priv = self->priv;
  const CapabilityConversionData *ccd;
  GPtrArray *ret;
  GabbleCapabilitySet *save_set;
  GabbleCapabilitySet *add_set, *remove_set;

  TP_BASE_CONNECTION_ERROR_IF_NOT_CONNECTED (base, context);

  /* Now that someone has told us our *actual* capabilities, we can stop
   * advertising spurious caps in initial presence */
  gabble_capability_set_clear (self->priv->bonus_caps);

  add_set = gabble_capability_set_new ();
  remove_set = gabble_capability_set_new ();

  for (i = 0; i < add->len; i++)
    {
      GValue iface_flags_pair = {0, };
      gchar *channel_type;
      guint flags;

      g_value_init (&iface_flags_pair, TP_STRUCT_TYPE_CAPABILITY_PAIR);
      g_value_set_static_boxed (&iface_flags_pair, g_ptr_array_index (add, i));

      dbus_g_type_struct_get (&iface_flags_pair,
                              0, &channel_type,
                              1, &flags,
                              G_MAXUINT);

      for (ccd = capabilities_conversions; NULL != ccd->iface; ccd++)
          if (g_str_equal (channel_type, ccd->iface))
            ccd->tf2c_fn (flags, add_set);

      g_free (channel_type);
    }

  for (i = 0; NULL != del[i]; i++)
    {
      for (ccd = capabilities_conversions; NULL != ccd->iface; ccd++)
          if (g_str_equal (del[i], ccd->iface))
            ccd->tf2c_fn (~0, remove_set);
    }

  gabble_capability_set_update (priv->legacy_caps, add_set);
  gabble_capability_set_exclude (priv->legacy_caps, remove_set);

  if (DEBUGGING)
    {
      gchar *add_str = gabble_capability_set_dump (add_set, "  ");
      gchar *remove_str = gabble_capability_set_dump (remove_set, "  ");

      DEBUG ("caps to add:\n%s", add_str);
      DEBUG ("caps to remove:\n%s", remove_str);
      g_free (add_str);
      g_free (remove_str);
    }

  gabble_capability_set_free (add_set);
  gabble_capability_set_free (remove_set);

  if (gabble_connection_refresh_capabilities (self, &save_set))
    {
      _emit_capabilities_changed (self, base->self_handle, save_set,
          priv->all_caps);
      gabble_capability_set_free (save_set);
    }

  ret = g_ptr_array_new ();

  for (ccd = capabilities_conversions; NULL != ccd->iface; ccd++)
    {
      guint tp_caps = ccd->c2tf_fn (self->priv->all_caps);

      if (tp_caps != 0)
        {
          GValue iface_flags_pair = {0, };

          g_value_init (&iface_flags_pair, TP_STRUCT_TYPE_CAPABILITY_PAIR);
          g_value_take_boxed (&iface_flags_pair,
              dbus_g_type_specialized_construct (
                  TP_STRUCT_TYPE_CAPABILITY_PAIR));

          dbus_g_type_struct_set (&iface_flags_pair,
                                  0, ccd->iface,
                                  1, tp_caps,
                                  G_MAXUINT);

          g_ptr_array_add (ret, g_value_get_boxed (&iface_flags_pair));
        }
    }

  tp_svc_connection_interface_capabilities_return_from_advertise_capabilities (
      context, ret);

  g_ptr_array_foreach (ret, (GFunc) g_value_array_free, NULL);
  g_ptr_array_free (ret, TRUE);
}

/**
 * gabble_connection_update_capabilities
 *
 * Implements D-Bus method UpdateCapabilities
 * on interface
 * org.freedesktop.Telepathy.Connection.Interface.ContactCapabilities
 */
static void
gabble_connection_update_capabilities (
    TpSvcConnectionInterfaceContactCapabilities *iface,
    const GPtrArray *clients,
    DBusGMethodInvocation *context)
{
  GabbleConnection *self = GABBLE_CONNECTION (iface);
  TpBaseConnection *base = (TpBaseConnection *) self;
  GabbleCapabilitySet *old_caps;
  TpChannelManagerIter iter;
  TpChannelManager *manager;
  guint i;

  old_caps = gabble_capability_set_copy (self->priv->all_caps);

  /* Now that someone has told us our *actual* capabilities, we can stop
   * advertising spurious caps in initial presence */
  gabble_capability_set_clear (self->priv->bonus_caps);

  tp_base_connection_channel_manager_iter_init (&iter, base);

  while (tp_base_connection_channel_manager_iter_next (&iter, &manager))
    {
      /* all channel managers must implement the capability interface */
      g_assert (GABBLE_IS_CAPS_CHANNEL_MANAGER (manager));

      gabble_caps_channel_manager_reset_capabilities (
          GABBLE_CAPS_CHANNEL_MANAGER (manager));
    }

  DEBUG ("enter");

  for (i = 0; i < clients->len; i++)
    {
      GValueArray *va = g_ptr_array_index (clients, i);
      const gchar *client_name = g_value_get_string (va->values + 0);
      const GPtrArray *filters = g_value_get_boxed (va->values + 1);
      const gchar * const * cap_tokens = g_value_get_boxed (va->values + 2);
      GabbleCapabilitySet *cap_set;

      g_hash_table_remove (self->priv->client_caps, client_name);

      if ((cap_tokens == NULL || cap_tokens[0] != NULL) &&
          filters->len == 0)
        {
          /* no capabilities */
          DEBUG ("client %s can't do anything", client_name);
          continue;
        }

      cap_set = gabble_capability_set_new ();

      tp_base_connection_channel_manager_iter_init (&iter, base);

      while (tp_base_connection_channel_manager_iter_next (&iter, &manager))
        {
          /* all channel managers must implement the capability interface */
          g_assert (GABBLE_IS_CAPS_CHANNEL_MANAGER (manager));

          gabble_caps_channel_manager_represent_client (
              GABBLE_CAPS_CHANNEL_MANAGER (manager), client_name, filters,
              cap_tokens, cap_set);
        }

      if (gabble_capability_set_size (cap_set) == 0)
        {
          DEBUG ("client %s has no interesting capabilities", client_name);
          gabble_capability_set_free (cap_set);
        }
      else
        {
          if (DEBUGGING)
            {
              gchar *s = gabble_capability_set_dump (cap_set, "  ");

              DEBUG ("client %s contributes:\n%s", client_name, s);
              g_free (s);
            }

          g_hash_table_insert (self->priv->client_caps, g_strdup (client_name),
              cap_set);
        }
    }

  if (gabble_connection_refresh_capabilities (self, &old_caps))
    {
      _emit_capabilities_changed (self, base->self_handle, old_caps,
          self->priv->all_caps);
      gabble_capability_set_free (old_caps);
    }

  tp_svc_connection_interface_contact_capabilities_return_from_update_capabilities (
      context);
}

static const gchar *assumed_caps[] =
{
  TP_IFACE_CHANNEL_TYPE_TEXT,
  NULL
};


/**
 * gabble_connection_get_handle_capabilities
 *
 * Add capabilities of handle to the given GPtrArray
 */
static void
gabble_connection_get_handle_capabilities (GabbleConnection *self,
  TpHandle handle, GPtrArray *arr)
{
  TpBaseConnection *base = (TpBaseConnection *) self;
  GabblePresence *pres;
  const CapabilityConversionData *ccd;
  guint typeflags;
  const gchar **assumed;

  if (0 == handle)
    {
      /* obsolete request for the connection's capabilities, do nothing */
      return;
    }

  if (handle == base->self_handle)
    pres = self->self_presence;
  else
    pres = gabble_presence_cache_get (self->presence_cache, handle);

  if (NULL != pres)
    {
      const GabbleCapabilitySet *cap_set = gabble_presence_peek_caps (pres);

      for (ccd = capabilities_conversions; NULL != ccd->iface; ccd++)
        {
          typeflags = ccd->c2tf_fn (cap_set);

          if (typeflags)
            {
              GValue monster = {0, };

              g_value_init (&monster, TP_STRUCT_TYPE_CONTACT_CAPABILITY);
              g_value_take_boxed (&monster,
                  dbus_g_type_specialized_construct (
                    TP_STRUCT_TYPE_CONTACT_CAPABILITY));

              dbus_g_type_struct_set (&monster,
                  0, handle,
                  1, ccd->iface,
                  2, TP_CONNECTION_CAPABILITY_FLAG_CREATE |
                      TP_CONNECTION_CAPABILITY_FLAG_INVITE,
                  3, typeflags,
                  G_MAXUINT);

              g_ptr_array_add (arr, g_value_get_boxed (&monster));
            }
        }
    }

  for (assumed = assumed_caps; NULL != *assumed; assumed++)
    {
      GValue monster = {0, };

      g_value_init (&monster, TP_STRUCT_TYPE_CONTACT_CAPABILITY);
      g_value_take_boxed (&monster,
          dbus_g_type_specialized_construct (
              TP_STRUCT_TYPE_CONTACT_CAPABILITY));

      dbus_g_type_struct_set (&monster,
          0, handle,
          1, *assumed,
          2, TP_CONNECTION_CAPABILITY_FLAG_CREATE |
              TP_CONNECTION_CAPABILITY_FLAG_INVITE,
          3, 0,
          G_MAXUINT);

      g_ptr_array_add (arr, g_value_get_boxed (&monster));
    }
}


static void
conn_capabilities_fill_contact_attributes (GObject *obj,
  const GArray *contacts, GHashTable *attributes_hash)
{
  GabbleConnection *self = GABBLE_CONNECTION (obj);
  guint i;
  GPtrArray *array = NULL;

  for (i = 0; i < contacts->len; i++)
    {
      TpHandle handle = g_array_index (contacts, TpHandle, i);

      if (array == NULL)
        array = g_ptr_array_new ();

      gabble_connection_get_handle_capabilities (self, handle, array);

      if (array->len > 0)
        {
          GValue *val =  tp_g_value_slice_new (
            TP_ARRAY_TYPE_CONTACT_CAPABILITY_LIST);

          g_value_take_boxed (val, array);
          tp_contacts_mixin_set_contact_attribute (attributes_hash,
            handle, TP_IFACE_CONNECTION_INTERFACE_CAPABILITIES"/caps",
            val);

          array = NULL;
        }
    }

    if (array != NULL)
      g_ptr_array_free (array, TRUE);
}

static void
conn_contact_capabilities_fill_contact_attributes (GObject *obj,
  const GArray *contacts, GHashTable *attributes_hash)
{
  GabbleConnection *self = GABBLE_CONNECTION (obj);
  guint i;

  for (i = 0; i < contacts->len; i++)
    {
      TpHandle handle = g_array_index (contacts, TpHandle, i);
      GPtrArray *array;

      array = gabble_connection_get_handle_contact_capabilities (self, handle);

      if (array != NULL)
        {
          GValue *val =  tp_g_value_slice_new (
            TP_ARRAY_TYPE_REQUESTABLE_CHANNEL_CLASS_LIST);

          g_value_take_boxed (val, array);
          tp_contacts_mixin_set_contact_attribute (attributes_hash,
              handle,
              TP_IFACE_CONNECTION_INTERFACE_CONTACT_CAPABILITIES"/capabilities",
              val);
        }
    }
}

/**
 * gabble_connection_get_capabilities
 *
 * Implements D-Bus method GetCapabilities
 * on interface org.freedesktop.Telepathy.Connection.Interface.Capabilities
 */
static void
gabble_connection_get_capabilities (TpSvcConnectionInterfaceCapabilities *iface,
                                    const GArray *handles,
                                    DBusGMethodInvocation *context)
{
  GabbleConnection *self = GABBLE_CONNECTION (iface);
  TpBaseConnection *base = (TpBaseConnection *) self;
  TpHandleRepoIface *contact_handles = tp_base_connection_get_handles (base,
      TP_HANDLE_TYPE_CONTACT);
  guint i;
  GPtrArray *ret;
  GError *error = NULL;

  TP_BASE_CONNECTION_ERROR_IF_NOT_CONNECTED (base, context);

  if (!tp_handles_are_valid (contact_handles, handles, TRUE, &error))
    {
      dbus_g_method_return_error (context, error);
      g_error_free (error);
      return;
    }

  ret = g_ptr_array_new ();

  for (i = 0; i < handles->len; i++)
    {
      TpHandle handle = g_array_index (handles, TpHandle, i);

      gabble_connection_get_handle_capabilities (self, handle, ret);
    }

  tp_svc_connection_interface_capabilities_return_from_get_capabilities (
      context, ret);

  for (i = 0; i < ret->len; i++)
    {
      g_value_array_free (g_ptr_array_index (ret, i));
    }

  g_ptr_array_free (ret, TRUE);
}

/**
 * gabble_connection_get_contact_capabilities
 *
 * Implements D-Bus method GetContactCapabilities
 * on interface
 * org.freedesktop.Telepathy.Connection.Interface.ContactCapabilities
 */
static void
gabble_connection_get_contact_capabilities (
    TpSvcConnectionInterfaceContactCapabilities *iface,
    const GArray *handles,
    DBusGMethodInvocation *context)
{
  GabbleConnection *self = GABBLE_CONNECTION (iface);
  TpBaseConnection *base = (TpBaseConnection *) self;
  TpHandleRepoIface *contact_handles = tp_base_connection_get_handles (base,
      TP_HANDLE_TYPE_CONTACT);
  guint i;
  GHashTable *ret;
  GError *error = NULL;

  TP_BASE_CONNECTION_ERROR_IF_NOT_CONNECTED (base, context);

  if (!tp_handles_are_valid (contact_handles, handles, FALSE, &error))
    {
      dbus_g_method_return_error (context, error);
      g_error_free (error);
      return;
    }

  ret = g_hash_table_new_full (NULL, NULL, NULL,
      (GDestroyNotify) gabble_free_rcc_list);

  for (i = 0; i < handles->len; i++)
    {
      GPtrArray *arr;
      TpHandle handle = g_array_index (handles, TpHandle, i);

      arr = gabble_connection_get_handle_contact_capabilities (self, handle);

      if (arr != NULL)
        g_hash_table_insert (ret, GUINT_TO_POINTER (handle), arr);
    }

  tp_svc_connection_interface_contact_capabilities_return_from_get_contact_capabilities
      (context, ret);

  g_hash_table_destroy (ret);
}


const char *
_gabble_connection_find_conference_server (GabbleConnection *conn)
{
  GabbleConnectionPrivate *priv;

  g_assert (GABBLE_IS_CONNECTION (conn));

  priv = conn->priv;

  if (priv->conference_server == NULL)
    {
      /* Find first server that has NS_MUC feature */
      const GabbleDiscoItem *item = gabble_disco_service_find (conn->disco,
          "conference", "text", NS_MUC);
      if (item != NULL)
        priv->conference_server = item->jid;
    }

  if (priv->conference_server == NULL)
    priv->conference_server = priv->fallback_conference_server;

  return priv->conference_server;
}


gchar *
gabble_connection_get_canonical_room_name (GabbleConnection *conn,
                                           const gchar *name)
{
  const gchar *server;

  g_assert (GABBLE_IS_CONNECTION (conn));

  if (strchr (name, '@'))
    return g_strdup (name);

  server = _gabble_connection_find_conference_server (conn);

  if (server == NULL)
    return NULL;

  return gabble_encode_jid (name, server, NULL);
}

void
gabble_connection_ensure_capabilities (GabbleConnection *self,
    const GabbleCapabilitySet *ensured)
{
  gabble_capability_set_update (self->priv->notify_caps, ensured);
  gabble_connection_refresh_capabilities (self, NULL);
}

gboolean
gabble_connection_send_presence (GabbleConnection *conn,
                                 LmMessageSubType sub_type,
                                 const gchar *contact,
                                 const gchar *status,
                                 GError **error)
{
  LmMessage *message;
  gboolean result;

  message = lm_message_new_with_sub_type (contact,
      LM_MESSAGE_TYPE_PRESENCE,
      sub_type);

  if (LM_MESSAGE_SUB_TYPE_SUBSCRIBE == sub_type)
    lm_message_node_add_own_nick (
        wocky_stanza_get_top_node (message), conn);

  if (!CHECK_STR_EMPTY(status))
    lm_message_node_add_child (
        wocky_stanza_get_top_node (message), "status", status);

  result = _gabble_connection_send (conn, message, error);

  lm_message_unref (message);

  return result;
}

static void
capabilities_service_iface_init (gpointer g_iface, gpointer iface_data)
{
  TpSvcConnectionInterfaceCapabilitiesClass *klass =
    (TpSvcConnectionInterfaceCapabilitiesClass *) g_iface;

#define IMPLEMENT(x) tp_svc_connection_interface_capabilities_implement_##x (\
    klass, gabble_connection_##x)
  IMPLEMENT(advertise_capabilities);
  IMPLEMENT(get_capabilities);
#undef IMPLEMENT
}

static void
gabble_conn_contact_caps_iface_init (gpointer g_iface, gpointer iface_data)
{
  TpSvcConnectionInterfaceContactCapabilitiesClass *klass = g_iface;

#define IMPLEMENT(x) \
    tp_svc_connection_interface_contact_capabilities_implement_##x (\
    klass, gabble_connection_##x)
  IMPLEMENT(get_contact_capabilities);
  IMPLEMENT(update_capabilities);
#undef IMPLEMENT
}


/* For unit tests only */
void
gabble_connection_set_disco_reply_timeout (guint timeout)
{
  disco_reply_timeout = timeout;
}

void
gabble_connection_update_sidecar_capabilities (GabbleConnection *self,
                                               const GabbleCapabilitySet *add_set,
                                               const GabbleCapabilitySet *remove_set)
{
  GabbleConnectionPrivate *priv = self->priv;
  GabbleCapabilitySet *save_set;

  if (add_set == NULL && remove_set == NULL)
    return;

  if (add_set != NULL)
    gabble_capability_set_update (priv->sidecar_caps, add_set);
  if (remove_set != NULL)
    gabble_capability_set_exclude (priv->sidecar_caps, remove_set);

  if (DEBUGGING)
    {
      if (add_set != NULL)
        {
          gchar *add_str = gabble_capability_set_dump (add_set, "  ");

          DEBUG ("sidecar caps to add:\n%s", add_str);
          g_free (add_str);
        }

      if (remove_set != NULL)
        {
          gchar *remove_str = gabble_capability_set_dump (remove_set, "  ");

          DEBUG ("sidecar caps to remove:\n%s", remove_str);
          g_free (remove_str);
        }
    }

  if (gabble_connection_refresh_capabilities (self, &save_set))
    {
      _emit_capabilities_changed (self, TP_BASE_CONNECTION (self)->self_handle,
          save_set, priv->all_caps);
      gabble_capability_set_free (save_set);
    }
}

gchar *
gabble_connection_add_sidecar_own_caps (GabbleConnection *self,
    const GabbleCapabilitySet *cap_set,
    const GPtrArray *identities)
{
  GPtrArray *identities_copy = ((identities == NULL) ?
      gabble_disco_identity_array_new () :
      gabble_disco_identity_array_copy (identities));
  gchar *ver;

  /* XEP-0030 requires at least 1 identity. We don't need more. */
  if (identities_copy->len == 0)
    g_ptr_array_add (identities_copy,
        gabble_disco_identity_new ("client", CLIENT_TYPE,
            NULL, PACKAGE_STRING));

  ver = gabble_caps_hash_compute (cap_set, identities_copy);

  gabble_presence_cache_add_own_caps (self->presence_cache, ver,
      cap_set, identities_copy);

  gabble_disco_identity_array_free (identities_copy);

  return ver;
}<|MERGE_RESOLUTION|>--- conflicted
+++ resolved
@@ -1923,20 +1923,7 @@
 
   lm_connection_unregister_message_handler (conn->lmconn, priv->iq_unknown_cb,
                                             LM_MESSAGE_TYPE_IQ);
-<<<<<<< HEAD
-  lm_message_handler_unref (priv->iq_unknown_cb);
-  priv->iq_unknown_cb = NULL;
-=======
   tp_clear_pointer (&priv->iq_unknown_cb, lm_message_handler_unref);
-
-  lm_connection_unregister_message_handler (conn->lmconn, priv->olpc_msg_cb,
-                                            LM_MESSAGE_TYPE_MESSAGE);
-  tp_clear_pointer (&priv->olpc_msg_cb, lm_message_handler_unref);
-
-  lm_connection_unregister_message_handler (conn->lmconn,
-      priv->olpc_presence_cb, LM_MESSAGE_TYPE_MESSAGE);
-  tp_clear_pointer (&priv->olpc_presence_cb, lm_message_handler_unref);
->>>>>>> 8acf0a66
 }
 
 /**
