import base64
import sha

from twisted.internet.protocol import Factory, Protocol
from twisted.internet import reactor
from twisted.words.protocols.jabber.client import IQ
from twisted.words.xish import xpath, domish
from twisted.internet.error import CannotListenError

from servicetest import Event
from gabbletest import acknowledge_iq, sync_stream
import ns

class Bytestream(object):
    def __init__(self, stream, q, sid, initiator, target):
        self.stream = stream
        self.q = q

        self.stream_id = sid
        self.initiator = initiator
        self.target = target

    def open_bytestream(self, expected=None):
        raise NotImplemented

    def send_data(self, data):
        raise NotImplemented

    def get_ns(self):
        raise NotImplemented

    def wait_bytestream_open(self):
        raise NotImplemented

    def get_data(self):
        raise NotImplemented

    def wait_bytestream_closed(self):
        raise NotImplemented

##### XEP-0095: Stream Initiation #####

def create_si_offer(stream, from_, to, sid, profile, bytestreams):
    iq = IQ(stream, 'set')
    iq['to'] = to
    iq['from'] = from_
    si = iq.addElement((ns.SI, 'si'))
    si['id'] = sid
    si['profile'] = profile
    feature = si.addElement((ns.FEATURE_NEG, 'feature'))
    x = feature.addElement((ns.X_DATA, 'x'))
    x['type'] = 'form'
    field = x.addElement((None, 'field'))
    field['var'] = 'stream-method'
    field['type'] = 'list-single'
    for bytestream in bytestreams:
        option = field.addElement((None, 'option'))
        value = option.addElement((None, 'value'))
        value.addContent(bytestream)

    return iq, si

def parse_si_offer(iq):
    si_nodes = xpath.queryForNodes('/iq/si', iq)
    assert si_nodes is not None
    assert len(si_nodes) == 1
    si = si_nodes[0]

    feature = xpath.queryForNodes('/si/feature', si)[0]
    x = xpath.queryForNodes('/feature/x', feature)[0]
    assert x['type'] == 'form'
    field = xpath.queryForNodes('/x/field', x)[0]
    assert field['var'] == 'stream-method'
    assert field['type'] == 'list-single'

    bytestreams = []
    for value in xpath.queryForNodes('/field/option/value', field):
        bytestreams.append(str(value))

    return si['profile'], si['id'], bytestreams

def create_si_reply(stream, iq, to, bytestream):
    result = IQ(stream, 'result')
    result['id'] = iq['id']
    result['from'] = iq['to']
    result['to'] = to
    res_si = result.addElement((ns.SI, 'si'))
    res_feature = res_si.addElement((ns.FEATURE_NEG, 'feature'))
    res_x = res_feature.addElement((ns.X_DATA, 'x'))
    res_x['type'] = 'submit'
    res_field = res_x.addElement((None, 'field'))
    res_field['var'] = 'stream-method'
    res_value = res_field.addElement((None, 'value'))
    res_value.addContent(bytestream)

    return result

def parse_si_reply(iq):
    si = xpath.queryForNodes('/iq/si[@xmlns="%s"]' % ns.SI,
            iq)[0]
    value = xpath.queryForNodes('/si/feature/x/field/value', si)
    assert len(value) == 1
    proto = value[0]
    return str(proto)


##### XEP-0065: SOCKS5 Bytestreams #####

class BytestreamS5B(Bytestream):
    def get_ns(self):
        return ns.BYTESTREAMS

    def _send_socks5_init(self, hosts):
        iq = IQ(self.stream, 'set')
        iq['to'] = self.target
        iq['from'] = self.initiator
        query = iq.addElement((ns.BYTESTREAMS, 'query'))
        query['sid'] = self.stream_id
        query['mode'] = 'tcp'
        for jid, host, port in hosts:
            streamhost = query.addElement('streamhost')
            streamhost['jid'] = jid
            streamhost['host'] = host
            streamhost['port'] = str(port)
        self.stream.send(iq)

    def _wait_auth_request(self):
        event = self.q.expect('s5b-data-received')
        assert event.data == '\x05\x01\x00' # version 5, 1 auth method, no auth
        self.transport = event.transport

    def _send_auth_reply(self):
        self.transport.write('\x05\x00') # version 5, no auth

    def _wait_connect_cmd(self):
        event = self.q.expect('s5b-data-received', transport=self.transport)
        # version 5, connect, reserved, domain type
        expected_connect = '\x05\x01\x00\x03'
        expected_connect += chr(40) # len (SHA-1)
        # sha-1(sid + initiator + target)
        unhashed_domain = self.stream_id + self.initiator + self.target
        expected_connect += sha.new(unhashed_domain).hexdigest()
        expected_connect += '\x00\x00' # port
        assert event.data == expected_connect

    def _send_connect_reply(self):
        # FIXME: This is wrong. Change once SOCKS5 is fixed
        self.transport.write('\x05\x00') #version 5, ok

    def _socks5_expect_connection(self):
        self._wait_auth_request()
        self._send_auth_reply()
        self._wait_connect_cmd()
        self._send_connect_reply()

    def _listen_socks5(self):
        for port in range(5000,5100):
            try:
                reactor.listenTCP(port, S5BFactory(self.q.append))
            except CannotListenError:
                continue
            else:
                return port

        assert False, "Can't find a free port"

    def open_bytestream(self, expected=None):
        port = self._listen_socks5()

        self._send_socks5_init([(self.initiator, '127.0.0.1', port)])

        if expected is not None:
            event = self.q.expect_many(expected)[0]
        else:
            event = None

        self._socks5_expect_connection()

        return event

    def send_data(self, data):
        self.transport.write(data)

    def _expect_socks5_init(self):
        event = self.q.expect('stream-iq', iq_type='set')
        iq = event.stanza
        query = xpath.queryForNodes('/iq/query', iq)[0]
        assert query.uri == ns.BYTESTREAMS

        mode = query['mode']
        sid = query['sid']
        hosts = []

        for streamhost in xpath.queryForNodes('/query/streamhost', query):
            hosts.append((streamhost['jid'], streamhost['host'], int(streamhost['port'])))
        return iq['id'], mode, sid, hosts

    def _socks5_connect(self, host, port):
        reactor.connectTCP(host, port, S5BFactory(self.q.append))

        event = self.q.expect('s5b-connected')
        transport = event.transport
        transport.write('\x05\x01\x00') #version 5, 1 auth method, no auth

        event = self.q.expect('s5b-data-received')
        event.data == '\x05\x00' # version 5, no auth

        # version 5, connect, reserved, domain type
        connect = '\x05\x01\x00\x03'
        connect += chr(40) # len (SHA-1)
        # sha-1(sid + initiator + target)
        unhashed_domain = self.stream_id + self.initiator + self.target
        connect += sha.new(unhashed_domain).hexdigest()
        connect += '\x00\x00' # port
        transport.write(connect)

        event = self.q.expect('s5b-data-received')
        event.data == '\x05\x00' # version 5, ok

        return transport

    def _send_socks5_reply(self, id, stream_used):
        result = IQ(self.stream, 'result')
        result['id'] = id
        result['from'] = self.target
        result['to'] = self.initiator
        query = result.addElement((ns.BYTESTREAMS, 'query'))
        streamhost_used = query.addElement((None, 'streamhost-used'))
        streamhost_used['jid'] = stream_used
        result.send()

    def wait_bytestream_open(self):
        id, mode, sid, hosts = self._expect_socks5_init()

        for jid, host, port in hosts:
            pass
            # FIXME: re-enabled once SOCKS5 is fixed
            #assert jid == self.initiator, jid

        assert mode == 'tcp'
        assert sid == self.stream_id
        jid, host, port = hosts[0]

        self.transport = self._socks5_connect(host, port)

        self._send_socks5_reply(id, jid)

    def get_data(self):
       e = self.q.expect('s5b-data-received', transport=self.transport)
       return e.data

    def wait_bytestream_closed(self):
        self.q.expect('s5b-connection-lost')

class BytestreamS5BPidgin(BytestreamS5B):
    """Simulate buggy S5B implementation (as Pidgin's one)"""
    def _send_connect_reply(self):
        # version 5, ok, reserved, domain type
        connect_reply = '\x05\x00\x00\x03'
        # I'm Pidgin, why should I respect SOCKS5 XEP?
        domain = '127.0.0.1'
        connect_reply += chr(len(domain))
        connect_reply += domain
        connect_reply += '\x00\x00' # port
        self.transport.write(connect_reply)

class S5BProtocol(Protocol):
    def connectionMade(self):
        self.factory.event_func(Event('s5b-connected',
            transport=self.transport))

    def dataReceived(self, data):
        self.factory.event_func(Event('s5b-data-received', data=data,
            transport=self.transport))

class S5BFactory(Factory):
    protocol = S5BProtocol

    def __init__(self, event_func):
        self.event_func = event_func

    def buildProtocol(self, addr):
        protocol = Factory.buildProtocol(self, addr)
        return protocol

    def startedConnecting(self, connector):
        self.event_func(Event('s5b-started-connecting', connector=connector))

    def clientConnectionLost(self, connector, reason):
        self.event_func(Event('s5b-connection-lost', connector=connector,
            reason=reason))

    def clientConnectionFailed(self, connector, reason):
        self.event_func(Event('s5b-connection-failed', reason=reason))

<<<<<<< HEAD
def socks5_expect_connection(q, sid, initiator, target):
    # wait auth
    event = q.expect('s5b-data-received')
    assert event.data == '\x05\x01\x00' # version 5, 1 auth method, no auth

    # send auth reply
    transport = event.transport
    transport.write('\x05\x00') # version 5, no auth
    event = q.expect('s5b-data-received')

    # sha-1(sid + initiator + target)
    unhashed_domain = sid + initiator + target
    hashed_domain = sha.new(unhashed_domain).hexdigest()

    # wait CONNECT cmd
    # version 5, connect, reserved, domain type
    expected_connect = '\x05\x01\x00\x03'
    expected_connect += chr(40) # len (SHA-1)
    expected_connect += hashed_domain
    expected_connect += '\x00\x00' # port
    assert event.data == expected_connect

    # send CONNECT reply
    # version 5, ok, reserved, domain type
    connect_reply = '\x05\x00\x00\x03'
    connect_reply += chr(40) # len (SHA-1)
    connect_reply += hashed_domain
    connect_reply += '\x00\x00' # port
    transport.write(connect_reply)

    return transport

def socks5_connect(q, host, port, sid,  initiator, target):
    reactor.connectTCP(host, port, S5BFactory(q.append))

    event = q.expect('s5b-connected')
    transport = event.transport
    transport.write('\x05\x01\x00') #version 5, 1 auth method, no auth

    event = q.expect('s5b-data-received')
    event.data == '\x05\x00' # version 5, no auth

    # sha-1(sid + initiator + target)
    unhashed_domain = sid + initiator + target
    hashed_domain = sha.new(unhashed_domain).hexdigest()

    # send CONNECT command
    # version 5, connect, reserved, domain type
    connect = '\x05\x01\x00\x03'
    connect += chr(40) # len (SHA-1)
    connect += hashed_domain
    connect += '\x00\x00' # port
    transport.write(connect)

    # wait for CONNECT reply
    event = q.expect('s5b-data-received')
    # version 5, succeed, reserved, domain type
    expected_reply = '\x05\x00\x00\x03'
    expected_reply += chr(40) # len (SHA-1)
    expected_reply += hashed_domain
    expected_reply += '\x00\x00' # port
    assert event.data == expected_reply

    return transport

def listen_socks5(q):
    for port in range(5000,5100):
        try:
            reactor.listenTCP(port, S5BFactory(q.append))
        except CannotListenError:
            continue
        else:
            return port

    assert False, "Can't find a free port"

def send_socks5_init(stream, from_, to, sid, mode, hosts):
    iq = IQ(stream, 'set')
    iq['to'] = to
    iq['from'] = from_
    query = iq.addElement((ns.BYTESTREAMS, 'query'))
    query['sid'] = sid
    query['mode'] = mode
    for jid, host, port in hosts:
        streamhost = query.addElement('streamhost')
        streamhost['jid'] = jid
        streamhost['host'] = host
        streamhost['port'] = str(port)
    stream.send(iq)

def expect_socks5_init(q):
    event = q.expect('stream-iq', iq_type='set')
    iq = event.stanza
    query = xpath.queryForNodes('/iq/query', iq)[0]
    assert query.uri == ns.BYTESTREAMS

    mode = query['mode']
    sid = query['sid']
    hosts = []

    for streamhost in xpath.queryForNodes('/query/streamhost', query):
        hosts.append((streamhost['jid'], streamhost['host'], int(streamhost['port'])))
    return iq['id'], mode, sid, hosts

=======
>>>>>>> a8d493db
def expect_socks5_reply(q):
    event = q.expect('stream-iq', iq_type='result')
    iq = event.stanza
    query = xpath.queryForNodes('/iq/query', iq)[0]
    assert query.uri == ns.BYTESTREAMS
    streamhost_used = xpath.queryForNodes('/query/streamhost-used', query)[0]
    return streamhost_used

##### XEP-0047: In-Band Bytestreams (IBB) #####

class BytestreamIBB(Bytestream):
    def __init__(self, stream, q, sid, initiator, target):
        Bytestream.__init__(self, stream, q, sid, initiator, target)

        self.seq = 0

    def get_ns(self):
        return ns.IBB

    def open_bytestream(self, expected=None):
        # open IBB bytestream
        send_ibb_open(self.stream, self.initiator, self.target, self.stream_id, 4096)

    def send_data(self, data):
        send_ibb_msg_data(self.stream, self.initiator, self.target, self.stream_id,
            self.seq, data)
        sync_stream(self.q, self.stream)

        self.seq += 1

    def wait_bytestream_open(self):
        # Wait IBB open iq
        event = self.q.expect('stream-iq', iq_type='set')
        sid = parse_ibb_open(event.stanza)
        assert sid == self.stream_id

        # open IBB bytestream
        acknowledge_iq(self.stream, event.stanza)

    def get_data(self):
        # wait for IBB stanzas
        ibb_event = self.q.expect('stream-message')
        sid, binary = parse_ibb_msg_data(ibb_event.stanza)
        assert sid == self.stream_id
        return binary

    def wait_bytestream_closed(self):
        close_event = self.q.expect('stream-iq', iq_type='set', query_name='close', query_ns=ns.IBB)

        # sender finish to send the file and so close the bytestream
        acknowledge_iq(self.stream, close_event.stanza)

def send_ibb_open(stream, from_, to, sid, block_size):
    iq = IQ(stream, 'set')
    iq['to'] = to
    iq['from'] = from_
    open = iq.addElement((ns.IBB, 'open'))
    open['sid'] = sid
    open['block-size'] = str(block_size)
    stream.send(iq)

def parse_ibb_open(iq):
    open = xpath.queryForNodes('/iq/open', iq)[0]
    assert open.uri == ns.IBB
    return open['sid']

def send_ibb_msg_data(stream, from_, to, sid, seq, data):
    message = domish.Element(('jabber:client', 'message'))
    message['to'] = to
    message['from'] = from_
    data_node = message.addElement((ns.IBB, 'data'))
    data_node['sid'] = sid
    data_node['seq'] = str(seq)
    data_node.addContent(base64.b64encode(data))
    stream.send(message)

def parse_ibb_msg_data(message):
    data_nodes = xpath.queryForNodes('/message/data[@xmlns="%s"]' % ns.IBB,
        message)
    assert data_nodes is not None
    assert len(data_nodes) == 1
    ibb_data = data_nodes[0]
    binary = base64.b64decode(str(ibb_data))

    return ibb_data['sid'], binary<|MERGE_RESOLUTION|>--- conflicted
+++ resolved
@@ -132,20 +132,26 @@
     def _send_auth_reply(self):
         self.transport.write('\x05\x00') # version 5, no auth
 
+    def _compute_hash_domain(self):
+        # sha-1(sid + initiator + target)
+        unhashed_domain = self.stream_id + self.initiator + self.target
+        return sha.new(unhashed_domain).hexdigest()
+
     def _wait_connect_cmd(self):
         event = self.q.expect('s5b-data-received', transport=self.transport)
         # version 5, connect, reserved, domain type
         expected_connect = '\x05\x01\x00\x03'
         expected_connect += chr(40) # len (SHA-1)
-        # sha-1(sid + initiator + target)
-        unhashed_domain = self.stream_id + self.initiator + self.target
-        expected_connect += sha.new(unhashed_domain).hexdigest()
+        expected_connect += self._compute_hash_domain()
         expected_connect += '\x00\x00' # port
         assert event.data == expected_connect
 
     def _send_connect_reply(self):
-        # FIXME: This is wrong. Change once SOCKS5 is fixed
-        self.transport.write('\x05\x00') #version 5, ok
+        connect_reply = '\x05\x00\x00\x03'
+        connect_reply += chr(40) # len (SHA-1)
+        connect_reply += self._compute_hash_domain()
+        connect_reply += '\x00\x00' # port
+        self.transport.write(connect_reply)
 
     def _socks5_expect_connection(self):
         self._wait_auth_request()
@@ -208,14 +214,18 @@
         # version 5, connect, reserved, domain type
         connect = '\x05\x01\x00\x03'
         connect += chr(40) # len (SHA-1)
-        # sha-1(sid + initiator + target)
-        unhashed_domain = self.stream_id + self.initiator + self.target
-        connect += sha.new(unhashed_domain).hexdigest()
+        connect += self._compute_hash_domain()
         connect += '\x00\x00' # port
         transport.write(connect)
 
+        # wait for CONNECT reply
         event = self.q.expect('s5b-data-received')
-        event.data == '\x05\x00' # version 5, ok
+        # version 5, succeed, reserved, domain type
+        expected_reply = '\x05\x00\x00\x03'
+        expected_reply += chr(40) # len (SHA-1)
+        expected_reply += self._compute_hash_domain()
+        expected_reply += '\x00\x00' # port
+        assert event.data == expected_reply
 
         return transport
 
@@ -293,113 +303,6 @@
     def clientConnectionFailed(self, connector, reason):
         self.event_func(Event('s5b-connection-failed', reason=reason))
 
-<<<<<<< HEAD
-def socks5_expect_connection(q, sid, initiator, target):
-    # wait auth
-    event = q.expect('s5b-data-received')
-    assert event.data == '\x05\x01\x00' # version 5, 1 auth method, no auth
-
-    # send auth reply
-    transport = event.transport
-    transport.write('\x05\x00') # version 5, no auth
-    event = q.expect('s5b-data-received')
-
-    # sha-1(sid + initiator + target)
-    unhashed_domain = sid + initiator + target
-    hashed_domain = sha.new(unhashed_domain).hexdigest()
-
-    # wait CONNECT cmd
-    # version 5, connect, reserved, domain type
-    expected_connect = '\x05\x01\x00\x03'
-    expected_connect += chr(40) # len (SHA-1)
-    expected_connect += hashed_domain
-    expected_connect += '\x00\x00' # port
-    assert event.data == expected_connect
-
-    # send CONNECT reply
-    # version 5, ok, reserved, domain type
-    connect_reply = '\x05\x00\x00\x03'
-    connect_reply += chr(40) # len (SHA-1)
-    connect_reply += hashed_domain
-    connect_reply += '\x00\x00' # port
-    transport.write(connect_reply)
-
-    return transport
-
-def socks5_connect(q, host, port, sid,  initiator, target):
-    reactor.connectTCP(host, port, S5BFactory(q.append))
-
-    event = q.expect('s5b-connected')
-    transport = event.transport
-    transport.write('\x05\x01\x00') #version 5, 1 auth method, no auth
-
-    event = q.expect('s5b-data-received')
-    event.data == '\x05\x00' # version 5, no auth
-
-    # sha-1(sid + initiator + target)
-    unhashed_domain = sid + initiator + target
-    hashed_domain = sha.new(unhashed_domain).hexdigest()
-
-    # send CONNECT command
-    # version 5, connect, reserved, domain type
-    connect = '\x05\x01\x00\x03'
-    connect += chr(40) # len (SHA-1)
-    connect += hashed_domain
-    connect += '\x00\x00' # port
-    transport.write(connect)
-
-    # wait for CONNECT reply
-    event = q.expect('s5b-data-received')
-    # version 5, succeed, reserved, domain type
-    expected_reply = '\x05\x00\x00\x03'
-    expected_reply += chr(40) # len (SHA-1)
-    expected_reply += hashed_domain
-    expected_reply += '\x00\x00' # port
-    assert event.data == expected_reply
-
-    return transport
-
-def listen_socks5(q):
-    for port in range(5000,5100):
-        try:
-            reactor.listenTCP(port, S5BFactory(q.append))
-        except CannotListenError:
-            continue
-        else:
-            return port
-
-    assert False, "Can't find a free port"
-
-def send_socks5_init(stream, from_, to, sid, mode, hosts):
-    iq = IQ(stream, 'set')
-    iq['to'] = to
-    iq['from'] = from_
-    query = iq.addElement((ns.BYTESTREAMS, 'query'))
-    query['sid'] = sid
-    query['mode'] = mode
-    for jid, host, port in hosts:
-        streamhost = query.addElement('streamhost')
-        streamhost['jid'] = jid
-        streamhost['host'] = host
-        streamhost['port'] = str(port)
-    stream.send(iq)
-
-def expect_socks5_init(q):
-    event = q.expect('stream-iq', iq_type='set')
-    iq = event.stanza
-    query = xpath.queryForNodes('/iq/query', iq)[0]
-    assert query.uri == ns.BYTESTREAMS
-
-    mode = query['mode']
-    sid = query['sid']
-    hosts = []
-
-    for streamhost in xpath.queryForNodes('/query/streamhost', query):
-        hosts.append((streamhost['jid'], streamhost['host'], int(streamhost['port'])))
-    return iq['id'], mode, sid, hosts
-
-=======
->>>>>>> a8d493db
 def expect_socks5_reply(q):
     event = q.expect('stream-iq', iq_type='result')
     iq = event.stanza
