--- conflicted
+++ resolved
@@ -247,16 +247,9 @@
 
   TpPropertiesContext *properties_ctx;
 
-<<<<<<< HEAD
-  unsigned ready:1;
-  unsigned dispose_has_run:1;
-  unsigned invited:1;
-=======
   gboolean ready;
-  gboolean closed;
   gboolean dispose_has_run;
   gboolean invited;
->>>>>>> 0d87a27a
 
   gchar *invitation_message;
 
@@ -282,16 +275,12 @@
 static void
 gabble_muc_channel_init (GabbleMucChannel *self)
 {
-<<<<<<< HEAD
   GabbleMucChannelPrivate *priv = G_TYPE_INSTANCE_GET_PRIVATE (self,
       GABBLE_TYPE_MUC_CHANNEL, GabbleMucChannelPrivate);
-=======
-  self->priv = GABBLE_MUC_CHANNEL_GET_PRIVATE (self);
-  self->priv->requests_cancellable = g_cancellable_new ();
-}
->>>>>>> 0d87a27a
 
   self->priv = priv;
+
+  priv->requests_cancellable = g_cancellable_new ();
 }
 
 static TpHandle create_room_identity (GabbleMucChannel *)
@@ -1203,17 +1192,8 @@
 
   priv->wmuc = NULL;
 
-<<<<<<< HEAD
-=======
-  if (!priv->closed)
-    {
-      priv->closed = TRUE;
-      tp_svc_channel_emit_closed (self);
-    }
-
   g_object_unref (priv->requests_cancellable);
 
->>>>>>> 0d87a27a
   if (G_OBJECT_CLASS (gabble_muc_channel_parent_class)->dispose)
     G_OBJECT_CLASS (gabble_muc_channel_parent_class)->dispose (object);
 }
@@ -2365,6 +2345,7 @@
     gpointer data)
 {
   GabbleMucChannel *gmuc = GABBLE_MUC_CHANNEL (data);
+  GabbleMucChannelPrivate *priv = gmuc->priv;
   GabbleBaseChannel *base = GABBLE_BASE_CHANNEL (gmuc);
   TpHandleRepoIface *contact_repo =
     tp_base_connection_get_handles ((TpBaseConnection *) base->conn,
@@ -3702,9 +3683,7 @@
 GabbleCallMucChannel *
 gabble_muc_channel_get_call (GabbleMucChannel *gmuc)
 {
-  GabbleMucChannelPrivate *priv = GABBLE_MUC_CHANNEL_GET_PRIVATE (gmuc);
-
-  return priv->call;
+  return gmuc->priv->call;
 }
 
 GList *
@@ -3716,18 +3695,17 @@
 static void
 muc_channel_call_ended_cb (GabbleCallMucChannel *muc, gpointer user_data)
 {
-  GabbleMucChannel *gmuc = GABBLE_MUC_CHANNEL (user_data);
-  GabbleMucChannelPrivate *priv = GABBLE_MUC_CHANNEL_GET_PRIVATE (gmuc);
-
-  g_assert (priv->call == muc);
-  priv->call = NULL;
+  GabbleMucChannel *self = GABBLE_MUC_CHANNEL (user_data);
+
+  g_assert (self->priv->call == muc);
+  self->priv->call = NULL;
 }
 
 static void
 muc_channel_call_closed_cb (GabbleCallMucChannel *muc, gpointer user_data)
 {
   GabbleMucChannel *gmuc = GABBLE_MUC_CHANNEL (user_data);
-  GabbleMucChannelPrivate *priv = GABBLE_MUC_CHANNEL_GET_PRIVATE (gmuc);
+  GabbleMucChannelPrivate *priv = gmuc->priv;
 
   g_assert (g_list_find (priv->calls, muc) != NULL);
 
@@ -3786,11 +3764,11 @@
     gpointer user_data)
 {
   GabbleMucChannel *gmuc = GABBLE_MUC_CHANNEL (user_data);
-  GabbleMucChannelPrivate *priv = GABBLE_MUC_CHANNEL_GET_PRIVATE (gmuc);
+  GabbleMucChannelPrivate *priv = gmuc->priv;
   GError *error = NULL;
 
   g_assert (priv->call == NULL);
-  if (priv->closed)
+  if (GABBLE_BASE_CHANNEL (gmuc)->closed)
     goto out;
 
   priv->call_initiating = FALSE;
@@ -3824,7 +3802,8 @@
 gabble_muc_channel_start_call_creation (GabbleMucChannel *gmuc,
   GHashTable *request)
 {
-  GabbleMucChannelPrivate *priv = GABBLE_MUC_CHANNEL_GET_PRIVATE (gmuc);
+  GabbleMucChannelPrivate *priv = gmuc->priv;
+  GabbleBaseChannel *base = GABBLE_BASE_CHANNEL (gmuc);
 
   g_assert (!priv->call_initiating);
   g_assert (priv->call == NULL);
@@ -3833,11 +3812,11 @@
 
   /* Keep ourselves reffed while call channels are created */
   g_object_ref (gmuc);
-  gabble_call_muc_channel_new_async (priv->conn,
+  gabble_call_muc_channel_new_async (base->conn,
       priv->requests_cancellable,
-      priv->object_path,
+      base->object_path,
       gmuc,
-      priv->handle,
+      base->target,
       request,
       muc_channel_call_channel_done_cb,
       gmuc);
@@ -3851,7 +3830,7 @@
     GAsyncReadyCallback callback,
     gpointer user_data)
 {
-  GabbleMucChannelPrivate *priv = GABBLE_MUC_CHANNEL_GET_PRIVATE (gmuc);
+  GabbleMucChannelPrivate *priv = gmuc->priv;
   GSimpleAsyncResult *res;
 
   /* FIXME: Ponder whether this function should even be used when the call
@@ -3912,9 +3891,11 @@
 void
 gabble_muc_channel_teardown (GabbleMucChannel *gmuc)
 {
+  GabbleBaseChannel *base = GABBLE_BASE_CHANNEL (gmuc);
+
   close_channel (gmuc, NULL, FALSE, 0, 0);
   tp_dbus_daemon_unregister_object (
-    tp_base_connection_get_dbus_daemon ((TpBaseConnection *) gmuc->priv->conn),
+    tp_base_connection_get_dbus_daemon ((TpBaseConnection *) base->conn),
     gmuc);
 }
 
