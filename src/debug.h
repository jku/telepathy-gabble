#ifndef __DEBUG_H__
#define __DEBUG_H__

#include "config.h"

#include <glib.h>

G_BEGIN_DECLS

/* Remember to keep this enum up to date with the keys array in debug.c */
typedef enum
{
  GABBLE_DEBUG_PRESENCE      = 1 << 0,
  GABBLE_DEBUG_GROUPS        = 1 << 1,
  GABBLE_DEBUG_ROSTER        = 1 << 2,
  GABBLE_DEBUG_DISCO         = 1 << 3,
  GABBLE_DEBUG_PROPERTIES    = 1 << 4,
  GABBLE_DEBUG_ROOMLIST      = 1 << 5,
  GABBLE_DEBUG_MEDIA         = 1 << 6,
  GABBLE_DEBUG_MUC           = 1 << 7,
  GABBLE_DEBUG_CONNECTION    = 1 << 8,
  GABBLE_DEBUG_IM            = 1 << 9,
  GABBLE_DEBUG_TUBES         = 1 << 10,
  GABBLE_DEBUG_VCARD         = 1 << 11,
  GABBLE_DEBUG_PIPELINE      = 1 << 12,
  GABBLE_DEBUG_JID           = 1 << 13,
  GABBLE_DEBUG_OLPC          = 1 << 14,
  GABBLE_DEBUG_BYTESTREAM    = 1 << 16,
  GABBLE_DEBUG_LOCATION      = 1 << 17,
  GABBLE_DEBUG_FT            = 1 << 18,
  GABBLE_DEBUG_SEARCH        = 1 << 19,
  GABBLE_DEBUG_BASE_CHANNEL  = 1 << 20,
  GABBLE_DEBUG_PLUGINS       = 1 << 21,
  GABBLE_DEBUG_MAIL_NOTIF    = 1 << 22,
  GABBLE_DEBUG_AUTH          = 1 << 23,
  GABBLE_DEBUG_SLACKER       = 1 << 24,
  GABBLE_DEBUG_SHARE         = 1 << 25,
<<<<<<< HEAD
  GABBLE_DEBUG_TLS           = 1 << 26,
=======
  GABBLE_DEBUG_CLIENT_TYPES  = 1 << 26,
>>>>>>> 10fd7b2e
} GabbleDebugFlags;

void gabble_debug_set_flags_from_env (void);
void gabble_debug_set_flags (GabbleDebugFlags flags);
gboolean gabble_debug_flag_is_set (GabbleDebugFlags flag);
void gabble_debug_free (void);
void gabble_log (GLogLevelFlags level, GabbleDebugFlags flag,
    const gchar *format, ...) G_GNUC_PRINTF (3, 4);

G_END_DECLS

#ifdef DEBUG_FLAG

#define ERROR(format, ...) \
  G_STMT_START \
    { \
      gabble_log (G_LOG_LEVEL_ERROR, DEBUG_FLAG, "%s: " format, \
          G_STRFUNC, ##__VA_ARGS__); \
      g_assert_not_reached (); \
    } \
  G_STMT_END

#define CRITICAL(format, ...) \
  gabble_log (G_LOG_LEVEL_CRITICAL, DEBUG_FLAG, "%s: " format, \
      G_STRFUNC, ##__VA_ARGS__)
#define WARNING(format, ...) \
  gabble_log (G_LOG_LEVEL_WARNING, DEBUG_FLAG, "%s: " format, \
      G_STRFUNC, ##__VA_ARGS__)
#define MESSAGE(format, ...) \
  gabble_log (G_LOG_LEVEL_MESSAGE, DEBUG_FLAG, "%s: " format, \
      G_STRFUNC, ##__VA_ARGS__)
#define INFO(format, ...) \
  gabble_log (G_LOG_LEVEL_INFO, DEBUG_FLAG, "%s: " format, \
      G_STRFUNC, ##__VA_ARGS__)

#ifdef ENABLE_DEBUG
#   define DEBUG(format, ...) \
      gabble_log (G_LOG_LEVEL_DEBUG, DEBUG_FLAG, "%s: " format, \
          G_STRFUNC, ##__VA_ARGS__)
#   define DEBUGGING gabble_debug_flag_is_set (DEBUG_FLAG)

#   define STANZA_DEBUG(st, s) \
      NODE_DEBUG (wocky_stanza_get_top_node (st), s)

#   define NODE_DEBUG(n, s) \
    G_STMT_START { \
      gchar *debug_tmp = lm_message_node_to_string (n); \
      gabble_log (G_LOG_LEVEL_DEBUG, DEBUG_FLAG, "%s: %s:\n%s", G_STRFUNC, s, debug_tmp); \
      g_free (debug_tmp); \
    } G_STMT_END

#else /* !defined (ENABLE_DEBUG) */
#   define DEBUG(format, ...) G_STMT_START { } G_STMT_END
#   define DEBUGGING 0
#   define STANZA_DEBUG(st, s) G_STMT_START { } G_STMT_END
#   define NODE_DEBUG(n, s) G_STMT_START { } G_STMT_END
#endif /* !defined (ENABLE_DEBUG) */

#endif /* DEBUG_FLAG */

#endif /* __DEBUG_H__ */<|MERGE_RESOLUTION|>--- conflicted
+++ resolved
@@ -35,11 +35,8 @@
   GABBLE_DEBUG_AUTH          = 1 << 23,
   GABBLE_DEBUG_SLACKER       = 1 << 24,
   GABBLE_DEBUG_SHARE         = 1 << 25,
-<<<<<<< HEAD
   GABBLE_DEBUG_TLS           = 1 << 26,
-=======
-  GABBLE_DEBUG_CLIENT_TYPES  = 1 << 26,
->>>>>>> 10fd7b2e
+  GABBLE_DEBUG_CLIENT_TYPES  = 1 << 27,
 } GabbleDebugFlags;
 
 void gabble_debug_set_flags_from_env (void);
