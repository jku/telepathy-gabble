/*
 * gabble-connection.c - Source for GabbleConnection
 * Copyright (C) 2005, 2006 Collabora Ltd.
 * Copyright (C) 2005, 2006 Nokia Corporation
 *
 * This library is free software; you can redistribute it and/or
 * modify it under the terms of the GNU Lesser General Public
 * License as published by the Free Software Foundation; either
 * version 2.1 of the License, or (at your option) any later version.
 *
 * This library is distributed in the hope that it will be useful,
 * but WITHOUT ANY WARRANTY; without even the implied warranty of
 * MERCHANTABILITY or FITNESS FOR A PARTICULAR PURPOSE.  See the GNU
 * Lesser General Public License for more details.
 *
 * You should have received a copy of the GNU Lesser General Public
 * License along with this library; if not, write to the Free Software
 * Foundation, Inc., 51 Franklin St, Fifth Floor, Boston, MA  02110-1301  USA
 */

#include "config.h"
#include "connection.h"

#include <string.h>

#define DBUS_API_SUBJECT_TO_CHANGE

#include <dbus/dbus-glib.h>
#include <dbus/dbus-glib-lowlevel.h>
#include <glib-object.h>
#include <loudmouth/loudmouth.h>
#include <telepathy-glib/channel-manager.h>
#include <telepathy-glib/dbus.h>
#include <telepathy-glib/enums.h>
#include <telepathy-glib/errors.h>
#include <telepathy-glib/gtypes.h>
#include <telepathy-glib/handle-repo-dynamic.h>
#include <telepathy-glib/handle-repo-static.h>
#include <telepathy-glib/interfaces.h>
#include <telepathy-glib/svc-connection.h>
#include <telepathy-glib/svc-generic.h>

#include "extensions/extensions.h"

#define DEBUG_FLAG GABBLE_DEBUG_CONNECTION

#include "bytestream-factory.h"
#include "capabilities.h"
#include "caps-hash.h"
#include "conn-aliasing.h"
#include "conn-avatars.h"
#include "conn-presence.h"
#include "conn-olpc.h"
#include "debug.h"
#include "disco.h"
#include "media-channel.h"
#include "register.h"
#include "im-factory.h"
#include "media-factory.h"
#include "muc-factory.h"
#include "namespaces.h"
#include "presence-cache.h"
#include "presence.h"
#include "pubsub.h"
#include "request-pipeline.h"
#include "roomlist-manager.h"
#include "roster.h"
#include "private-tubes-factory.h"
#include "util.h"
#include "vcard-manager.h"

static guint disco_reply_timeout = 5000;

static void conn_service_iface_init (gpointer, gpointer);
static void capabilities_service_iface_init (gpointer, gpointer);
static void conn_capabilities_fill_contact_attributes (GObject *obj,
  const GArray *contacts, GHashTable *attributes_hash);

G_DEFINE_TYPE_WITH_CODE(GabbleConnection,
    gabble_connection,
    TP_TYPE_BASE_CONNECTION,
    G_IMPLEMENT_INTERFACE (TP_TYPE_SVC_CONNECTION,
      conn_service_iface_init);
    G_IMPLEMENT_INTERFACE (TP_TYPE_SVC_CONNECTION_INTERFACE_ALIASING,
      conn_aliasing_iface_init);
    G_IMPLEMENT_INTERFACE (TP_TYPE_SVC_CONNECTION_INTERFACE_AVATARS,
      conn_avatars_iface_init);
    G_IMPLEMENT_INTERFACE (TP_TYPE_SVC_CONNECTION_INTERFACE_CAPABILITIES,
      capabilities_service_iface_init);
    G_IMPLEMENT_INTERFACE(TP_TYPE_SVC_DBUS_PROPERTIES,
       tp_dbus_properties_mixin_iface_init);
    G_IMPLEMENT_INTERFACE (TP_TYPE_SVC_CONNECTION_INTERFACE_CONTACTS,
      tp_contacts_mixin_iface_init);
    G_IMPLEMENT_INTERFACE (TP_TYPE_SVC_CONNECTION_INTERFACE_SIMPLE_PRESENCE,
      tp_presence_mixin_simple_presence_iface_init);
    G_IMPLEMENT_INTERFACE (TP_TYPE_SVC_CONNECTION_INTERFACE_PRESENCE,
      conn_presence_iface_init);
    G_IMPLEMENT_INTERFACE (GABBLE_TYPE_SVC_OLPC_BUDDY_INFO,
      olpc_buddy_info_iface_init);
    G_IMPLEMENT_INTERFACE (GABBLE_TYPE_SVC_OLPC_ACTIVITY_PROPERTIES,
      olpc_activity_properties_iface_init);
    G_IMPLEMENT_INTERFACE (GABBLE_TYPE_SVC_OLPC_GADGET,
      olpc_gadget_iface_init);
    )

/* properties */
enum
{
    PROP_CONNECT_SERVER = 1,
    PROP_PORT,
    PROP_OLD_SSL,
    PROP_REQUIRE_ENCRYPTION,
    PROP_REGISTER,
    PROP_LOW_BANDWIDTH,
    PROP_STREAM_SERVER,
    PROP_USERNAME,
    PROP_PASSWORD,
    PROP_RESOURCE,
    PROP_PRIORITY,
    PROP_HTTPS_PROXY_SERVER,
    PROP_HTTPS_PROXY_PORT,
    PROP_FALLBACK_CONFERENCE_SERVER,
    PROP_STUN_SERVER,
    PROP_STUN_PORT,
    PROP_IGNORE_SSL_ERRORS,
    PROP_ALIAS,

    LAST_PROPERTY
};

/* private structure */

struct _GabbleConnectionPrivate
{
  LmMessageHandler *iq_disco_cb;
  LmMessageHandler *iq_unknown_cb;
  LmMessageHandler *stream_error_cb;
  LmMessageHandler *pubsub_msg_cb;
  LmMessageHandler *olpc_msg_cb;
  LmMessageHandler *olpc_presence_cb;

  /* connection properties */
  gchar *connect_server;
  guint port;
  gboolean old_ssl;
  gboolean require_encryption;

  gboolean ignore_ssl_errors;
  TpConnectionStatusReason ssl_error;

  gboolean do_register;

  gboolean low_bandwidth;

  gchar *https_proxy_server;
  guint16 https_proxy_port;

  gchar *stun_server;
  guint16 stun_port;

  gchar *fallback_conference_server;

  /* authentication properties */
  gchar *stream_server;
  gchar *username;
  gchar *password;
  gchar *resource;
  gint8 priority;
  gchar *alias;

  /* reference to conference server name */
  const gchar *conference_server;

  /* serial number of current advertised caps */
  guint caps_serial;

  /* gobject housekeeping */
  gboolean dispose_has_run;
};

#define GABBLE_CONNECTION_GET_PRIVATE(obj) ((obj)->priv)

static void connection_capabilities_update_cb (GabblePresenceCache *,
    TpHandle, GabblePresenceCapabilities, GabblePresenceCapabilities,
    gpointer);


static GPtrArray *
_gabble_connection_create_channel_managers (TpBaseConnection *conn)
{
  GabbleConnection *self = GABBLE_CONNECTION (conn);
  GPtrArray *channel_managers = g_ptr_array_sized_new (5);

  self->roster = gabble_roster_new (self);
  g_signal_connect (self->roster, "nickname-update", G_CALLBACK
      (gabble_conn_aliasing_nickname_updated), self);
  g_ptr_array_add (channel_managers, self->roster);

  g_ptr_array_add (channel_managers,
      g_object_new (GABBLE_TYPE_IM_FACTORY,
        "connection", self,
        NULL));

  g_ptr_array_add (channel_managers,
      g_object_new (GABBLE_TYPE_ROOMLIST_MANAGER,
        "connection", self,
        NULL));

  self->muc_factory = g_object_new (GABBLE_TYPE_MUC_FACTORY,
      "connection", self,
      NULL);
  g_ptr_array_add (channel_managers, self->muc_factory);

  self->private_tubes_factory = gabble_private_tubes_factory_new (self);
  g_ptr_array_add (channel_managers, self->private_tubes_factory);

  g_ptr_array_add (channel_managers,
      g_object_new (GABBLE_TYPE_MEDIA_FACTORY,
        "connection", self,
        NULL));

  return channel_managers;
}

static GObject *
gabble_connection_constructor (GType type,
                               guint n_construct_properties,
                               GObjectConstructParam *construct_params)
{
  GabbleConnection *self = GABBLE_CONNECTION (
      G_OBJECT_CLASS (gabble_connection_parent_class)->constructor (
        type, n_construct_properties, construct_params));

  DEBUG("Post-construction: (GabbleConnection *)%p", self);

  self->req_pipeline = gabble_request_pipeline_new (self);
  self->disco = gabble_disco_new (self);
  self->vcard_manager = gabble_vcard_manager_new (self);
  g_signal_connect (self->vcard_manager, "nickname-update", G_CALLBACK
      (gabble_conn_aliasing_nickname_updated), self);

  self->presence_cache = gabble_presence_cache_new (self);
  g_signal_connect (self->presence_cache, "nickname-update", G_CALLBACK
      (gabble_conn_aliasing_nickname_updated), self);
  g_signal_connect (self->presence_cache, "capabilities-update", G_CALLBACK
      (connection_capabilities_update_cb), self);

  capabilities_fill_cache (self->presence_cache);

  tp_contacts_mixin_init (G_OBJECT (self),
      G_STRUCT_OFFSET (GabbleConnection, contacts));

  tp_base_connection_register_with_contacts_mixin (TP_BASE_CONNECTION (self));

  conn_aliasing_init (self);
  conn_avatars_init (self);
  conn_presence_init (self);
  conn_olpc_activity_properties_init (self);

  tp_contacts_mixin_add_contact_attributes_iface (G_OBJECT (self),
      TP_IFACE_CONNECTION_INTERFACE_CAPABILITIES,
          conn_capabilities_fill_contact_attributes);


  self->bytestream_factory = gabble_bytestream_factory_new (self);

  self->avatar_requests = g_hash_table_new (NULL, NULL);

  return (GObject *) self;
}

static void
gabble_connection_init (GabbleConnection *self)
{
  GabbleConnectionPrivate *priv = G_TYPE_INSTANCE_GET_PRIVATE (self,
      GABBLE_TYPE_CONNECTION, GabbleConnectionPrivate);

  DEBUG("Initializing (GabbleConnection *)%p", self);

  self->priv = priv;
  self->lmconn = lm_connection_new (NULL);

  /* Set default parameters for optional parameters */
  priv->resource = g_strdup (GABBLE_PARAMS_DEFAULT_RESOURCE);

  priv->caps_serial = 1;
}

static void
gabble_connection_get_property (GObject    *object,
                                guint       property_id,
                                GValue     *value,
                                GParamSpec *pspec)
{
  GabbleConnection *self = (GabbleConnection *) object;
  GabbleConnectionPrivate *priv = GABBLE_CONNECTION_GET_PRIVATE (self);

  switch (property_id) {
    case PROP_CONNECT_SERVER:
      g_value_set_string (value, priv->connect_server);
      break;
    case PROP_STREAM_SERVER:
      g_value_set_string (value, priv->stream_server);
      break;
    case PROP_PORT:
      g_value_set_uint (value, priv->port);
      break;
    case PROP_OLD_SSL:
      g_value_set_boolean (value, priv->old_ssl);
      break;
    case PROP_REQUIRE_ENCRYPTION:
      g_value_set_boolean (value, priv->require_encryption);
      break;
    case PROP_REGISTER:
      g_value_set_boolean (value, priv->do_register);
      break;
    case PROP_LOW_BANDWIDTH:
      g_value_set_boolean (value, priv->low_bandwidth);
      break;
    case PROP_USERNAME:
      g_value_set_string (value, priv->username);
      break;
    case PROP_PASSWORD:
      g_value_set_string (value, priv->password);
      break;
    case PROP_RESOURCE:
      g_value_set_string (value, priv->resource);
      break;
    case PROP_PRIORITY:
      g_value_set_char (value, priv->priority);
      break;
    case PROP_HTTPS_PROXY_SERVER:
      g_value_set_string (value, priv->https_proxy_server);
      break;
    case PROP_HTTPS_PROXY_PORT:
      g_value_set_uint (value, priv->https_proxy_port);
      break;
    case PROP_FALLBACK_CONFERENCE_SERVER:
      g_value_set_string (value, priv->fallback_conference_server);
      break;
    case PROP_IGNORE_SSL_ERRORS:
      g_value_set_boolean (value, priv->ignore_ssl_errors);
      break;
    case PROP_ALIAS:
      g_value_set_string (value, priv->alias);
      break;
    case PROP_STUN_SERVER:
      g_value_set_string (value, priv->stun_server);
      break;
    case PROP_STUN_PORT:
      g_value_set_uint (value, priv->stun_port);
      break;
    default:
      G_OBJECT_WARN_INVALID_PROPERTY_ID (object, property_id, pspec);
      break;
  }
}

static void
gabble_connection_set_property (GObject      *object,
                                guint         property_id,
                                const GValue *value,
                                GParamSpec   *pspec)
{
  GabbleConnection *self = (GabbleConnection *) object;
  GabbleConnectionPrivate *priv = GABBLE_CONNECTION_GET_PRIVATE (self);

  switch (property_id) {
    case PROP_CONNECT_SERVER:
      g_free (priv->connect_server);
      priv->connect_server = g_value_dup_string (value);
      break;
    case PROP_PORT:
      priv->port = g_value_get_uint (value);
      break;
    case PROP_OLD_SSL:
      priv->old_ssl = g_value_get_boolean (value);
      break;
    case PROP_REQUIRE_ENCRYPTION:
      priv->require_encryption = g_value_get_boolean (value);
      break;
    case PROP_REGISTER:
      priv->do_register = g_value_get_boolean (value);
      break;
    case PROP_LOW_BANDWIDTH:
      priv->low_bandwidth = g_value_get_boolean (value);
      break;
    case PROP_STREAM_SERVER:
      g_free (priv->stream_server);
      priv->stream_server = g_value_dup_string (value);
      break;
    case PROP_USERNAME:
      g_free (priv->username);
      priv->username = g_value_dup_string (value);
      break;
   case PROP_PASSWORD:
      g_free (priv->password);
      priv->password = g_value_dup_string (value);
      break;
    case PROP_RESOURCE:
      g_free (priv->resource);
      priv->resource = g_value_dup_string (value);
      break;
    case PROP_PRIORITY:
      priv->priority = g_value_get_char (value);
      break;
    case PROP_HTTPS_PROXY_SERVER:
      g_free (priv->https_proxy_server);
      priv->https_proxy_server = g_value_dup_string (value);
      break;
    case PROP_HTTPS_PROXY_PORT:
      priv->https_proxy_port = g_value_get_uint (value);
      break;
    case PROP_FALLBACK_CONFERENCE_SERVER:
      g_free (priv->fallback_conference_server);
      priv->fallback_conference_server = g_value_dup_string (value);
      break;
    case PROP_IGNORE_SSL_ERRORS:
      priv->ignore_ssl_errors = g_value_get_boolean (value);
      break;
    case PROP_ALIAS:
      g_free (priv->alias);
      priv->alias = g_value_dup_string (value);
      break;
    case PROP_STUN_SERVER:
      g_free (priv->stun_server);
      priv->stun_server = g_value_dup_string (value);
      break;
    case PROP_STUN_PORT:
      priv->stun_port = g_value_get_uint (value);
      break;
    default:
      G_OBJECT_WARN_INVALID_PROPERTY_ID (object, property_id, pspec);
      break;
  }
}

static void gabble_connection_dispose (GObject *object);
static void gabble_connection_finalize (GObject *object);
static void connect_callbacks (TpBaseConnection *base);
static void disconnect_callbacks (TpBaseConnection *base);
static void connection_shut_down (TpBaseConnection *base);
static gboolean _gabble_connection_connect (TpBaseConnection *base,
    GError **error);

static gchar *
gabble_connection_get_unique_name (TpBaseConnection *self)
{
  GabbleConnectionPrivate *priv = GABBLE_CONNECTION_GET_PRIVATE (
      GABBLE_CONNECTION (self));

  return g_strdup_printf ("%s@%s/%s",
                          priv->username,
                          priv->stream_server,
                          priv->resource);
}

/* must be in the same order as GabbleListHandle in connection.h */
static const char *list_handle_strings[] =
{
    "publish",      /* GABBLE_LIST_HANDLE_PUBLISH */
    "subscribe",    /* GABBLE_LIST_HANDLE_SUBSCRIBE */
    "known",        /* GABBLE_LIST_HANDLE_KNOWN */
    "deny",         /* GABBLE_LIST_HANDLE_DENY */
    NULL
};

/* For the benefit of the unit tests, this will allow the connection to
 * be NULL
 */
void
_gabble_connection_create_handle_repos (TpBaseConnection *conn,
    TpHandleRepoIface *repos[NUM_TP_HANDLE_TYPES])
{
  repos[TP_HANDLE_TYPE_CONTACT] =
      tp_dynamic_handle_repo_new (TP_HANDLE_TYPE_CONTACT,
          gabble_normalize_contact, GUINT_TO_POINTER (GABBLE_JID_ANY));
  repos[TP_HANDLE_TYPE_ROOM] =
      tp_dynamic_handle_repo_new (TP_HANDLE_TYPE_ROOM, gabble_normalize_room,
          NULL);
  repos[TP_HANDLE_TYPE_GROUP] =
      tp_dynamic_handle_repo_new (TP_HANDLE_TYPE_GROUP, NULL, NULL);
  repos[TP_HANDLE_TYPE_LIST] =
      tp_static_handle_repo_new (TP_HANDLE_TYPE_LIST, list_handle_strings);
}

static void
base_connected_cb (TpBaseConnection *base_conn)
{
  GabbleConnection *conn = GABBLE_CONNECTION (base_conn);

  gabble_connection_connected_olpc (conn);
}

static void
gabble_connection_class_init (GabbleConnectionClass *gabble_connection_class)
{
<<<<<<< HEAD
  static TpDBusPropertiesMixinPropImpl requests_props[] = {
        { "Channels", NULL, NULL },
        { "RequestableChannelClasses", NULL, NULL },
        { NULL }
  };
  static TpDBusPropertiesMixinPropImpl olpc_gadget_props[] = {
        { "ActivityGadgetAvailable", NULL, NULL },
        { "BuddyGadgetAvailable", NULL, NULL },
        { NULL }
  };
  static TpDBusPropertiesMixinIfaceImpl prop_interfaces[] = {
        { GABBLE_IFACE_CONNECTION_INTERFACE_REQUESTS,
          gabble_conn_requests_get_dbus_property,
          NULL,
          requests_props,
        },
        { GABBLE_IFACE_OLPC_GADGET,
          conn_olpc_gadget_propeties_getter,
          NULL,
          olpc_gadget_props,
        },
        { NULL }
  };
=======
>>>>>>> 7d0652e3
  GObjectClass *object_class = G_OBJECT_CLASS (gabble_connection_class);
  TpBaseConnectionClass *parent_class = TP_BASE_CONNECTION_CLASS (
      gabble_connection_class);
  static const gchar *interfaces_always_present[] = {
      TP_IFACE_CONNECTION_INTERFACE_ALIASING,
      TP_IFACE_CONNECTION_INTERFACE_CAPABILITIES,
      TP_IFACE_CONNECTION_INTERFACE_SIMPLE_PRESENCE,
      TP_IFACE_CONNECTION_INTERFACE_PRESENCE,
      TP_IFACE_CONNECTION_INTERFACE_AVATARS,
      TP_IFACE_CONNECTION_INTERFACE_CONTACTS,
<<<<<<< HEAD
      GABBLE_IFACE_OLPC_GADGET,
=======
      TP_IFACE_CONNECTION_INTERFACE_REQUESTS,
>>>>>>> 7d0652e3
      NULL };

  DEBUG("Initializing (GabbleConnectionClass *)%p", gabble_connection_class);

  object_class->get_property = gabble_connection_get_property;
  object_class->set_property = gabble_connection_set_property;
  object_class->constructor = gabble_connection_constructor;

  parent_class->create_handle_repos = _gabble_connection_create_handle_repos;
  parent_class->get_unique_connection_name = gabble_connection_get_unique_name;
  parent_class->create_channel_factories = NULL;
  parent_class->create_channel_managers =
    _gabble_connection_create_channel_managers;
  parent_class->connecting = connect_callbacks;
  parent_class->connected = base_connected_cb;
  parent_class->disconnected = disconnect_callbacks;
  parent_class->shut_down = connection_shut_down;
  parent_class->start_connecting = _gabble_connection_connect;
  parent_class->interfaces_always_present = interfaces_always_present;

  g_type_class_add_private (gabble_connection_class,
      sizeof (GabbleConnectionPrivate));

  object_class->dispose = gabble_connection_dispose;
  object_class->finalize = gabble_connection_finalize;

  g_object_class_install_property (object_class, PROP_CONNECT_SERVER,
      g_param_spec_string (
          "connect-server", "Hostname or IP of Jabber server",
          "The server used when establishing a connection.",
          NULL,
          G_PARAM_READWRITE | G_PARAM_STATIC_STRINGS));

  g_object_class_install_property (object_class, PROP_PORT,
      g_param_spec_uint (
          "port", "Jabber server port",
          "The port used when establishing a connection.",
          0, G_MAXUINT16, 0,
          G_PARAM_CONSTRUCT | G_PARAM_READWRITE | G_PARAM_STATIC_STRINGS));

  g_object_class_install_property (object_class, PROP_OLD_SSL,
      g_param_spec_boolean (
          "old-ssl", "Old-style SSL tunneled connection",
          "Establish the entire connection to the server within an "
          "SSL-encrypted tunnel. Note that this is not the same as connecting "
          "with TLS, which is not yet supported.",
          FALSE,
          G_PARAM_READWRITE | G_PARAM_STATIC_STRINGS));

  g_object_class_install_property (
      object_class, PROP_REQUIRE_ENCRYPTION,
      g_param_spec_boolean (
          "require-encryption", "Require encryption",
          "Require the connection to be encrypted, either via old-style SSL, "
          "or StartTLS mechanisms.",
          FALSE,
          G_PARAM_READWRITE | G_PARAM_STATIC_STRINGS));

  g_object_class_install_property (object_class, PROP_REGISTER,
      g_param_spec_boolean (
          "register", "Register account on server",
          "Register a new account on server.",
          FALSE,
          G_PARAM_READWRITE | G_PARAM_STATIC_STRINGS));

  g_object_class_install_property (object_class, PROP_LOW_BANDWIDTH,
      g_param_spec_boolean (
          "low-bandwidth", "Low bandwidth mode",
          "Determines whether we are in low bandwidth mode. This influences "
          "polling behaviour.",
          FALSE,
          G_PARAM_READWRITE | G_PARAM_STATIC_STRINGS));

  g_object_class_install_property (object_class, PROP_STREAM_SERVER,
      g_param_spec_string (
          "stream-server", "The server name used to initialise the stream.",
          "The server name used when initialising the stream, which is "
          "usually the part after the @ in the user's JID.",
          NULL,
          G_PARAM_READWRITE | G_PARAM_STATIC_STRINGS));

  g_object_class_install_property (object_class, PROP_USERNAME,
      g_param_spec_string (
          "username", "Jabber username",
          "The username used when authenticating.",
          NULL,
          G_PARAM_READWRITE | G_PARAM_STATIC_STRINGS));

  g_object_class_install_property (object_class, PROP_PASSWORD,
      g_param_spec_string (
          "password", "Jabber password",
          "The password used when authenticating.",
          NULL,
          G_PARAM_READWRITE | G_PARAM_STATIC_STRINGS));

  g_object_class_install_property (object_class, PROP_RESOURCE,
      g_param_spec_string (
          "resource", "Jabber resource",
          "The Jabber resource used when authenticating.",
          "Telepathy",
          G_PARAM_READWRITE | G_PARAM_STATIC_STRINGS));

  g_object_class_install_property (object_class, PROP_PRIORITY,
      g_param_spec_char (
          "priority", "Jabber presence priority",
          "The default priority used when reporting our presence.",
          G_MININT8, G_MAXINT8, 0,
          G_PARAM_READWRITE | G_PARAM_STATIC_STRINGS));

  g_object_class_install_property (object_class, PROP_HTTPS_PROXY_SERVER,
      g_param_spec_string (
          "https-proxy-server",
          "The server name used as an HTTPS proxy server",
          "The server name used as an HTTPS proxy server.",
          NULL,
          G_PARAM_READWRITE | G_PARAM_STATIC_STRINGS));

  g_object_class_install_property (object_class, PROP_HTTPS_PROXY_PORT,
      g_param_spec_uint (
          "https-proxy-port", "The HTTP proxy server port",
          "The HTTP proxy server port.",
          0, G_MAXUINT16, GABBLE_PARAMS_DEFAULT_HTTPS_PROXY_PORT,
          G_PARAM_CONSTRUCT | G_PARAM_READWRITE | G_PARAM_STATIC_STRINGS));

  g_object_class_install_property (object_class,
      PROP_FALLBACK_CONFERENCE_SERVER, g_param_spec_string (
          "fallback-conference-server",
          "The conference server used as fallback",
          "The conference server used as fallback when everything else fails.",
          NULL,
          G_PARAM_READWRITE | G_PARAM_STATIC_STRINGS));

  g_object_class_install_property (object_class, PROP_STUN_SERVER,
      g_param_spec_string (
          "stun-server", "STUN server",
          "STUN server.",
          NULL,
          G_PARAM_READWRITE | G_PARAM_STATIC_STRINGS));

  g_object_class_install_property (object_class, PROP_STUN_PORT,
      g_param_spec_uint (
          "stun-port", "STUN port",
          "STUN port.",
          0, G_MAXUINT16, GABBLE_PARAMS_DEFAULT_STUN_PORT,
          G_PARAM_CONSTRUCT | G_PARAM_READWRITE | G_PARAM_STATIC_STRINGS));

  g_object_class_install_property (object_class, PROP_IGNORE_SSL_ERRORS,
      g_param_spec_boolean (
          "ignore-ssl-errors", "Ignore SSL errors",
          "Continue connecting even if the server's "
          "SSL certificate is invalid or missing.",
          FALSE,
          G_PARAM_READWRITE | G_PARAM_STATIC_STRINGS));

  g_object_class_install_property (object_class, PROP_ALIAS,
      g_param_spec_string (
          "alias", "Alias/nick for local user",
          "Alias/nick for local user",
          NULL,
          G_PARAM_READWRITE | G_PARAM_STATIC_STRINGS));

  gabble_connection_class->properties_class.interfaces = NULL;
  tp_dbus_properties_mixin_class_init (object_class,
      G_STRUCT_OFFSET (GabbleConnectionClass, properties_class));

  tp_contacts_mixin_class_init (object_class,
      G_STRUCT_OFFSET (GabbleConnectionClass, contacts_class));

  conn_presence_class_init (gabble_connection_class);

}

static gboolean
_unref_lm_connection (gpointer data)
{
  LmConnection *conn = (LmConnection *) data;

  lm_connection_unref (conn);
  return FALSE;
}

static void
gabble_connection_dispose (GObject *object)
{
  GabbleConnection *self = GABBLE_CONNECTION (object);
  TpBaseConnection *base = (TpBaseConnection *) self;
  GabbleConnectionPrivate *priv = GABBLE_CONNECTION_GET_PRIVATE (self);

  if (priv->dispose_has_run)
    return;

  priv->dispose_has_run = TRUE;

  DEBUG ("called");

  g_assert ((base->status == TP_CONNECTION_STATUS_DISCONNECTED) ||
            (base->status == TP_INTERNAL_CONNECTION_STATUS_NEW));

  g_object_unref (self->bytestream_factory);
  self->bytestream_factory = NULL;

  g_object_unref (self->disco);
  self->disco = NULL;

  g_object_unref (self->req_pipeline);
  self->req_pipeline = NULL;

  g_object_unref (self->vcard_manager);
  self->vcard_manager = NULL;

  /* remove borrowed references before TpBaseConnection unrefs the channel
   * factories */
  self->roster = NULL;
  self->muc_factory = NULL;
  self->private_tubes_factory = NULL;

  if (self->self_presence != NULL)
    g_object_unref (self->self_presence);
  self->self_presence = NULL;

  g_object_unref (self->presence_cache);
  self->presence_cache = NULL;

  conn_olpc_activity_properties_dispose (self);

  g_hash_table_destroy (self->avatar_requests);

  /* if this is not already the case, we'll crash anyway */
  g_assert (!lm_connection_is_open (self->lmconn));

  g_assert (priv->iq_disco_cb == NULL);
  g_assert (priv->iq_unknown_cb == NULL);
  g_assert (priv->stream_error_cb == NULL);
  g_assert (priv->pubsub_msg_cb == NULL);
  g_assert (priv->olpc_msg_cb == NULL);
  g_assert (priv->olpc_presence_cb == NULL);

  /*
   * The Loudmouth connection can't be unref'd immediately because this
   * function might (indirectly) return into Loudmouth code which expects the
   * connection to always be there.
   */
  g_idle_add (_unref_lm_connection, self->lmconn);

  if (G_OBJECT_CLASS (gabble_connection_parent_class)->dispose)
    G_OBJECT_CLASS (gabble_connection_parent_class)->dispose (object);
}

static void
gabble_connection_finalize (GObject *object)
{
  GabbleConnection *self = GABBLE_CONNECTION (object);
  GabbleConnectionPrivate *priv = GABBLE_CONNECTION_GET_PRIVATE (self);

  DEBUG ("called with %p", object);

  g_free (priv->connect_server);
  g_free (priv->stream_server);
  g_free (priv->username);
  g_free (priv->password);
  g_free (priv->resource);

  g_free (priv->https_proxy_server);
  g_free (priv->stun_server);
  g_free (priv->fallback_conference_server);

  g_free (priv->alias);

  tp_contacts_mixin_finalize (G_OBJECT(self));

  conn_presence_finalize (self);

  G_OBJECT_CLASS (gabble_connection_parent_class)->finalize (object);
}

/**
 * _gabble_connection_set_properties_from_account
 *
 * Parses an account string which may be one of the following forms:
 *  username@server
 *  username@server/resource
 * and sets the properties for username, stream server and resource
 * appropriately. Also sets the connect server to the stream server if one has
 * not yet been specified.
 */
gboolean
_gabble_connection_set_properties_from_account (GabbleConnection *conn,
                                                const gchar      *account,
                                                GError          **error)
{
  GabbleConnectionPrivate *priv;
  char *username, *server, *resource;
  gboolean result;

  g_assert (GABBLE_IS_CONNECTION (conn));
  g_assert (account != NULL);

  priv = GABBLE_CONNECTION_GET_PRIVATE (conn);

  username = server = resource = NULL;
  result = TRUE;

  gabble_decode_jid (account, &username, &server, &resource);

  if (username == NULL || server == NULL ||
      *username == '\0' || *server == '\0')
    {
      g_set_error (error, TP_ERRORS, TP_ERROR_INVALID_ARGUMENT,
          "unable to get username and server from account");
      result = FALSE;
      goto OUT;
    }

  g_object_set (G_OBJECT (conn),
                "username", username,
                "stream-server", server,
                NULL);

  /* only override the default resource if we actually got one */
  if (resource)
    g_object_set (G_OBJECT (conn), "resource", resource, NULL);

OUT:
  g_free (username);
  g_free (server);
  g_free (resource);

  return result;
}


/**
 * _gabble_connection_send
 *
 * Send an LmMessage and trap network errors appropriately.
 */
gboolean
_gabble_connection_send (GabbleConnection *conn, LmMessage *msg, GError **error)
{
  GabbleConnectionPrivate *priv;
  GError *lmerror = NULL;

  g_assert (GABBLE_IS_CONNECTION (conn));

  priv = GABBLE_CONNECTION_GET_PRIVATE (conn);

  if (!lm_connection_send (conn->lmconn, msg, &lmerror))
    {
      DEBUG ("failed: %s", lmerror->message);

      g_set_error (error, TP_ERRORS, TP_ERROR_NETWORK_ERROR,
          "message send failed: %s", lmerror->message);

      g_error_free (lmerror);

      return FALSE;
    }

  return TRUE;
}

typedef struct {
    GabbleConnectionMsgReplyFunc reply_func;

    GabbleConnection *conn;
    LmMessage *sent_msg;
    gpointer user_data;

    GObject *object;
    gboolean object_alive;
} GabbleMsgHandlerData;

static LmHandlerResult
message_send_reply_cb (LmMessageHandler *handler,
                       LmConnection *connection,
                       LmMessage *reply_msg,
                       gpointer user_data)
{
  GabbleMsgHandlerData *handler_data = user_data;
  LmMessageSubType sub_type;

  sub_type = lm_message_get_sub_type (reply_msg);

  /* Is it a reply to this message? If we're talking to another loudmouth,
   * they can send us messages which have the same ID as ones we send. :-O */
  if (sub_type != LM_MESSAGE_SUB_TYPE_RESULT &&
      sub_type != LM_MESSAGE_SUB_TYPE_ERROR)
    {
      return LM_HANDLER_RESULT_ALLOW_MORE_HANDLERS;
    }

  if (handler_data->object_alive && handler_data->reply_func != NULL)
    {
      return handler_data->reply_func (handler_data->conn,
                                       handler_data->sent_msg,
                                       reply_msg,
                                       handler_data->object,
                                       handler_data->user_data);
    }

  return LM_HANDLER_RESULT_REMOVE_MESSAGE;
}

static void
message_send_object_destroy_notify_cb (gpointer data,
                                       GObject *where_the_object_was)
{
  GabbleMsgHandlerData *handler_data = data;

  handler_data->object = NULL;
  handler_data->object_alive = FALSE;
}

static void
message_send_handler_destroy_cb (gpointer data)
{
  GabbleMsgHandlerData *handler_data = data;

  lm_message_unref (handler_data->sent_msg);

  if (handler_data->object != NULL)
    {
      g_object_weak_unref (handler_data->object,
                           message_send_object_destroy_notify_cb,
                           handler_data);
    }

  g_slice_free (GabbleMsgHandlerData, handler_data);
}

/**
 * _gabble_connection_send_with_reply
 *
 * Send a tracked LmMessage and trap network errors appropriately.
 *
 * If object is non-NULL the handler will follow the lifetime of that object,
 * which means that if the object is destroyed the callback will not be invoked.
 *
 * if reply_func is NULL the reply will be ignored but connection_iq_unknown_cb
 * won't be called.
 */
gboolean
_gabble_connection_send_with_reply (GabbleConnection *conn,
                                    LmMessage *msg,
                                    GabbleConnectionMsgReplyFunc reply_func,
                                    GObject *object,
                                    gpointer user_data,
                                    GError **error)
{
  GabbleConnectionPrivate *priv;
  LmMessageHandler *handler;
  GabbleMsgHandlerData *handler_data;
  gboolean ret;
  GError *lmerror = NULL;

  g_assert (GABBLE_IS_CONNECTION (conn));

  priv = GABBLE_CONNECTION_GET_PRIVATE (conn);

  lm_message_ref (msg);

  handler_data = g_slice_new (GabbleMsgHandlerData);
  handler_data->reply_func = reply_func;
  handler_data->conn = conn;
  handler_data->sent_msg = msg;
  handler_data->user_data = user_data;

  handler_data->object = object;
  handler_data->object_alive = TRUE;

  if (object != NULL)
    {
      g_object_weak_ref (object, message_send_object_destroy_notify_cb,
                         handler_data);
    }

  handler = lm_message_handler_new (message_send_reply_cb, handler_data,
                                    message_send_handler_destroy_cb);

  ret = lm_connection_send_with_reply (conn->lmconn, msg, handler, &lmerror);
  if (!ret)
    {
      DEBUG ("failed: %s", lmerror->message);

      if (error)
        {
          g_set_error (error, TP_ERRORS, TP_ERROR_NETWORK_ERROR,
              "message send failed: %s", lmerror->message);
        }

      g_error_free (lmerror);
    }

  lm_message_handler_unref (handler);

  return ret;
}

static LmHandlerResult connection_iq_disco_cb (LmMessageHandler *,
    LmConnection *, LmMessage *, gpointer);
static LmHandlerResult connection_iq_unknown_cb (LmMessageHandler *,
    LmConnection *, LmMessage *, gpointer);
static LmHandlerResult connection_stream_error_cb (LmMessageHandler *,
    LmConnection *, LmMessage *, gpointer);
static LmSSLResponse connection_ssl_cb (LmSSL *, LmSSLStatus, gpointer);
static void connection_open_cb (LmConnection *, gboolean, gpointer);
static void connection_auth_cb (LmConnection *, gboolean, gpointer);
static void connection_disco_cb (GabbleDisco *, GabbleDiscoRequest *,
    const gchar *, const gchar *, LmMessageNode *, GError *, gpointer);
static void connection_disconnected_cb (LmConnection *, LmDisconnectReason,
    gpointer);


static gboolean
do_connect (GabbleConnection *conn, GError **error)
{
  GError *lmerror = NULL;

  DEBUG ("calling lm_connection_open");

  if (!lm_connection_open (conn->lmconn, connection_open_cb,
                           conn, NULL, &lmerror))
    {
      DEBUG ("lm_connection_open failed %s", lmerror->message);

      g_set_error (error, TP_ERRORS, TP_ERROR_NETWORK_ERROR,
          "lm_connection_open failed: %s", lmerror->message);

      g_error_free (lmerror);

      return FALSE;
    }

  return TRUE;
}

static void
connect_callbacks (TpBaseConnection *base)
{
  GabbleConnection *conn = GABBLE_CONNECTION (base);
  GabbleConnectionPrivate *priv = GABBLE_CONNECTION_GET_PRIVATE (conn);

  g_assert (priv->iq_disco_cb == NULL);
  g_assert (priv->iq_unknown_cb == NULL);
  g_assert (priv->stream_error_cb == NULL);
  g_assert (priv->pubsub_msg_cb == NULL);
  g_assert (priv->olpc_msg_cb == NULL);
  g_assert (priv->olpc_presence_cb == NULL);

  priv->iq_disco_cb = lm_message_handler_new (connection_iq_disco_cb,
                                              conn, NULL);
  lm_connection_register_message_handler (conn->lmconn, priv->iq_disco_cb,
                                          LM_MESSAGE_TYPE_IQ,
                                          LM_HANDLER_PRIORITY_NORMAL);

  priv->iq_unknown_cb = lm_message_handler_new (connection_iq_unknown_cb,
                                            conn, NULL);
  lm_connection_register_message_handler (conn->lmconn, priv->iq_unknown_cb,
                                          LM_MESSAGE_TYPE_IQ,
                                          LM_HANDLER_PRIORITY_LAST);

  priv->stream_error_cb = lm_message_handler_new (connection_stream_error_cb,
                                            conn, NULL);
  lm_connection_register_message_handler (conn->lmconn, priv->stream_error_cb,
                                          LM_MESSAGE_TYPE_STREAM_ERROR,
                                          LM_HANDLER_PRIORITY_LAST);

  priv->pubsub_msg_cb = lm_message_handler_new (pubsub_msg_event_cb,
                                            conn, NULL);
  lm_connection_register_message_handler (conn->lmconn, priv->pubsub_msg_cb,
                                          LM_MESSAGE_TYPE_MESSAGE,
                                          LM_HANDLER_PRIORITY_FIRST);

  priv->olpc_msg_cb = lm_message_handler_new (conn_olpc_msg_cb,
                                            conn, NULL);
  lm_connection_register_message_handler (conn->lmconn, priv->olpc_msg_cb,
                                          LM_MESSAGE_TYPE_MESSAGE,
                                          LM_HANDLER_PRIORITY_FIRST);

  priv->olpc_presence_cb = lm_message_handler_new (conn_olpc_presence_cb,
      conn, NULL);
  lm_connection_register_message_handler (conn->lmconn, priv->olpc_presence_cb,
                                          LM_MESSAGE_TYPE_PRESENCE,
                                          LM_HANDLER_PRIORITY_NORMAL);
}

static void
disconnect_callbacks (TpBaseConnection *base)
{
  GabbleConnection *conn = GABBLE_CONNECTION (base);
  GabbleConnectionPrivate *priv = GABBLE_CONNECTION_GET_PRIVATE (conn);

  g_assert (priv->iq_disco_cb != NULL);
  g_assert (priv->iq_unknown_cb != NULL);
  g_assert (priv->stream_error_cb != NULL);
  g_assert (priv->pubsub_msg_cb != NULL);
  g_assert (priv->olpc_msg_cb != NULL);
  g_assert (priv->olpc_presence_cb != NULL);

  lm_connection_unregister_message_handler (conn->lmconn, priv->iq_disco_cb,
                                            LM_MESSAGE_TYPE_IQ);
  lm_message_handler_unref (priv->iq_disco_cb);
  priv->iq_disco_cb = NULL;

  lm_connection_unregister_message_handler (conn->lmconn, priv->iq_unknown_cb,
                                            LM_MESSAGE_TYPE_IQ);
  lm_message_handler_unref (priv->iq_unknown_cb);
  priv->iq_unknown_cb = NULL;

  lm_connection_unregister_message_handler (conn->lmconn,
      priv->stream_error_cb, LM_MESSAGE_TYPE_STREAM_ERROR);
  lm_message_handler_unref (priv->stream_error_cb);
  priv->stream_error_cb = NULL;

  lm_connection_unregister_message_handler (conn->lmconn, priv->pubsub_msg_cb,
                                            LM_MESSAGE_TYPE_MESSAGE);
  lm_message_handler_unref (priv->pubsub_msg_cb);
  priv->pubsub_msg_cb = NULL;

  lm_connection_unregister_message_handler (conn->lmconn, priv->olpc_msg_cb,
                                            LM_MESSAGE_TYPE_MESSAGE);
  lm_message_handler_unref (priv->olpc_msg_cb);
  priv->olpc_msg_cb = NULL;

  lm_connection_unregister_message_handler (conn->lmconn,
      priv->olpc_presence_cb, LM_MESSAGE_TYPE_MESSAGE);
  lm_message_handler_unref (priv->olpc_presence_cb);
  priv->olpc_presence_cb = NULL;
}

/**
 * _gabble_connection_connect
 *
 * Use the stored server & authentication details to commence
 * the stages for connecting to the server and authenticating. Will
 * re-use an existing LmConnection if it is present, or create it
 * if necessary.
 *
 * Stage 1 is _gabble_connection_connect calling lm_connection_open
 * Stage 2 is connection_open_cb calling lm_connection_authenticate
 * Stage 3 is connection_auth_cb initiating service discovery
 * Stage 4 is connection_disco_cb advertising initial presence, requesting
 *   the roster and setting the CONNECTED state
 */
static gboolean
_gabble_connection_connect (TpBaseConnection *base,
                            GError **error)
{
  GabbleConnection *conn = GABBLE_CONNECTION (base);
  GabbleConnectionPrivate *priv = GABBLE_CONNECTION_GET_PRIVATE (conn);
  char *jid;

  g_assert (priv->port <= G_MAXUINT16);
  g_assert (priv->stream_server != NULL);
  g_assert (priv->username != NULL);
  g_assert (priv->password != NULL);
  g_assert (priv->resource != NULL);
  g_assert (lm_connection_is_open (conn->lmconn) == FALSE);

  jid = g_strdup_printf ("%s@%s", priv->username, priv->stream_server);
  lm_connection_set_jid (conn->lmconn, jid);
  g_free (jid);

  /* override server and port if either was provided */
  if (priv->connect_server != NULL || priv->port != 0)
    {
      gchar *server;

      if (priv->connect_server != NULL)
        server = priv->connect_server;
      else
        server = priv->stream_server;

      DEBUG ("disabling SRV because \"server\" or \"port\" parameter "
          "specified, will connect to %s", server);

      lm_connection_set_server (conn->lmconn, server);

      if (priv->port != 0)
        lm_connection_set_port (conn->lmconn, priv->port);
    }
  else
    {
      DEBUG ("letting SRV lookup decide server and port");
    }

  if (priv->https_proxy_server)
    {
      LmProxy *proxy;

      proxy = lm_proxy_new_with_server (LM_PROXY_TYPE_HTTP,
          priv->https_proxy_server, priv->https_proxy_port);

      lm_connection_set_proxy (conn->lmconn, proxy);

      lm_proxy_unref (proxy);
    }

  if (priv->old_ssl)
    {
      LmSSL *ssl = lm_ssl_new (NULL, connection_ssl_cb, conn, NULL);
      lm_connection_set_ssl (conn->lmconn, ssl);
      lm_ssl_unref (ssl);
    }
  else
    {
      LmSSL *ssl = lm_ssl_new (NULL, connection_ssl_cb, conn, NULL);
      lm_connection_set_ssl (conn->lmconn, ssl);

      /* Try to use StartTLS if possible, but be careful about
         allowing SSL errors in that default case. */
      lm_ssl_use_starttls (ssl, TRUE, priv->require_encryption);

      if (!priv->require_encryption)
          priv->ignore_ssl_errors = TRUE;

      lm_ssl_unref (ssl);
    }

  /* send whitespace to the server every 30 seconds */
  lm_connection_set_keep_alive_rate (conn->lmconn, 30);

  lm_connection_set_disconnect_function (conn->lmconn,
                                         connection_disconnected_cb,
                                         conn,
                                         NULL);

  return do_connect (conn, error);
}



static void
connection_disconnected_cb (LmConnection *lmconn,
                            LmDisconnectReason lm_reason,
                            gpointer user_data)
{
  GabbleConnection *conn = GABBLE_CONNECTION (user_data);
  TpBaseConnection *base = (TpBaseConnection *) user_data;

  g_assert (conn->lmconn == lmconn);

  DEBUG ("called with reason %u", lm_reason);

  /* if we were expecting this disconnection, we're done so can tell
   * the connection manager to unref us. otherwise it's a network error
   * or some other screw up we didn't expect, so we emit the status
   * change */
  if (base->status == TP_CONNECTION_STATUS_DISCONNECTED)
    {
      DEBUG ("expected; emitting DISCONNECTED");
      tp_base_connection_finish_shutdown ((TpBaseConnection *) conn);
    }
  else
    {
      DEBUG ("unexpected; calling tp_base_connection_change_status");
      tp_base_connection_change_status ((TpBaseConnection *) conn,
          TP_CONNECTION_STATUS_DISCONNECTED,
          TP_CONNECTION_STATUS_REASON_NETWORK_ERROR);
    }
}


static void
connection_shut_down (TpBaseConnection *base)
{
  GabbleConnection *conn = GABBLE_CONNECTION (base);

  g_assert (GABBLE_IS_CONNECTION (conn));

  /* If we're shutting down by user request, we don't want to be
   * unreffed until the LM connection actually closes; the event handler
   * will tell the base class that shutdown has finished.
   *
   * On the other hand, if we're shutting down because the connection
   * suffered a network error, the LM connection will already be closed,
   * so just tell the base class to finish shutting down immediately.
   */
  if (lm_connection_is_open (conn->lmconn))
    {
      DEBUG ("still open; calling lm_connection_close");
      lm_connection_close (conn->lmconn, NULL);
    }
  else
    {
      /* lm_connection_is_open() returns FALSE if LmConnection is in the
       * middle of connecting, so call this just in case */
      lm_connection_cancel_open (conn->lmconn);
      DEBUG ("closed; emitting DISCONNECTED");
      tp_base_connection_finish_shutdown (base);
    }
}


/**
 * _gabble_connection_signal_own_presence:
 * @self: A #GabbleConnection
 * @error: pointer in which to return a GError in case of failure.
 *
 * Signal the user's stored presence to the jabber server
 *
 * Retuns: FALSE if an error occurred
 */
gboolean
_gabble_connection_signal_own_presence (GabbleConnection *self, GError **error)
{
  GabblePresence *presence = self->self_presence;
  LmMessage *message = gabble_presence_as_message (presence, NULL);
  LmMessageNode *node = lm_message_get_node (message);
  gboolean ret;
  gchar *caps_hash;

  if (presence->status == GABBLE_PRESENCE_HIDDEN)
    {
      if ((self->features & GABBLE_CONNECTION_FEATURES_PRESENCE_INVISIBLE) != 0)
        lm_message_node_set_attribute (node, "type", "invisible");
    }

  /* XEP-0115 version 1.5 uses a verification string in the 'ver' attribute */
  caps_hash = caps_hash_compute_from_self_presence (self);
  node = lm_message_node_add_child (node, "c", NULL);
  lm_message_node_set_attributes (
    node,
    "xmlns", NS_CAPS,
    "hash",  "sha-1",
    "node",  NS_GABBLE_CAPS,
    "ver",   caps_hash,
    NULL);

  /* XEP-0115 deprecates 'ext' feature bundles. But we still need
   * BUNDLE_VOICE_V1 it for backward-compatibility with Gabble 0.2 */
  if (presence->caps & PRESENCE_CAP_GOOGLE_VOICE)
    lm_message_node_set_attribute (node, "ext", BUNDLE_VOICE_V1);

  ret = _gabble_connection_send (self, message, error);

  g_free (caps_hash);
  lm_message_unref (message);

  /* broadcast presence to MUCs */
  tp_channel_manager_foreach_channel (
      TP_CHANNEL_MANAGER (self->muc_factory),
      (TpExportableChannelFunc) gabble_muc_channel_send_presence, NULL);

  return ret;
}

static LmMessage *_lm_iq_message_make_result (LmMessage *iq_message);

/**
 * _gabble_connection_send_iq_result
 *
 * Function used to acknowledge an IQ stanza.
 */
void
_gabble_connection_acknowledge_set_iq (GabbleConnection *conn,
                                       LmMessage *iq)
{
  LmMessage *result;

  g_assert (LM_MESSAGE_TYPE_IQ == lm_message_get_type (iq));
  g_assert (LM_MESSAGE_SUB_TYPE_SET == lm_message_get_sub_type (iq));

  result = _lm_iq_message_make_result (iq);

  if (NULL != result)
    {
      _gabble_connection_send (conn, result, NULL);
      lm_message_unref (result);
    }
}


/**
 * _gabble_connection_send_iq_error
 *
 * Function used to acknowledge an IQ stanza with an error.
 */
void
_gabble_connection_send_iq_error (GabbleConnection *conn,
                                  LmMessage *message,
                                  GabbleXmppError error,
                                  const gchar *errmsg)
{
  const gchar *to, *id;
  LmMessage *msg;
  LmMessageNode *iq_node;

  iq_node = lm_message_get_node (message);
  to = lm_message_node_get_attribute (iq_node, "from");
  id = lm_message_node_get_attribute (iq_node, "id");

  if (id == NULL)
    {
      NODE_DEBUG (iq_node, "can't acknowledge IQ with no id");
      return;
    }

  msg = lm_message_new_with_sub_type (to, LM_MESSAGE_TYPE_IQ,
                                      LM_MESSAGE_SUB_TYPE_ERROR);

  lm_message_node_set_attribute (msg->node, "id", id);

  lm_message_node_steal_children (msg->node, iq_node);

  gabble_xmpp_error_to_node (error, msg->node, errmsg);

  _gabble_connection_send (conn, msg, NULL);

  lm_message_unref (msg);
}

static LmMessage *
_lm_iq_message_make_result (LmMessage *iq_message)
{
  LmMessage *result;
  LmMessageNode *iq, *result_iq;
  const gchar *from_jid, *id;

  g_assert (lm_message_get_type (iq_message) == LM_MESSAGE_TYPE_IQ);
  g_assert (lm_message_get_sub_type (iq_message) == LM_MESSAGE_SUB_TYPE_GET ||
            lm_message_get_sub_type (iq_message) == LM_MESSAGE_SUB_TYPE_SET);

  iq = lm_message_get_node (iq_message);
  id = lm_message_node_get_attribute (iq, "id");

  if (id == NULL)
    {
      NODE_DEBUG (iq, "can't acknowledge IQ with no id");
      return NULL;
    }

  from_jid = lm_message_node_get_attribute (iq, "from");

  result = lm_message_new_with_sub_type (from_jid, LM_MESSAGE_TYPE_IQ,
                                         LM_MESSAGE_SUB_TYPE_RESULT);
  result_iq = lm_message_get_node (result);
  lm_message_node_set_attribute (result_iq, "id", id);

  return result;
}

/**
 * connection_iq_disco_cb
 *
 * Called by loudmouth when we get an incoming <iq>. This handler handles
 * disco-related IQs.
 */
static LmHandlerResult
connection_iq_disco_cb (LmMessageHandler *handler,
                        LmConnection *connection,
                        LmMessage *message,
                        gpointer user_data)
{
  GabbleConnection *self = GABBLE_CONNECTION (user_data);
  LmMessage *result;
  LmMessageNode *iq, *result_iq, *query, *result_query, *identity;
  const gchar *node, *suffix;
  GSList *features;
  GSList *i;
  gchar *caps_hash;

  if (lm_message_get_sub_type (message) != LM_MESSAGE_SUB_TYPE_GET)
    return LM_HANDLER_RESULT_ALLOW_MORE_HANDLERS;

  iq = lm_message_get_node (message);
  query = lm_message_node_get_child_with_namespace (iq, "query",
      NS_DISCO_INFO);

  if (!query)
    return LM_HANDLER_RESULT_ALLOW_MORE_HANDLERS;

  node = lm_message_node_get_attribute (query, "node");

  if (node && (
      0 != strncmp (node, NS_GABBLE_CAPS "#", strlen (NS_GABBLE_CAPS) + 1) ||
      strlen (node) < strlen (NS_GABBLE_CAPS) + 2))
    {
      NODE_DEBUG (iq, "got iq disco query with unexpected node attribute");
      return LM_HANDLER_RESULT_ALLOW_MORE_HANDLERS;
    }

  if (node == NULL)
    suffix = NULL;
  else
    suffix = node + strlen (NS_GABBLE_CAPS) + 1;

  result = _lm_iq_message_make_result (message);
  result_iq = lm_message_get_node (result);
  result_query = lm_message_node_add_child (result_iq, "query", NULL);
  lm_message_node_set_attribute (result_query, "xmlns", NS_DISCO_INFO);

  if (node)
    lm_message_node_set_attribute (result_query, "node", node);

  DEBUG ("got disco request for node %s, caps are %x", node,
      self->self_presence->caps);

  /* Every entity MUST have at least one identity (XEP-0030). Gabble publishs
   * one identity. If you change the identity here, you also need to change
   * caps_hash_compute_from_self_presence(). */
  identity = lm_message_node_add_child
      (result_query, "identity", NULL);
  lm_message_node_set_attribute (identity, "category", "client");
  lm_message_node_set_attribute (identity, "name", PACKAGE_STRING);
  lm_message_node_set_attribute (identity, "type", "pc");

  features = capabilities_get_features (self->self_presence->caps);

  DEBUG ("caps now %u", self->self_presence->caps);

  /* If node is not NULL, it can be either a caps bundle as defined in the
   * legacy XEP-0115 version 1.3 or an hash as defined in XEP-0115 version
   * 1.5. */

  caps_hash = caps_hash_compute_from_self_presence (self);

  if (NULL == node ||
      !tp_strdiff (suffix, BUNDLE_VOICE_V1) ||
      !tp_strdiff (suffix, caps_hash))
    {
      for (i = features; NULL != i; i = i->next)
        {
          const Feature *feature = (const Feature *) i->data;
          LmMessageNode *feature_node;

          /* When BUNDLE_VOICE_V1 is requested, only send the bundle */
          if (!tp_strdiff (suffix, BUNDLE_VOICE_V1) &&
              feature->feature_type != FEATURE_BUNDLE_COMPAT)
            continue;

          /* otherwise (no node or hash), put all features */
          feature_node = lm_message_node_add_child (result_query, "feature",
              NULL);
          lm_message_node_set_attribute (feature_node, "var", feature->ns);
        }

      NODE_DEBUG (result_iq, "sending disco response");

      if (!lm_connection_send (self->lmconn, result, NULL))
        {
          DEBUG ("sending disco response failed");
        }
    }
  else
    {
      /* Return <item-not-found>. It is possible that the remote contact
       * requested an old version (old hash) of our capabilities. In the
       * meantime, it will have gotten a new hash, and query the new hash
       * anyway. */
      _gabble_connection_send_iq_error (self, message,
          XMPP_ERROR_ITEM_NOT_FOUND, NULL);
    }
  g_free (caps_hash);

  lm_message_unref (result);
  g_slist_free (features);

  return LM_HANDLER_RESULT_REMOVE_MESSAGE;
}

/**
 * connection_iq_unknown_cb
 *
 * Called by loudmouth when we get an incoming <iq>. This handler is
 * at a lower priority than the others, and should reply with an error
 * about unsupported get/set attempts.
 */
static LmHandlerResult
connection_iq_unknown_cb (LmMessageHandler *handler,
                          LmConnection *connection,
                          LmMessage *message,
                          gpointer user_data)
{
  GabbleConnection *conn = GABBLE_CONNECTION (user_data);

  g_assert (connection == conn->lmconn);

  NODE_DEBUG (message->node, "got unknown iq");

  switch (lm_message_get_sub_type (message))
    {
    case LM_MESSAGE_SUB_TYPE_GET:
    case LM_MESSAGE_SUB_TYPE_SET:
      _gabble_connection_send_iq_error (conn, message,
          XMPP_ERROR_SERVICE_UNAVAILABLE, NULL);
      break;
    default:
      break;
    }

  return LM_HANDLER_RESULT_REMOVE_MESSAGE;
}

/**
 * connection_stream_error_cb
 *
 * Called by loudmouth when we get stream error, which means that
 * we're about to close the connection. The message contains the reason
 * for the connection hangup.
 */
static LmHandlerResult
connection_stream_error_cb (LmMessageHandler *handler,
                            LmConnection *connection,
                            LmMessage *message,
                            gpointer user_data)
{
  GabbleConnection *conn = GABBLE_CONNECTION (user_data);
  LmMessageNode *conflict_node;

  g_assert (connection == conn->lmconn);

  NODE_DEBUG (message->node, "got stream error");

  conflict_node = lm_message_node_get_child (message->node, "conflict");
  if (conflict_node)
    {
      DEBUG ("found conflict node, emiting status change");

      /* Another client with the same resource just
       * appeared, we're going down. */
        tp_base_connection_change_status ((TpBaseConnection *) conn,
            TP_CONNECTION_STATUS_DISCONNECTED,
            TP_CONNECTION_STATUS_REASON_NAME_IN_USE);
        return LM_HANDLER_RESULT_REMOVE_MESSAGE;
    }

  return LM_HANDLER_RESULT_ALLOW_MORE_HANDLERS;
}

/**
 * connection_ssl_cb
 *
 * If we're doing old SSL, this function gets called if the certificate
 * is dodgy.
 */
static LmSSLResponse
connection_ssl_cb (LmSSL      *lmssl,
                   LmSSLStatus status,
                   gpointer    data)
{
  GabbleConnection *conn = GABBLE_CONNECTION (data);
  GabbleConnectionPrivate *priv = GABBLE_CONNECTION_GET_PRIVATE (conn);
  const char *reason;
  TpConnectionStatusReason tp_reason;

  switch (status) {
    case LM_SSL_STATUS_NO_CERT_FOUND:
      reason = "The server doesn't provide a certificate.";
      tp_reason = TP_CONNECTION_STATUS_REASON_CERT_NOT_PROVIDED;
      break;
    case LM_SSL_STATUS_UNTRUSTED_CERT:
      reason = "The certificate can not be trusted.";
      tp_reason = TP_CONNECTION_STATUS_REASON_CERT_UNTRUSTED;
      break;
    case LM_SSL_STATUS_CERT_EXPIRED:
      reason = "The certificate has expired.";
      tp_reason = TP_CONNECTION_STATUS_REASON_CERT_EXPIRED;
      break;
    case LM_SSL_STATUS_CERT_NOT_ACTIVATED:
      reason = "The certificate has not been activated.";
      tp_reason = TP_CONNECTION_STATUS_REASON_CERT_NOT_ACTIVATED;
      break;
    case LM_SSL_STATUS_CERT_HOSTNAME_MISMATCH:
      reason = "The server hostname doesn't match the one in the certificate.";
      tp_reason = TP_CONNECTION_STATUS_REASON_CERT_HOSTNAME_MISMATCH;
      break;
    case LM_SSL_STATUS_CERT_FINGERPRINT_MISMATCH:
      reason = "The fingerprint doesn't match the expected value.";
      tp_reason = TP_CONNECTION_STATUS_REASON_CERT_FINGERPRINT_MISMATCH;
      break;
    case LM_SSL_STATUS_GENERIC_ERROR:
      reason = "An unknown SSL error occurred.";
      tp_reason = TP_CONNECTION_STATUS_REASON_CERT_OTHER_ERROR;
      break;
    default:
      g_assert_not_reached ();
      reason = "Unknown SSL error code from Loudmouth.";
      tp_reason = TP_CONNECTION_STATUS_REASON_ENCRYPTION_ERROR;
      break;
  }

  DEBUG ("called: %s", reason);

  if (priv->ignore_ssl_errors)
    {
      return LM_SSL_RESPONSE_CONTINUE;
    }
  else
    {
      priv->ssl_error = tp_reason;
      return LM_SSL_RESPONSE_STOP;
    }
}

static void
do_auth (GabbleConnection *conn)
{
  GabbleConnectionPrivate *priv = GABBLE_CONNECTION_GET_PRIVATE (conn);
  GError *error = NULL;

  DEBUG ("authenticating with username: %s, password: <hidden>, resource: %s",
           priv->username, priv->resource);

  if (!lm_connection_authenticate (conn->lmconn, priv->username,
        priv->password, priv->resource, connection_auth_cb, conn, NULL,
        &error))
    {
      DEBUG ("failed: %s", error->message);
      g_error_free (error);

      /* the reason this function can fail is through network errors,
       * authentication failures are reported to our auth_cb */
      tp_base_connection_change_status ((TpBaseConnection *) conn,
          TP_CONNECTION_STATUS_DISCONNECTED,
          TP_CONNECTION_STATUS_REASON_NETWORK_ERROR);
    }
}

static void
registration_finished_cb (GabbleRegister *reg,
                          gboolean success,
                          gint err_code,
                          const gchar *err_msg,
                          gpointer user_data)
{
  GabbleConnection *conn = GABBLE_CONNECTION (user_data);
  TpBaseConnection *base = (TpBaseConnection *) conn;

  if (base->status != TP_CONNECTION_STATUS_CONNECTING)
    {
      g_assert (base->status == TP_CONNECTION_STATUS_DISCONNECTED);
      return;
    }

  DEBUG ("%s", (success) ? "succeeded" : "failed");

  g_object_unref (reg);

  if (success)
    {
      do_auth (conn);
    }
  else
    {
      DEBUG ("err_code = %d, err_msg = '%s'",
               err_code, err_msg);

      tp_base_connection_change_status ((TpBaseConnection *) conn,
          TP_CONNECTION_STATUS_DISCONNECTED,
          (err_code == TP_ERROR_INVALID_ARGUMENT) ?
            TP_CONNECTION_STATUS_REASON_NAME_IN_USE :
            TP_CONNECTION_STATUS_REASON_AUTHENTICATION_FAILED);
    }
}

static void
do_register (GabbleConnection *conn)
{
  GabbleRegister *reg;

  reg = gabble_register_new (conn);

  g_signal_connect (reg, "finished", (GCallback) registration_finished_cb,
                    conn);

  gabble_register_start (reg);
}

/**
 * connection_open_cb
 *
 * Stage 2 of connecting, this function is called by loudmouth after the
 * result of the non-blocking lm_connection_open call is known. It makes
 * a request to authenticate the user with the server, or optionally
 * registers user on the server first.
 */
static void
connection_open_cb (LmConnection *lmconn,
                    gboolean      success,
                    gpointer      data)
{
  GabbleConnection *conn = GABBLE_CONNECTION (data);
  GabbleConnectionPrivate *priv = GABBLE_CONNECTION_GET_PRIVATE (conn);
  TpBaseConnection *base = (TpBaseConnection *) conn;

  if ((base->status != TP_CONNECTION_STATUS_CONNECTING) &&
      (base->status != TP_INTERNAL_CONNECTION_STATUS_NEW))
    {
      g_assert (base->status == TP_CONNECTION_STATUS_DISCONNECTED);
      return;
    }

  g_assert (priv);
  g_assert (lmconn == conn->lmconn);

  if (!success)
    {
      if (lm_connection_get_proxy (lmconn))
        {
          DEBUG ("failed, retrying without proxy");

          lm_connection_set_proxy (lmconn, NULL);

          if (do_connect (conn, NULL))
            {
              return;
            }
        }
      else
        {
          DEBUG ("failed");
        }

      if (priv->ssl_error)
        {
          tp_base_connection_change_status ((TpBaseConnection *) conn,
            TP_CONNECTION_STATUS_DISCONNECTED,
            priv->ssl_error);
        }
      else
        {
          tp_base_connection_change_status ((TpBaseConnection *) conn,
              TP_CONNECTION_STATUS_DISCONNECTED,
              TP_CONNECTION_STATUS_REASON_NETWORK_ERROR);
        }

      return;
    }

  if (!priv->do_register)
    do_auth (conn);
  else
    do_register (conn);
}

/**
 * connection_auth_cb
 *
 * Stage 3 of connecting, this function is called by loudmouth after the
 * result of the non-blocking lm_connection_authenticate call is known.
 * It sends a discovery request to find the server's features.
 */
static void
connection_auth_cb (LmConnection *lmconn,
                    gboolean      success,
                    gpointer      data)
{
  GabbleConnection *conn = GABBLE_CONNECTION (data);
  TpBaseConnection *base = (TpBaseConnection *) conn;
  TpHandleRepoIface *contact_handles = tp_base_connection_get_handles (base,
      TP_HANDLE_TYPE_CONTACT);
  GabbleConnectionPrivate *priv = GABBLE_CONNECTION_GET_PRIVATE (conn);
  GError *error = NULL;
  const gchar *jid;

  if (base->status != TP_CONNECTION_STATUS_CONNECTING)
    {
      g_assert (base->status == TP_CONNECTION_STATUS_DISCONNECTED);
      return;
    }

  g_assert (priv);
  g_assert (lmconn == conn->lmconn);

  if (!success)
    {
      DEBUG ("failed");

      tp_base_connection_change_status ((TpBaseConnection *) conn,
          TP_CONNECTION_STATUS_DISCONNECTED,
          TP_CONNECTION_STATUS_REASON_AUTHENTICATION_FAILED);

      return;
    }


  jid = lm_connection_get_full_jid (lmconn);

  base->self_handle = tp_handle_ensure (contact_handles, jid, NULL, &error);

  if (base->self_handle == 0)
    {
      DEBUG ("couldn't get our self handle: %s", error->message);

      g_error_free (error);

      tp_base_connection_change_status ((TpBaseConnection *) conn,
          TP_CONNECTION_STATUS_DISCONNECTED,
          TP_CONNECTION_STATUS_REASON_NETWORK_ERROR);

      return;
    }

  /* update priv->resource and priv->stream_server from the server's JID */
  if (!_gabble_connection_set_properties_from_account (conn, jid, &error))
    {
      DEBUG ("couldn't parse our own JID: %s", error->message);

      g_error_free (error);

      tp_base_connection_change_status ((TpBaseConnection *) conn,
          TP_CONNECTION_STATUS_DISCONNECTED,
          TP_CONNECTION_STATUS_REASON_NETWORK_ERROR);

      return;
    }

  DEBUG ("Created self handle %d, our JID is %s", base->self_handle, jid);

  /* set initial presence */
  conn->self_presence = gabble_presence_new ();
  gabble_presence_update (conn->self_presence, priv->resource,
      GABBLE_PRESENCE_AVAILABLE, NULL, priv->priority);

  /* set initial capabilities */
  gabble_presence_set_capabilities (conn->self_presence, priv->resource,
      capabilities_get_initial_caps (), priv->caps_serial++);

  if (!gabble_disco_request_with_timeout (conn->disco, GABBLE_DISCO_TYPE_INFO,
                                          priv->stream_server, NULL,
                                          disco_reply_timeout,
                                          connection_disco_cb, conn,
                                          G_OBJECT (conn), &error))
    {
      DEBUG ("sending disco request failed: %s",
          error->message);

      g_error_free (error);

      tp_base_connection_change_status ((TpBaseConnection *) conn,
          TP_CONNECTION_STATUS_DISCONNECTED,
          TP_CONNECTION_STATUS_REASON_NETWORK_ERROR);
    }
}

/**
 * connection_disco_cb
 *
 * Stage 4 of connecting, this function is called by GabbleDisco after the
 * result of the non-blocking server feature discovery call is known. It sends
 * the user's initial presence to the server, marking them as available,
 * and requests the roster.
 */
static void
connection_disco_cb (GabbleDisco *disco,
                     GabbleDiscoRequest *request,
                     const gchar *jid,
                     const gchar *node,
                     LmMessageNode *result,
                     GError *disco_error,
                     gpointer user_data)
{
  GabbleConnection *conn = user_data;
  TpBaseConnection *base = (TpBaseConnection *) conn;
  GabbleConnectionPrivate *priv;
  GError *error = NULL;

  if (base->status != TP_CONNECTION_STATUS_CONNECTING)
    {
      g_assert (base->status == TP_CONNECTION_STATUS_DISCONNECTED);
      return;
    }

  g_assert (GABBLE_IS_CONNECTION (conn));
  priv = GABBLE_CONNECTION_GET_PRIVATE (conn);

  if (disco_error)
    {
      DEBUG ("got disco error, setting no features: %s", disco_error->message);
      if (disco_error->code == GABBLE_DISCO_ERROR_TIMEOUT)
        {
          DEBUG ("didn't receive a response to our disco request: disconnect");
          goto ERROR;
        }
    }
  else
    {
      LmMessageNode *iter;

      NODE_DEBUG (result, "got");

      for (iter = result->children; iter != NULL; iter = iter->next)
        {
          if (0 == strcmp (iter->name, "identity"))
            {
              const gchar *category = lm_message_node_get_attribute (iter,
                  "category");
              const gchar *type = lm_message_node_get_attribute (iter, "type");

              if (!tp_strdiff (category, "pubsub") &&
                  !tp_strdiff (type, "pep"))
                /* XXX: should we also check for specific PubSub <feature>s? */
                conn->features |= GABBLE_CONNECTION_FEATURES_PEP;
            }
          else if (0 == strcmp (iter->name, "feature"))
            {
              const gchar *var = lm_message_node_get_attribute (iter, "var");

              if (var == NULL)
                continue;

              if (0 == strcmp (var, NS_GOOGLE_JINGLE_INFO))
                conn->features |= GABBLE_CONNECTION_FEATURES_GOOGLE_JINGLE_INFO;
              else if (0 == strcmp (var, NS_GOOGLE_ROSTER))
                conn->features |= GABBLE_CONNECTION_FEATURES_GOOGLE_ROSTER;
              else if (0 == strcmp (var, NS_PRESENCE_INVISIBLE))
                conn->features |= GABBLE_CONNECTION_FEATURES_PRESENCE_INVISIBLE;
              else if (0 == strcmp (var, NS_PRIVACY))
                conn->features |= GABBLE_CONNECTION_FEATURES_PRIVACY;
            }
        }

      DEBUG ("set features flags to %d", conn->features);
    }

  if (conn->features && GABBLE_CONNECTION_FEATURES_PEP)
    {
      const gchar *ifaces[] = { GABBLE_IFACE_OLPC_BUDDY_INFO,
          GABBLE_IFACE_OLPC_ACTIVITY_PROPERTIES, NULL };

      tp_base_connection_add_interfaces ((TpBaseConnection *) conn, ifaces);
    }

  /* send presence to the server to indicate availability */
  /* TODO: some way for the user to set this */
  if (!_gabble_connection_signal_own_presence (conn, &error))
    {
      DEBUG ("sending initial presence failed: %s", error->message);
      goto ERROR;
    }

  /* go go gadget on-line */
  tp_base_connection_change_status (base,
      TP_CONNECTION_STATUS_CONNECTED, TP_CONNECTION_STATUS_REASON_REQUESTED);

  return;

ERROR:
  if (error != NULL)
    g_error_free (error);

  tp_base_connection_change_status (base,
      TP_CONNECTION_STATUS_DISCONNECTED,
      TP_CONNECTION_STATUS_REASON_NETWORK_ERROR);

  return;
}


/****************************************************************************
 *                          D-BUS EXPORTED METHODS                          *
 ****************************************************************************/


static void
_emit_capabilities_changed (GabbleConnection *conn,
                            TpHandle handle,
                            GabblePresenceCapabilities old_caps,
                            GabblePresenceCapabilities new_caps)
{
  GPtrArray *caps_arr;
  const CapabilityConversionData *ccd;
  guint i;

  if (old_caps == new_caps)
    return;

  caps_arr = g_ptr_array_new ();

  for (ccd = capabilities_conversions; NULL != ccd->iface; ccd++)
    {
      if (ccd->c2tf_fn (old_caps | new_caps))
        {
          GValue caps_monster_struct = {0, };
          guint old_specific = ccd->c2tf_fn (old_caps);
          guint old_generic = old_specific ?
            TP_CONNECTION_CAPABILITY_FLAG_CREATE |
            TP_CONNECTION_CAPABILITY_FLAG_INVITE : 0;
          guint new_specific = ccd->c2tf_fn (new_caps);
          guint new_generic = new_specific ?
            TP_CONNECTION_CAPABILITY_FLAG_CREATE |
            TP_CONNECTION_CAPABILITY_FLAG_INVITE : 0;

          if (0 == (old_specific ^ new_specific))
            continue;

          g_value_init (&caps_monster_struct,
              TP_STRUCT_TYPE_CAPABILITY_CHANGE);
          g_value_take_boxed (&caps_monster_struct,
              dbus_g_type_specialized_construct
                (TP_STRUCT_TYPE_CAPABILITY_CHANGE));

          dbus_g_type_struct_set (&caps_monster_struct,
              0, handle,
              1, ccd->iface,
              2, old_generic,
              3, new_generic,
              4, old_specific,
              5, new_specific,
              G_MAXUINT);

          g_ptr_array_add (caps_arr, g_value_get_boxed (&caps_monster_struct));
        }
    }

  if (caps_arr->len)
    tp_svc_connection_interface_capabilities_emit_capabilities_changed (
        conn, caps_arr);


  for (i = 0; i < caps_arr->len; i++)
    {
      g_boxed_free (TP_STRUCT_TYPE_CAPABILITY_CHANGE,
          g_ptr_array_index (caps_arr, i));
    }
  g_ptr_array_free (caps_arr, TRUE);
}

static void
connection_capabilities_update_cb (GabblePresenceCache *cache,
                                   TpHandle handle,
                                   GabblePresenceCapabilities old_caps,
                                   GabblePresenceCapabilities new_caps,
                                   gpointer user_data)
{
  GabbleConnection *conn = GABBLE_CONNECTION (user_data);

  _emit_capabilities_changed (conn, handle, old_caps, new_caps);
}

/**
 * gabble_connection_advertise_capabilities
 *
 * Implements D-Bus method AdvertiseCapabilities
 * on interface org.freedesktop.Telepathy.Connection.Interface.Capabilities
 *
 * @error: Used to return a pointer to a GError detailing any error
 *         that occurred, D-Bus will throw the error only if this
 *         function returns FALSE.
 *
 * Returns: TRUE if successful, FALSE if an error was thrown.
 */
static void
gabble_connection_advertise_capabilities (TpSvcConnectionInterfaceCapabilities *iface,
                                          const GPtrArray *add,
                                          const gchar **del,
                                          DBusGMethodInvocation *context)
{
  GabbleConnection *self = GABBLE_CONNECTION (iface);
  TpBaseConnection *base = (TpBaseConnection *) self;
  guint i;
  GabblePresence *pres = self->self_presence;
  GabblePresenceCapabilities add_caps = 0, remove_caps = 0, caps, save_caps;
  GabbleConnectionPrivate *priv = GABBLE_CONNECTION_GET_PRIVATE (self);
  const CapabilityConversionData *ccd;
  GPtrArray *ret;
  GError *error = NULL;

  TP_BASE_CONNECTION_ERROR_IF_NOT_CONNECTED (base, context);

  DEBUG ("caps before: %x", pres->caps);

  for (i = 0; i < add->len; i++)
    {
      GValue iface_flags_pair = {0, };
      gchar *channel_type;
      guint flags;

      g_value_init (&iface_flags_pair, TP_STRUCT_TYPE_CAPABILITY_PAIR);
      g_value_set_static_boxed (&iface_flags_pair, g_ptr_array_index (add, i));

      dbus_g_type_struct_get (&iface_flags_pair,
                              0, &channel_type,
                              1, &flags,
                              G_MAXUINT);

      for (ccd = capabilities_conversions; NULL != ccd->iface; ccd++)
          if (g_str_equal (channel_type, ccd->iface))
            add_caps |= ccd->tf2c_fn (flags);

      g_free (channel_type);
    }

  for (i = 0; NULL != del[i]; i++)
    {
      for (ccd = capabilities_conversions; NULL != ccd->iface; ccd++)
          if (g_str_equal (del[i], ccd->iface))
            remove_caps |= ccd->tf2c_fn (~0);
    }

  save_caps = caps = pres->caps;

  caps |= add_caps;
  caps ^= (caps & remove_caps);

  DEBUG ("caps to add: %x", add_caps);
  DEBUG ("caps to remove: %x", remove_caps);
  DEBUG ("caps after: %x", caps);

  if (caps ^ save_caps)
    {
      DEBUG ("before != after, changing");
      gabble_presence_set_capabilities (pres, priv->resource, caps,
          priv->caps_serial++);
      DEBUG ("set caps: %x", pres->caps);
    }

  ret = g_ptr_array_new ();

  for (ccd = capabilities_conversions; NULL != ccd->iface; ccd++)
    {
      if (ccd->c2tf_fn (pres->caps))
        {
          GValue iface_flags_pair = {0, };

          g_value_init (&iface_flags_pair, TP_STRUCT_TYPE_CAPABILITY_PAIR);
          g_value_take_boxed (&iface_flags_pair,
              dbus_g_type_specialized_construct (
                  TP_STRUCT_TYPE_CAPABILITY_PAIR));

          dbus_g_type_struct_set (&iface_flags_pair,
                                  0, ccd->iface,
                                  1, ccd->c2tf_fn (pres->caps),
                                  G_MAXUINT);

          g_ptr_array_add (ret, g_value_get_boxed (&iface_flags_pair));
        }
    }

  if (caps ^ save_caps)
    {
      if (!_gabble_connection_signal_own_presence (self, &error))
        {
          dbus_g_method_return_error (context, error);
          return;
        }

      _emit_capabilities_changed (self, base->self_handle,
          save_caps, caps);
    }

  tp_svc_connection_interface_capabilities_return_from_advertise_capabilities (
      context, ret);
  g_ptr_array_free (ret, TRUE);
}

static const gchar *assumed_caps[] =
{
  TP_IFACE_CHANNEL_TYPE_TEXT,
  NULL
};


/**
 * gabble_connection_get_handle_capabilities
 *
 * Add capabilities of handle to the given GPtrArray
 */
static void
gabble_connection_get_handle_capabilities (GabbleConnection *self,
  TpHandle handle, GPtrArray *arr)
{
  TpBaseConnection *base = (TpBaseConnection *) self;
  GabblePresence *pres;
  const CapabilityConversionData *ccd;
  guint typeflags;
  const gchar **assumed;

  if (0 == handle)
    {
      /* obsolete request for the connection's capabilities, do nothing */
      return;
    }

  if (handle == base->self_handle)
    pres = self->self_presence;
  else
    pres = gabble_presence_cache_get (self->presence_cache, handle);

  if (NULL != pres)
    for (ccd = capabilities_conversions; NULL != ccd->iface; ccd++)
      {
        typeflags = ccd->c2tf_fn (pres->caps);

        if (typeflags)
          {
            GValue monster = {0, };

            g_value_init (&monster, TP_STRUCT_TYPE_CONTACT_CAPABILITY);
            g_value_take_boxed (&monster,
                dbus_g_type_specialized_construct (
                  TP_STRUCT_TYPE_CONTACT_CAPABILITY));

            dbus_g_type_struct_set (&monster,
                0, handle,
                1, ccd->iface,
                2, TP_CONNECTION_CAPABILITY_FLAG_CREATE |
                    TP_CONNECTION_CAPABILITY_FLAG_INVITE,
                3, typeflags,
                G_MAXUINT);

            g_ptr_array_add (arr, g_value_get_boxed (&monster));
          }
      }

  for (assumed = assumed_caps; NULL != *assumed; assumed++)
    {
      GValue monster = {0, };

      g_value_init (&monster, TP_STRUCT_TYPE_CONTACT_CAPABILITY);
      g_value_take_boxed (&monster,
          dbus_g_type_specialized_construct (
              TP_STRUCT_TYPE_CONTACT_CAPABILITY));

      dbus_g_type_struct_set (&monster,
          0, handle,
          1, *assumed,
          2, TP_CONNECTION_CAPABILITY_FLAG_CREATE |
              TP_CONNECTION_CAPABILITY_FLAG_INVITE,
          3, 0,
          G_MAXUINT);

      g_ptr_array_add (arr, g_value_get_boxed (&monster));
    }
}


static void
conn_capabilities_fill_contact_attributes (GObject *obj,
  const GArray *contacts, GHashTable *attributes_hash)
{
  GabbleConnection *self = GABBLE_CONNECTION (obj);
  guint i;
  GPtrArray *array = NULL;

  for (i = 0; i < contacts->len; i++)
    {
      TpHandle handle = g_array_index (contacts, guint, i);

      if (array == NULL)
        array = g_ptr_array_new ();

      gabble_connection_get_handle_capabilities (self, handle, array);

      if (array->len > 0)
        {
          GValue *val =  tp_g_value_slice_new (
            TP_ARRAY_TYPE_CONTACT_CAPABILITY_LIST);

          g_value_take_boxed (val, array);
          tp_contacts_mixin_set_contact_attribute (attributes_hash,
            handle, TP_IFACE_CONNECTION_INTERFACE_CAPABILITIES"/caps",
            val);

          array = NULL;
        }
    }

    if (array != NULL)
      g_ptr_array_free (array, TRUE);
}

/**
 * gabble_connection_get_capabilities
 *
 * Implements D-Bus method GetCapabilities
 * on interface org.freedesktop.Telepathy.Connection.Interface.Capabilities
 *
 * @error: Used to return a pointer to a GError detailing any error
 *         that occurred, D-Bus will throw the error only if this
 *         function returns FALSE.
 *
 * Returns: TRUE if successful, FALSE if an error was thrown.
 */
static void
gabble_connection_get_capabilities (TpSvcConnectionInterfaceCapabilities *iface,
                                    const GArray *handles,
                                    DBusGMethodInvocation *context)
{
  GabbleConnection *self = GABBLE_CONNECTION (iface);
  TpBaseConnection *base = (TpBaseConnection *) self;
  TpHandleRepoIface *contact_handles = tp_base_connection_get_handles (base,
      TP_HANDLE_TYPE_CONTACT);
  guint i;
  GPtrArray *ret;
  GError *error = NULL;

  TP_BASE_CONNECTION_ERROR_IF_NOT_CONNECTED (base, context);

  if (!tp_handles_are_valid (contact_handles, handles, TRUE, &error))
    {
      dbus_g_method_return_error (context, error);
      g_error_free (error);
      return;
    }

  ret = g_ptr_array_new ();

  for (i = 0; i < handles->len; i++)
    {
      TpHandle handle = g_array_index (handles, guint, i);

      gabble_connection_get_handle_capabilities (self, handle, ret);
    }

  tp_svc_connection_interface_capabilities_return_from_get_capabilities (
      context, ret);

  for (i = 0; i < ret->len; i++)
    {
      GValue monster = {0, };

      g_value_init (&monster, TP_STRUCT_TYPE_CONTACT_CAPABILITY);
      g_value_take_boxed (&monster, g_ptr_array_index (ret, i));
      g_value_unset (&monster);
    }

  g_ptr_array_free (ret, TRUE);
}


const char *
_gabble_connection_find_conference_server (GabbleConnection *conn)
{
  GabbleConnectionPrivate *priv;

  g_assert (GABBLE_IS_CONNECTION (conn));

  priv = GABBLE_CONNECTION_GET_PRIVATE (conn);

  if (priv->conference_server == NULL)
    {
      /* Find first server that has NS_MUC feature */
      const GabbleDiscoItem *item = gabble_disco_service_find (conn->disco,
          "conference", "text", NS_MUC);
      if (item != NULL)
        priv->conference_server = item->jid;
    }

  if (priv->conference_server == NULL)
    priv->conference_server = priv->fallback_conference_server;

  return priv->conference_server;
}


static gchar *
_gabble_connection_get_canonical_room_name (GabbleConnection *conn,
                                           const gchar *name)
{
  const gchar *server;

  g_assert (GABBLE_IS_CONNECTION (conn));

  if (strchr (name, '@'))
    return g_strdup (name);

  server = _gabble_connection_find_conference_server (conn);

  if (server == NULL)
    return NULL;

  return g_strdup_printf ("%s@%s", name, server);
}


typedef struct _RoomVerifyContext RoomVerifyContext;

typedef struct {
    GabbleConnection *conn;
    DBusGMethodInvocation *invocation;
    gboolean errored;
    guint count;
    GArray *handles;
    RoomVerifyContext *contexts;
} RoomVerifyBatch;

struct _RoomVerifyContext {
    gchar *jid;
    guint index;
    RoomVerifyBatch *batch;
    GabbleDiscoRequest *request;
};

static void
room_verify_batch_free (RoomVerifyBatch *batch)
{
  TpBaseConnection *base = (TpBaseConnection *) (batch->conn);
  TpHandleRepoIface *room_handles = tp_base_connection_get_handles (base,
      TP_HANDLE_TYPE_ROOM);
  guint i;

  tp_handles_unref (room_handles, batch->handles);
  g_array_free (batch->handles, TRUE);
  for (i = 0; i < batch->count; i++)
    {
      g_free (batch->contexts[i].jid);
    }
  g_free (batch->contexts);
  g_slice_free (RoomVerifyBatch, batch);
}

/* Frees the error and the batch. */
static void
room_verify_batch_raise_error (RoomVerifyBatch *batch,
                               GError *error)
{
  guint i;

  dbus_g_method_return_error (batch->invocation, error);
  g_error_free (error);
  batch->errored = TRUE;
  for (i = 0; i < batch->count; i++)
    {
      if (batch->contexts[i].request)
        {
          gabble_disco_cancel_request (batch->conn->disco,
                                      batch->contexts[i].request);
        }
    }
  room_verify_batch_free (batch);
}

static RoomVerifyBatch *
room_verify_batch_new (GabbleConnection *conn,
                       DBusGMethodInvocation *invocation,
                       guint count,
                       const gchar **jids)
{
  TpBaseConnection *base = (TpBaseConnection *) conn;
  TpHandleRepoIface *room_handles = tp_base_connection_get_handles (base,
      TP_HANDLE_TYPE_ROOM);
  RoomVerifyBatch *batch = g_slice_new (RoomVerifyBatch);
  guint i;

  batch->errored = FALSE;
  batch->conn = conn;
  batch->invocation = invocation;
  batch->count = count;
  batch->handles = g_array_sized_new (FALSE, FALSE, sizeof (TpHandle), count);
  batch->contexts = g_new0(RoomVerifyContext, count);
  for (i = 0; i < count; i++)
    {
      const gchar *name = jids[i];
      gchar *qualified_name;
      TpHandle handle;

      batch->contexts[i].index = i;
      batch->contexts[i].batch = batch;

      qualified_name = _gabble_connection_get_canonical_room_name (conn, name);

      if (!qualified_name)
        {
          GError *error = g_error_new (TP_ERRORS, TP_ERROR_NOT_AVAILABLE,
              "requested room handle %s does not specify a server, but we "
              "have not discovered any local conference servers and no "
              "fallback was provided", name);
          DEBUG ("%s", error->message);
          room_verify_batch_raise_error (batch, error);
          return NULL;
        }

      batch->contexts[i].jid = qualified_name;

      /* has the handle been verified before? */
      handle = tp_handle_lookup (room_handles, qualified_name, NULL, NULL);
      if (handle)
        tp_handle_ref (room_handles, handle);
      g_array_append_val (batch->handles, handle);
    }

  return batch;
}

/* If all handles in the array have been disco'd or got from cache,
free the batch and return TRUE. Else return FALSE. */
static gboolean
room_verify_batch_try_return (RoomVerifyBatch *batch)
{
  guint i;
  TpHandleRepoIface *room_handles = tp_base_connection_get_handles (
      (TpBaseConnection *) batch->conn, TP_HANDLE_TYPE_ROOM);
  gchar *sender;
  GError *error = NULL;

  for (i = 0; i < batch->count; i++)
    {
      if (!g_array_index (batch->handles, TpHandle, i))
        {
          /* we're not ready yet */
          return FALSE;
        }
    }

  sender = dbus_g_method_get_sender (batch->invocation);
  if (!tp_handles_client_hold (room_handles, sender, batch->handles, &error))
    {
      g_assert (error != NULL);
    }
  g_free (sender);

  if (error == NULL)
    {
      tp_svc_connection_return_from_request_handles (batch->invocation,
          batch->handles);
    }
  else
    {
      dbus_g_method_return_error (batch->invocation, error);
      g_error_free (error);
    }

  room_verify_batch_free (batch);
  return TRUE;
}

static void
room_jid_disco_cb (GabbleDisco *disco,
                   GabbleDiscoRequest *request,
                   const gchar *jid,
                   const gchar *node,
                   LmMessageNode *query_result,
                   GError *error,
                   gpointer user_data)
{
  RoomVerifyContext *rvctx = user_data;
  RoomVerifyBatch *batch = rvctx->batch;
  TpHandleRepoIface *room_handles = tp_base_connection_get_handles (
      (TpBaseConnection *) batch->conn, TP_HANDLE_TYPE_ROOM);
  LmMessageNode *lm_node;
  gboolean found = FALSE;
  TpHandle handle;

  /* stop the request getting cancelled after it's already finished */
  rvctx->request = NULL;

  /* if an error is being handled already, quietly go away */
  if (batch->errored)
    {
      return;
    }

  if (error != NULL)
    {
      DEBUG ("disco reply error %s", error->message);

      /* disco will free the old error, _raise_error will free the new one */
      error = g_error_new (TP_ERRORS, TP_ERROR_NOT_AVAILABLE,
        "can't retrieve room info: %s", error->message);

      room_verify_batch_raise_error (batch, error);

      return;
    }

  for (lm_node = query_result->children; lm_node; lm_node = lm_node->next)
    {
      const gchar *var;

      if (tp_strdiff (lm_node->name, "feature"))
        continue;

      var = lm_message_node_get_attribute (lm_node, "var");

      /* for servers who consider schema compliance to be an optional bonus */
      if (var == NULL)
        var = lm_message_node_get_attribute (lm_node, "type");

      if (!tp_strdiff (var, NS_MUC))
        {
          found = TRUE;
          break;
        }
    }

  if (!found)
    {
      DEBUG ("no MUC support for service name in jid %s", rvctx->jid);

      error = g_error_new (TP_ERRORS, TP_ERROR_NOT_AVAILABLE,
          "specified server doesn't support MUC");

      room_verify_batch_raise_error (batch, error);

      return;
    }

  /* this refs the handle, so we're putting a ref in batch->handles */
  handle = tp_handle_ensure (room_handles, rvctx->jid, NULL, &error);
  if (handle == 0)
    {
      room_verify_batch_raise_error (batch, error);
      return;
    }

  DEBUG ("disco reported MUC support for service name in jid %s", rvctx->jid);
  g_array_index (batch->handles, TpHandle, rvctx->index) = handle;

  /* if this was the last callback to be run, send off the result */
  room_verify_batch_try_return (batch);
}

/**
 * room_jid_verify:
 *
 * Utility function that verifies that the service name of
 * the specified jid exists and reports MUC support.
 */
static gboolean
room_jid_verify (RoomVerifyBatch *batch,
                 guint i,
                 DBusGMethodInvocation *context)
{
  gchar *room, *service;
  gboolean ret;
  GError *error = NULL;

  room = service = NULL;
  gabble_decode_jid (batch->contexts[i].jid, &room, &service, NULL);

  if (room == NULL || *room == '\0' || service == NULL || *service == '\0')
    {
      g_set_error (&error, TP_ERRORS, TP_ERROR_INVALID_ARGUMENT,
          "unable to get room name and service from JID %s",
          batch->contexts[i].jid);

      ret = FALSE;

      goto out;
    }

  ret = (gabble_disco_request (batch->conn->disco, GABBLE_DISCO_TYPE_INFO,
                               service, NULL, room_jid_disco_cb,
                               batch->contexts + i,
                               G_OBJECT (batch->conn), &error) != NULL);

out:
  if (!ret)
    {
      room_verify_batch_raise_error (batch, error);
    }

  g_free (room);
  g_free (service);

  return ret;
}


/**
 * gabble_connection_request_handles
 *
 * Implements D-Bus method RequestHandles
 * on interface org.freedesktop.Telepathy.Connection
 *
 * @context: The D-Bus invocation context to use to return values
 *           or throw an error.
 */
static void
gabble_connection_request_handles (TpSvcConnection *iface,
                                   guint handle_type,
                                   const gchar **names,
                                   DBusGMethodInvocation *context)
{
  GabbleConnection *self = GABBLE_CONNECTION (iface);
  TpBaseConnection *base = (TpBaseConnection *) self;

  g_assert (GABBLE_IS_CONNECTION (self));

  TP_BASE_CONNECTION_ERROR_IF_NOT_CONNECTED (base, context);

  if (handle_type == TP_HANDLE_TYPE_ROOM)
    {
      RoomVerifyBatch *batch = NULL;
      guint count = 0, i;
      const gchar **cur_name;

      for (cur_name = names; *cur_name != NULL; cur_name++)
        {
          count++;
        }

      batch = room_verify_batch_new (self, context, count, names);
      if (!batch)
        {
          /* an error occurred while setting up the batch, and we returned
          error to dbus */
          return;
        }

      /* have all the handles been verified already? If so, nothing to do */
      if (room_verify_batch_try_return (batch))
        {
          return;
        }

      for (i = 0; i < count; i++)
        {
          if (!room_jid_verify (batch, i, context))
            {
              return;
            }
        }

      /* we've set the verification process going - the callback will handle
      returning or raising error */
      return;
    }

  /* else it's either an invalid type, or a type we can verify immediately -
   * in either case, let the superclass do it */
  tp_base_connection_dbus_request_handles (iface, handle_type, names, context);
}

void
gabble_connection_ensure_capabilities (GabbleConnection *self,
                                       GabblePresenceCapabilities caps)
{
  GabbleConnectionPrivate *priv = GABBLE_CONNECTION_GET_PRIVATE (self);
  GabblePresenceCapabilities old_caps, new_caps;

  old_caps = self->self_presence->caps;
  new_caps = old_caps;
  new_caps |= caps;

  if (old_caps ^ new_caps)
    {
      /* We changed capabilities */
      GError *error = NULL;

      gabble_presence_set_capabilities (self->self_presence, priv->resource,
          new_caps, priv->caps_serial++);

      if (!_gabble_connection_signal_own_presence (self, &error))
        DEBUG ("error sending presence: %s", error->message);
    }
}

gboolean
gabble_connection_send_presence (GabbleConnection *conn,
                                 LmMessageSubType sub_type,
                                 const gchar *contact,
                                 const gchar *status,
                                 GError **error)
{
  LmMessage *message;
  gboolean result;

  message = lm_message_new_with_sub_type (contact,
      LM_MESSAGE_TYPE_PRESENCE,
      sub_type);

  if (LM_MESSAGE_SUB_TYPE_SUBSCRIBE == sub_type)
    lm_message_node_add_own_nick (message->node, conn);

  if (status != NULL && status[0] != '\0')
    lm_message_node_add_child (message->node, "status", status);

  result = _gabble_connection_send (conn, message, error);

  lm_message_unref (message);

  return result;
}

/* We reimplement RequestHandles to be able to do async validation on
 * room handles */
static void
conn_service_iface_init (gpointer g_iface, gpointer iface_data)
{
  TpSvcConnectionClass *klass = (TpSvcConnectionClass *) g_iface;

#define IMPLEMENT(x) tp_svc_connection_implement_##x (klass, \
    gabble_connection_##x)
  IMPLEMENT(request_handles);
#undef IMPLEMENT
}

static void
capabilities_service_iface_init (gpointer g_iface, gpointer iface_data)
{
  TpSvcConnectionInterfaceCapabilitiesClass *klass =
    (TpSvcConnectionInterfaceCapabilitiesClass *) g_iface;

#define IMPLEMENT(x) tp_svc_connection_interface_capabilities_implement_##x (\
    klass, gabble_connection_##x)
  IMPLEMENT(advertise_capabilities);
  IMPLEMENT(get_capabilities);
#undef IMPLEMENT
}


/* For unit tests only */
void
gabble_connection_set_disco_reply_timeout (guint timeout)
{
  disco_reply_timeout = timeout;
}<|MERGE_RESOLUTION|>--- conflicted
+++ resolved
@@ -495,32 +495,6 @@
 static void
 gabble_connection_class_init (GabbleConnectionClass *gabble_connection_class)
 {
-<<<<<<< HEAD
-  static TpDBusPropertiesMixinPropImpl requests_props[] = {
-        { "Channels", NULL, NULL },
-        { "RequestableChannelClasses", NULL, NULL },
-        { NULL }
-  };
-  static TpDBusPropertiesMixinPropImpl olpc_gadget_props[] = {
-        { "ActivityGadgetAvailable", NULL, NULL },
-        { "BuddyGadgetAvailable", NULL, NULL },
-        { NULL }
-  };
-  static TpDBusPropertiesMixinIfaceImpl prop_interfaces[] = {
-        { GABBLE_IFACE_CONNECTION_INTERFACE_REQUESTS,
-          gabble_conn_requests_get_dbus_property,
-          NULL,
-          requests_props,
-        },
-        { GABBLE_IFACE_OLPC_GADGET,
-          conn_olpc_gadget_propeties_getter,
-          NULL,
-          olpc_gadget_props,
-        },
-        { NULL }
-  };
-=======
->>>>>>> 7d0652e3
   GObjectClass *object_class = G_OBJECT_CLASS (gabble_connection_class);
   TpBaseConnectionClass *parent_class = TP_BASE_CONNECTION_CLASS (
       gabble_connection_class);
@@ -531,12 +505,22 @@
       TP_IFACE_CONNECTION_INTERFACE_PRESENCE,
       TP_IFACE_CONNECTION_INTERFACE_AVATARS,
       TP_IFACE_CONNECTION_INTERFACE_CONTACTS,
-<<<<<<< HEAD
+      TP_IFACE_CONNECTION_INTERFACE_REQUESTS,
       GABBLE_IFACE_OLPC_GADGET,
-=======
-      TP_IFACE_CONNECTION_INTERFACE_REQUESTS,
->>>>>>> 7d0652e3
       NULL };
+  static TpDBusPropertiesMixinPropImpl olpc_gadget_props[] = {
+        { "ActivityGadgetAvailable", NULL, NULL },
+        { "BuddyGadgetAvailable", NULL, NULL },
+        { NULL }
+  };
+  static TpDBusPropertiesMixinIfaceImpl prop_interfaces[] = {
+        { GABBLE_IFACE_OLPC_GADGET,
+          conn_olpc_gadget_propeties_getter,
+          NULL,
+          olpc_gadget_props,
+        },
+        { NULL }
+  };
 
   DEBUG("Initializing (GabbleConnectionClass *)%p", gabble_connection_class);
 
@@ -697,7 +681,7 @@
           NULL,
           G_PARAM_READWRITE | G_PARAM_STATIC_STRINGS));
 
-  gabble_connection_class->properties_class.interfaces = NULL;
+  gabble_connection_class->properties_class.interfaces = prop_interfaces;
   tp_dbus_properties_mixin_class_init (object_class,
       G_STRUCT_OFFSET (GabbleConnectionClass, properties_class));
 
