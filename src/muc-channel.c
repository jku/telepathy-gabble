--- conflicted
+++ resolved
@@ -48,10 +48,10 @@
 #include "presence.h"
 #include "util.h"
 #include "presence-cache.h"
-
 #include "call-muc-channel.h"
-
 #include "gabble-signals-marshal.h"
+
+#include "extensions/extensions.h"
 
 #define DEFAULT_JOIN_TIMEOUT 180
 #define DEFAULT_LEAVE_TIMEOUT 180
@@ -1009,12 +1009,9 @@
       TP_IFACE_CHANNEL_INTERFACE_MESSAGES, "MessagePartSupportFlags",
       TP_IFACE_CHANNEL_INTERFACE_MESSAGES, "DeliveryReportingSupport",
       TP_IFACE_CHANNEL_INTERFACE_MESSAGES, "SupportedContentTypes",
-<<<<<<< HEAD
       TP_IFACE_CHANNEL_INTERFACE_MESSAGES, "MessageTypes",
-=======
       GABBLE_IFACE_CHANNEL_INTERFACE_ROOM, "RoomID",
       GABBLE_IFACE_CHANNEL_INTERFACE_ROOM, "Server",
->>>>>>> b85a5255
       NULL);
 }
 
