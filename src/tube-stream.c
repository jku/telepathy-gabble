--- conflicted
+++ resolved
@@ -506,19 +506,9 @@
       NULL);
 
   result = gabble_bytestream_factory_negotiate_stream (
-<<<<<<< HEAD
-    priv->conn->bytestream_factory,
-    msg,
-    stream_id,
-    extra_bytestream_negotiate_cb,
-    data,
-    G_OBJECT (self),
-    error);
-=======
       priv->conn->bytestream_factory, msg, stream_id,
       extra_bytestream_negotiate_cb, g_object_ref (transport), G_OBJECT (self),
       error);
->>>>>>> 1cd07868
 
   /* FIXME: data and one ref on data->transport are leaked if the tube is
    * closed before we got the SI reply. */
