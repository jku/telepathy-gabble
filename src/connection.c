--- conflicted
+++ resolved
@@ -216,14 +216,10 @@
   self->private_tubes_factory = gabble_private_tubes_factory_new (self);
   g_ptr_array_add (channel_managers, self->private_tubes_factory);
 
-<<<<<<< HEAD
-  g_ptr_array_add (channel_managers,
-=======
   self->jingle_factory = g_object_new (GABBLE_TYPE_JINGLE_FACTORY,
     "connection", self, NULL);
 
-  g_ptr_array_add (self->channel_managers,
->>>>>>> 10d4222d
+  g_ptr_array_add (channel_managers,
       g_object_new (GABBLE_TYPE_MEDIA_FACTORY,
         "connection", self,
         NULL));
