--- conflicted
+++ resolved
@@ -212,7 +212,6 @@
       g_object_new (GABBLE_TYPE_IM_FACTORY,
         "connection", self,
         NULL));
-<<<<<<< HEAD
 
   g_ptr_array_add (self->channel_managers,
       g_object_new (GABBLE_TYPE_ROOMLIST_MANAGER,
@@ -223,8 +222,6 @@
       "connection", self,
       NULL);
   g_ptr_array_add (self->channel_managers, self->muc_factory);
-=======
->>>>>>> 4a6d1680
 
   self->private_tubes_factory = gabble_private_tubes_factory_new (self);
   g_ptr_array_add (self->channel_managers, self->private_tubes_factory);
@@ -267,14 +264,6 @@
   conn_presence_init (self);
   conn_olpc_activity_properties_init (self);
   gabble_conn_requests_init (self);
-<<<<<<< HEAD
-
-  tp_contacts_mixin_add_contact_attributes_iface (G_OBJECT (self),
-      TP_IFACE_CONNECTION_INTERFACE_CAPABILITIES,
-          conn_capabilities_fill_contact_attributes);
-
-=======
->>>>>>> 4a6d1680
 
   self->bytestream_factory = gabble_bytestream_factory_new (self);
 
