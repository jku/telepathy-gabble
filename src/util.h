--- conflicted
+++ resolved
@@ -123,7 +123,10 @@
     TpHandle peer,
     const gchar *resource);
 
-<<<<<<< HEAD
+gboolean
+gabble_flag_from_nick (GType flag_type, const gchar *nick,
+    guint *value);
+
 void gabble_simple_async_succeed_or_fail_in_idle (gpointer self,
     GAsyncReadyCallback callback,
     gpointer user_data,
@@ -137,10 +140,5 @@
     gssize todo);
 void gabble_simple_async_countdown_inc (GSimpleAsyncResult *simple);
 void gabble_simple_async_countdown_dec (GSimpleAsyncResult *simple);
-=======
-gboolean
-gabble_flag_from_nick (GType flag_type, const gchar *nick,
-    guint *value);
->>>>>>> 72895625
 
 #endif /* __GABBLE_UTIL_H__ */