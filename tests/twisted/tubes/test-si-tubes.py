"""Test 1-1 tubes support."""

import base64
import errno
import os

import dbus
from dbus.connection import Connection
from dbus.lowlevel import SignalMessage

from servicetest import call_async, EventPattern, tp_name_prefix, watch_tube_signals
from gabbletest import exec_test, acknowledge_iq

from twisted.words.xish import domish, xpath
from twisted.internet.protocol import Factory, Protocol
from twisted.internet import reactor
from twisted.words.protocols.jabber.client import IQ

from gabbleconfig import HAVE_DBUS_TUBES

NS_TUBES = 'http://telepathy.freedesktop.org/xmpp/tubes'
NS_SI = 'http://jabber.org/protocol/si'
NS_FEATURE_NEG = 'http://jabber.org/protocol/feature-neg'
NS_IBB = 'http://jabber.org/protocol/ibb'
NS_X_DATA = 'jabber:x:data'

sample_parameters = dbus.Dictionary({
    's': 'hello',
    'ay': dbus.ByteArray('hello'),
    'u': dbus.UInt32(123),
    'i': dbus.Int32(-123),
    }, signature='sv')

new_sample_parameters = dbus.Dictionary({
    's': 'newhello',
    'ay': dbus.ByteArray('newhello'),
    'u': dbus.UInt32(123),
    'i': dbus.Int32(-123),
    }, signature='sv')


class Echo(Protocol):
    def dataReceived(self, data):
        self.transport.write(data)

def set_up_echo(name):
    factory = Factory()
    factory.protocol = Echo
    try:
        os.remove(os.getcwd() + '/stream' + name)
    except OSError, e:
        if e.errno != errno.ENOENT:
            raise
    reactor.listenUNIX(os.getcwd() + '/stream' + name, factory)


def test(q, bus, conn, stream):
    set_up_echo("")
    set_up_echo("2")
    conn.Connect()

    properties = conn.GetAll(
            'org.freedesktop.Telepathy.Connection.Interface.Requests',
            dbus_interface='org.freedesktop.DBus.Properties')
    assert properties.get('Channels') == [], properties['Channels']
    assert ({'org.freedesktop.Telepathy.Channel.ChannelType':
                'org.freedesktop.Telepathy.Channel.Type.Tubes',
             'org.freedesktop.Telepathy.Channel.TargetHandleType': 1,
             },
             ['org.freedesktop.Telepathy.Channel.TargetHandle',
              'org.freedesktop.Telepathy.Channel.Type.StreamTube.DRAFT.Service',
              'org.freedesktop.Telepathy.Channel.Interface.Tube.DRAFT.Parameters',
             ]
            ) in properties.get('RequestableChannelClasses'),\
                     properties['RequestableChannelClasses']
    assert ({'org.freedesktop.Telepathy.Channel.ChannelType':
                'org.freedesktop.Telepathy.Channel.Type.StreamTube.DRAFT',
             'org.freedesktop.Telepathy.Channel.TargetHandleType': 1,
             },
             ['org.freedesktop.Telepathy.Channel.TargetHandle',
              'org.freedesktop.Telepathy.Channel.Type.StreamTube.DRAFT.Service',
              'org.freedesktop.Telepathy.Channel.Interface.Tube.DRAFT.Parameters',
             ]
            ) in properties.get('RequestableChannelClasses'),\
                     properties['RequestableChannelClasses']
    assert ({'org.freedesktop.Telepathy.Channel.ChannelType':
                'org.freedesktop.Telepathy.Channel.Type.StreamTube.DRAFT',
             'org.freedesktop.Telepathy.Channel.TargetHandleType': 1,
             },
             ['org.freedesktop.Telepathy.Channel.TargetHandle'],
             ) in properties.get('RequestableChannelClasses'),\
                     properties['RequestableChannelClasses']

    _, vcard_event, roster_event = q.expect_many(
        EventPattern('dbus-signal', signal='StatusChanged', args=[0, 1]),
        EventPattern('stream-iq', to=None, query_ns='vcard-temp',
            query_name='vCard'),
        EventPattern('stream-iq', query_ns='jabber:iq:roster'))

    acknowledge_iq(stream, vcard_event.stanza)

    roster = roster_event.stanza
    roster['type'] = 'result'
    item = roster_event.query.addElement('item')
    item['jid'] = 'bob@localhost'
    item['subscription'] = 'both'
    stream.send(roster)

    presence = domish.Element(('jabber:client', 'presence'))
    presence['from'] = 'bob@localhost/Bob'
    presence['to'] = 'test@localhost/Resource'
    c = presence.addElement('c')
    c['xmlns'] = 'http://jabber.org/protocol/caps'
    c['node'] = 'http://example.com/ICantBelieveItsNotTelepathy'
    c['ver'] = '1.2.3'
    stream.send(presence)

    event = q.expect('stream-iq', iq_type='get',
        query_ns='http://jabber.org/protocol/disco#info',
        to='bob@localhost/Bob')
    result = event.stanza
    result['type'] = 'result'
    assert event.query['node'] == \
        'http://example.com/ICantBelieveItsNotTelepathy#1.2.3'
    feature = event.query.addElement('feature')
    feature['var'] = NS_TUBES
    stream.send(result)

    bob_handle = conn.RequestHandles(1, ['bob@localhost'])[0]

    # old requestotron
    call_async(q, conn, 'RequestChannel',
            tp_name_prefix + '.Channel.Type.Tubes', 1, bob_handle, True);

    ret, old_sig, new_sig = q.expect_many(
        EventPattern('dbus-return', method='RequestChannel'),
        EventPattern('dbus-signal', signal='NewChannel'),
        EventPattern('dbus-signal', signal='NewChannels'),
        )

    assert len(ret.value) == 1
    chan_path = ret.value[0]

    assert old_sig.args[0] == chan_path
    assert old_sig.args[1] == tp_name_prefix + '.Channel.Type.Tubes'
    assert old_sig.args[2] == 1         # contact handle
    assert old_sig.args[3] == bob_handle
    assert old_sig.args[4] == True      # suppress handler

    assert len(new_sig.args) == 1
    assert len(new_sig.args[0]) == 1        # one channel
    assert len(new_sig.args[0][0]) == 2     # two struct members
    assert new_sig.args[0][0][0] == ret.value[0]
    emitted_props = new_sig.args[0][0][1]

    assert emitted_props[tp_name_prefix + '.Channel.ChannelType'] ==\
            tp_name_prefix + '.Channel.Type.Tubes'
    assert emitted_props[tp_name_prefix + '.Channel.TargetHandleType'] == 1
    assert emitted_props[tp_name_prefix + '.Channel.TargetHandle'] ==\
            bob_handle
    assert emitted_props[tp_name_prefix + '.Channel.TargetID'] == \
            'bob@localhost'
    assert emitted_props[tp_name_prefix + '.Channel.FUTURE.Requested'] == True
    assert emitted_props[tp_name_prefix + '.Channel.FUTURE.InitiatorHandle'] \
            == conn.GetSelfHandle()
    assert emitted_props[tp_name_prefix + '.Channel.FUTURE.InitiatorID'] == \
            'test@localhost'

    properties = conn.GetAll(
            'org.freedesktop.Telepathy.Connection.Interface.Requests',
            dbus_interface='org.freedesktop.DBus.Properties')

    assert new_sig.args[0][0] in properties['Channels'], \
            (new_sig.args[0][0], properties['Channels'])

    # new requestotron
    requestotron = dbus.Interface(conn,
<<<<<<< HEAD
            'org.freedesktop.Telepathy.Connection.Interface.Requests.DRAFT')
=======
            'org.freedesktop.Telepathy.Connection.Interface.Requests')
>>>>>>> 53cf2b0a

#    call_async(q, requestotron, 'CreateChannel',
#            {'org.freedesktop.Telepathy.Channel.ChannelType':
#                'org.freedesktop.Telepathy.Channel.Type.StreamTube.DRAFT',
#             'org.freedesktop.Telepathy.Channel.TargetHandleType':
#                1,
#             'org.freedesktop.Telepathy.Channel.TargetHandle':
#                bob_handle
#            });
#    # some properties are missing in the request, we expect gabble to return
#    # the relevent error
#    ret = q.expect_many(EventPattern('dbus-error', method='CreateChannel'))

    call_async(q, requestotron, 'CreateChannel',
            {'org.freedesktop.Telepathy.Channel.ChannelType':
                'org.freedesktop.Telepathy.Channel.Type.StreamTube.DRAFT',
             'org.freedesktop.Telepathy.Channel.TargetHandleType':
                1,
             'org.freedesktop.Telepathy.Channel.TargetHandle':
                bob_handle,
             'org.freedesktop.Telepathy.Channel.Type.StreamTube.DRAFT.Service':
                "newecho",
             'org.freedesktop.Telepathy.Channel.Interface.Tube.DRAFT.Parameters':
                dbus.Dictionary({'foo': 'bar'}, signature='sv'),
            });

    ret, old_sig, new_sig = q.expect_many(
        EventPattern('dbus-return', method='CreateChannel'),
        EventPattern('dbus-signal', signal='NewChannel'),
        EventPattern('dbus-signal', signal='NewChannels'),
        )

    assert len(ret.value) == 2 # CreateChannel returns 2 values: o, a{sv}
    new_chan_path = ret.value[0]
    new_chan_prop_asv = ret.value[1]
    assert new_chan_path.find("StreamTube") != -1, new_chan_path
    assert new_chan_path.find("SITubesChannel") == -1, new_chan_path
    # The path of the Channel.Type.Tubes object MUST be different to the path
    # of the Channel.Type.StreamTube object !
    assert chan_path != new_chan_path

    print "new_chan_path = " + new_chan_path
    print "chan_path = " + chan_path

    assert old_sig.args[0] == new_chan_path
    assert old_sig.args[1] == tp_name_prefix + '.Channel.Type.StreamTube.DRAFT', old_sig.args[1]
    assert old_sig.args[2] == 1         # contact handle
    assert old_sig.args[3] == bob_handle
    assert old_sig.args[4] == True      # suppress handler

    assert len(new_sig.args) == 1
    assert len(new_sig.args[0]) == 1        # one channel
    assert len(new_sig.args[0][0]) == 2     # two struct members
    assert new_sig.args[0][0][0] == new_chan_path
    emitted_props = new_sig.args[0][0][1]

    assert emitted_props[tp_name_prefix + '.Channel.ChannelType'] ==\
            tp_name_prefix + '.Channel.Type.StreamTube.DRAFT'
    assert emitted_props[tp_name_prefix + '.Channel.TargetHandleType'] == 1
    assert emitted_props[tp_name_prefix + '.Channel.TargetHandle'] ==\
            bob_handle
    assert emitted_props[tp_name_prefix + '.Channel.FUTURE.Requested'] == True
    assert emitted_props[tp_name_prefix + '.Channel.TargetID'] == \
            'bob@localhost', emitted_props[tp_name_prefix + '.Channel.TargetID']
    assert emitted_props[tp_name_prefix + '.Channel.FUTURE.InitiatorHandle'] \
            == conn.GetSelfHandle()
    assert emitted_props[tp_name_prefix + '.Channel.FUTURE.InitiatorID'] == \
            'test@localhost'

    properties = conn.GetAll(
<<<<<<< HEAD
            'org.freedesktop.Telepathy.Connection.Interface.Requests.DRAFT',
=======
            'org.freedesktop.Telepathy.Connection.Interface.Requests',
>>>>>>> 53cf2b0a
            dbus_interface='org.freedesktop.DBus.Properties')

    assert new_sig.args[0][0] in properties['Channels'], \
            (new_sig.args[0][0], properties['Channels'])

    tubes_chan = bus.get_object(conn.bus_name, chan_path)
    tubes_iface = dbus.Interface(tubes_chan,
        tp_name_prefix + '.Channel.Type.Tubes')

    # Exercise basic Channel Properties from spec 0.17.7
    # on the Channel.Type.Tubes channel
    channel_props = tubes_chan.GetAll(
            'org.freedesktop.Telepathy.Channel',
            dbus_interface='org.freedesktop.DBus.Properties')
    assert channel_props.get('TargetHandle') == bob_handle,\
            (channel_props.get('TargetHandle'), bob_handle)
    assert channel_props.get('TargetHandleType') == 1,\
            channel_props.get('TargetHandleType')
    assert channel_props.get('ChannelType') == \
            'org.freedesktop.Telepathy.Channel.Type.Tubes',\
            channel_props.get('ChannelType')
    assert 'Interfaces' in channel_props, channel_props
    assert 'org.freedesktop.Telepathy.Channel.Interface.Group' not in \
            channel_props['Interfaces'], \
            channel_props['Interfaces']
    assert channel_props['TargetID'] == 'bob@localhost'

    self_handle = conn.GetSelfHandle()

    # Exercise FUTURE properties
    # on the Channel.Type.Tubes channel
    future_props = tubes_chan.GetAll(
            'org.freedesktop.Telepathy.Channel.FUTURE',
            dbus_interface='org.freedesktop.DBus.Properties')
    assert future_props['Requested'] == True
    assert future_props['InitiatorID'] == 'test@localhost'
    assert future_props['InitiatorHandle'] == self_handle

    # Offer the tube, old API
    path = os.getcwd() + '/stream'
    call_async(q, tubes_iface, 'OfferStreamTube',
        'echo', sample_parameters, 0, dbus.ByteArray(path), 0, "")

    event = q.expect('stream-message')
    message = event.stanza
    tube_nodes = xpath.queryForNodes('/message/tube[@xmlns="%s"]' % NS_TUBES,
        message)
    if tube_nodes is None:
        return False

    assert len(tube_nodes) == 1
    tube = tube_nodes[0]

    assert tube['service'] == 'echo'
    assert tube['type'] == 'stream'
    assert not tube.hasAttribute('initiator')
    stream_tube_id = long(tube['id'])

    params = {}
    parameter_nodes = xpath.queryForNodes('/tube/parameters/parameter', tube)
    for node in parameter_nodes:
        assert node['name'] not in params
        params[node['name']] = (node['type'], str(node))
    assert params == {'ay': ('bytes', 'aGVsbG8='),
                      's': ('str', 'hello'),
                      'i': ('int', '-123'),
                      'u': ('uint', '123'),
                     }

    # We offered a tube using the old tube API and created one with the new
    # API, so there is 2 tubes. Check the new tube API works
    assert len(filter(lambda x:
                  x[1] == "org.freedesktop.Telepathy.Channel.Type.Tubes",
                  conn.ListChannels())) == 1
    channels = filter(lambda x:
      x[1] == "org.freedesktop.Telepathy.Channel.Type.StreamTube.DRAFT" and
      x[0] == new_chan_path,
      conn.ListChannels())
    assert len(channels) == 1
    assert new_chan_path == channels[0][0]

    tube_chan = bus.get_object(conn.bus_name, channels[0][0])
    tube_iface = dbus.Interface(tube_chan,
        tp_name_prefix + '.Channel.Type.StreamTube.DRAFT')

    stream_tube_props = tube_chan.GetAll(
            'org.freedesktop.Telepathy.Channel.Type.StreamTube.DRAFT',
            dbus_interface='org.freedesktop.DBus.Properties')
    assert stream_tube_props.get("Service") == "newecho", stream_tube_props

    tube_props = tube_chan.GetAll(
            'org.freedesktop.Telepathy.Channel.Interface.Tube.DRAFT',
            dbus_interface='org.freedesktop.DBus.Properties')
    assert tube_props.get("Initiator") == self_handle
    print str(tube_props.get("Parameters"))
    assert tube_props.get("Parameters") == dbus.Dictionary(
            {dbus.String(u'foo'): dbus.String(u'bar')},
            signature=dbus.Signature('sv'))
    # change the parameters
    tube_chan.Set('org.freedesktop.Telepathy.Channel.Interface.Tube.DRAFT',
            'Parameters', new_sample_parameters,
            dbus_interface='org.freedesktop.DBus.Properties')
    # check it is correctly changed
    tube_props = tube_chan.GetAll(
            'org.freedesktop.Telepathy.Channel.Interface.Tube.DRAFT',
            dbus_interface='org.freedesktop.DBus.Properties', byte_arrays=True)
    assert tube_props.get("Parameters") == new_sample_parameters, \
            tube_props.get("Parameters")
    
    # 3 == Tube_Channel_State_Not_Offered
    assert tube_props.get("Status") == 3, tube_props

    # Exercise basic Channel Properties from spec 0.17.7
    # on the Channel.Type.StreamTube channel
    channel_props = tube_chan.GetAll(
            'org.freedesktop.Telepathy.Channel',
            dbus_interface='org.freedesktop.DBus.Properties')
    assert channel_props.get('TargetHandle') == bob_handle,\
            (channel_props.get('TargetHandle'), bob_handle)
    assert channel_props.get('TargetHandleType') == 1,\
            channel_props.get('TargetHandleType')
    assert channel_props.get('ChannelType') == \
            'org.freedesktop.Telepathy.Channel.Type.StreamTube.DRAFT',\
            channel_props.get('ChannelType')
    assert 'Interfaces' in channel_props, channel_props
    assert 'org.freedesktop.Telepathy.Channel.Interface.Group' not in \
            channel_props['Interfaces'], \
            channel_props['Interfaces']
    assert channel_props['TargetID'] == 'bob@localhost'

    # Exercise FUTURE properties
    # on the Channel.Type.StreamTube channel
    future_props = tube_chan.GetAll(
            'org.freedesktop.Telepathy.Channel.FUTURE',
            dbus_interface='org.freedesktop.DBus.Properties')
    assert future_props['Requested'] == True
    assert future_props['InitiatorID'] == 'test@localhost'
    assert future_props['InitiatorHandle'] == self_handle

    # Offer the tube, new API
    path2 = os.getcwd() + '/stream2'
    call_async(q, tube_iface, 'OfferStreamTube',
        0, dbus.ByteArray(path2), 0, "")

    event = q.expect('stream-message')
    message = event.stanza
    tube_nodes = xpath.queryForNodes('/message/tube[@xmlns="%s"]' % NS_TUBES,
        message)
    if tube_nodes is None:
        return False

    assert len(tube_nodes) == 1
    tube = tube_nodes[0]

    assert tube['service'] == 'newecho'
    assert tube['type'] == 'stream'
    assert not tube.hasAttribute('initiator')
    new_stream_tube_id = long(tube['id'])

    params = {}
    parameter_nodes = xpath.queryForNodes('/tube/parameters/parameter', tube)
    for node in parameter_nodes:
        assert node['name'] not in params
        params[node['name']] = (node['type'], str(node))
    assert params == {'ay': ('bytes', 'bmV3aGVsbG8='),
                      's': ('str', 'newhello'),
                      'i': ('int', '-123'),
                      'u': ('uint', '123'),
                     }
    # The new tube has been offered, the parameters cannot be changed anymore
    # We need to use call_async to check the error
    tube_prop_iface = dbus.Interface(tube_chan,
        'org.freedesktop.DBus.Properties')
    call_async(q, tube_prop_iface, 'Set',
        'org.freedesktop.Telepathy.Channel.Interface.Tube.DRAFT',
            'Parameters', dbus.Dictionary(
            {dbus.String(u'foo2'): dbus.String(u'bar2')},
            signature=dbus.Signature('sv')),
            dbus_interface='org.freedesktop.DBus.Properties')
    set_error = q.expect('dbus-error')
    # check it is *not* correctly changed
    tube_props = tube_chan.GetAll(
            'org.freedesktop.Telepathy.Channel.Interface.Tube.DRAFT',
            dbus_interface='org.freedesktop.DBus.Properties', byte_arrays=True)
    assert tube_props.get("Parameters") == new_sample_parameters, \
            tube_props.get("Parameters")

    # The CM is the server, so fake a client wanting to talk to it
    # Old API tube
    iq = IQ(stream, 'set')
    iq['to'] = 'test@localhost/Resource'
    iq['from'] = 'bob@localhost/Bob'
    si = iq.addElement((NS_SI, 'si'))
    si['id'] = 'alpha'
    si['profile'] = NS_TUBES
    feature = si.addElement((NS_FEATURE_NEG, 'feature'))
    x = feature.addElement((NS_X_DATA, 'x'))
    x['type'] = 'form'
    field = x.addElement((None, 'field'))
    field['var'] = 'stream-method'
    field['type'] = 'list-single'
    option = field.addElement((None, 'option'))
    value = option.addElement((None, 'value'))
    value.addContent(NS_IBB)

    stream_node = si.addElement((NS_TUBES, 'stream'))
    stream_node['tube'] = str(stream_tube_id)
    stream.send(iq)

    si_reply_event, _ = q.expect_many(
            EventPattern('stream-iq', iq_type='result'),
            EventPattern('dbus-signal', signal='TubeStateChanged',
                args=[stream_tube_id, 2])) # 2 == OPEN
    iq = si_reply_event.stanza
    si = xpath.queryForNodes('/iq/si[@xmlns="%s"]' % NS_SI,
        iq)[0]
    value = xpath.queryForNodes('/si/feature/x/field/value', si)
    assert len(value) == 1
    proto = value[0]
    assert str(proto) == NS_IBB
    tube = xpath.queryForNodes('/si/tube[@xmlns="%s"]' % NS_TUBES, si)
    assert len(tube) == 1

    q.expect('dbus-signal', signal='StreamTubeNewConnection',
        args=[stream_tube_id, bob_handle])

    tubes = tubes_iface.ListTubes(byte_arrays=True)
    assert (
        stream_tube_id,
        self_handle,
        1,      # Unix stream
        'echo',
        sample_parameters,
        2,      # OPEN
        ) in tubes

    # The CM is the server, so fake a client wanting to talk to it
    # New API tube
    iq = IQ(stream, 'set')
    iq['to'] = 'test@localhost/Resource'
    iq['from'] = 'bob@localhost/Bob'
    si = iq.addElement((NS_SI, 'si'))
    si['id'] = 'beta'
    si['profile'] = NS_TUBES
    feature = si.addElement((NS_FEATURE_NEG, 'feature'))
    x = feature.addElement((NS_X_DATA, 'x'))
    x['type'] = 'form'
    field = x.addElement((None, 'field'))
    field['var'] = 'stream-method'
    field['type'] = 'list-single'
    option = field.addElement((None, 'option'))
    value = option.addElement((None, 'value'))
    value.addContent(NS_IBB)

    stream_node = si.addElement((NS_TUBES, 'stream'))
    stream_node['tube'] = str(new_stream_tube_id)
    stream.send(iq)

    si_reply_event, _ = q.expect_many(
            EventPattern('stream-iq', iq_type='result'),
            EventPattern('dbus-signal', signal='TubeChannelStateChanged',
                args=[2])) # 2 == OPEN
    iq = si_reply_event.stanza
    si = xpath.queryForNodes('/iq/si[@xmlns="%s"]' % NS_SI,
        iq)[0]
    value = xpath.queryForNodes('/si/feature/x/field/value', si)
    assert len(value) == 1
    proto = value[0]
    assert str(proto) == NS_IBB
    tube = xpath.queryForNodes('/si/tube[@xmlns="%s"]' % NS_TUBES, si)
    assert len(tube) == 1

    q.expect('dbus-signal', signal='StreamTubeNewConnection',
        args=[bob_handle])

    tubes = tubes_iface.ListTubes(byte_arrays=True)
    assert (
        new_stream_tube_id,
        self_handle,
        1,      # Unix stream
        'newecho',
        new_sample_parameters,
        2,      # OPEN
        ) in tubes, tubes

    # have the fake client open the stream
    # Old tube API
    iq = IQ(stream, 'set')
    iq['to'] = 'test@localhost/Resource'
    iq['from'] = 'bob@localhost/Bob'
    open = iq.addElement((NS_IBB, 'open'))
    open['sid'] = 'alpha'
    open['block-size'] = '4096'
    stream.send(iq)

    q.expect('stream-iq', iq_type='result')
    # have the fake client send us some data
    message = domish.Element(('jabber:client', 'message'))
    message['to'] = 'test@localhost/Resource'
    message['from'] = 'bob@localhost/Bob'
    data_node = message.addElement((NS_IBB, 'data'))
    data_node['sid'] = 'alpha'
    data_node['seq'] = '0'
    data_node.addContent(base64.b64encode('hello, world'))
    stream.send(message)

    event = q.expect('stream-message', to='bob@localhost/Bob')
    message = event.stanza

    data_nodes = xpath.queryForNodes('/message/data[@xmlns="%s"]' % NS_IBB,
        message)
    assert data_nodes is not None
    assert len(data_nodes) == 1
    ibb_data = data_nodes[0]
    assert ibb_data['sid'] == 'alpha'
    binary = base64.b64decode(str(ibb_data))
    assert binary == 'hello, world'

    if not HAVE_DBUS_TUBES:
        return

    # have the fake client open the stream
    # New tube API
    iq = IQ(stream, 'set')
    iq['to'] = 'test@localhost/Resource'
    iq['from'] = 'bob@localhost/Bob'
    open = iq.addElement((NS_IBB, 'open'))
    open['sid'] = 'beta'
    open['block-size'] = '4096'
    stream.send(iq)

    q.expect('stream-iq', iq_type='result')
    # have the fake client send us some data
    message = domish.Element(('jabber:client', 'message'))
    message['to'] = 'test@localhost/Resource'
    message['from'] = 'bob@localhost/Bob'
    data_node = message.addElement((NS_IBB, 'data'))
    data_node['sid'] = 'beta'
    data_node['seq'] = '0'
    data_node.addContent(base64.b64encode('hello, new world'))
    stream.send(message)

    event = q.expect('stream-message', to='bob@localhost/Bob')
    message = event.stanza

    data_nodes = xpath.queryForNodes('/message/data[@xmlns="%s"]' % NS_IBB,
        message)
    assert data_nodes is not None
    assert len(data_nodes) == 1
    ibb_data = data_nodes[0]
    assert ibb_data['sid'] == 'beta'
    binary = base64.b64decode(str(ibb_data))
    assert binary == 'hello, new world'

    if not HAVE_DBUS_TUBES:
        return

    # OK, how about D-Bus?
    call_async(q, tubes_iface, 'OfferDBusTube',
        'com.example.TestCase', sample_parameters)

    event = q.expect('stream-iq', iq_type='set', to='bob@localhost/Bob')
    iq = event.stanza
    si_nodes = xpath.queryForNodes('/iq/si', iq)
    if si_nodes is None:
        return False

    assert len(si_nodes) == 1
    si = si_nodes[0]
    assert si['profile'] == NS_TUBES
    dbus_stream_id = si['id']

    feature = xpath.queryForNodes('/si/feature', si)[0]
    x = xpath.queryForNodes('/feature/x', feature)[0]
    assert x['type'] == 'form'
    field = xpath.queryForNodes('/x/field', x)[0]
    assert field['var'] == 'stream-method'
    assert field['type'] == 'list-single'
    value = xpath.queryForNodes('/field/option/value', field)[0]
    assert str(value) == NS_IBB

    tube = xpath.queryForNodes('/si/tube', si)[0]
    assert tube['initiator'] == 'test@localhost'
    assert tube['service'] == 'com.example.TestCase'
    assert tube['stream-id'] == dbus_stream_id
    assert not tube.hasAttribute('dbus-name')
    assert tube['type'] == 'dbus'
    dbus_tube_id = long(tube['id'])

    params = {}
    parameter_nodes = xpath.queryForNodes('/tube/parameters/parameter', tube)
    for node in parameter_nodes:
        assert node['name'] not in params
        params[node['name']] = (node['type'], str(node))
    assert params == {'ay': ('bytes', 'aGVsbG8='),
                      's': ('str', 'hello'),
                      'i': ('int', '-123'),
                      'u': ('uint', '123'),
                     }

    result = IQ(stream, 'result')
    result['id'] = iq['id']
    result['from'] = iq['to']
    result['to'] = 'test@localhost/Resource'
    res_si = result.addElement((NS_SI, 'si'))
    res_feature = res_si.addElement((NS_FEATURE_NEG, 'feature'))
    res_x = res_feature.addElement((NS_X_DATA, 'x'))
    res_x['type'] = 'submit'
    res_field = res_x.addElement((None, 'field'))
    res_field['var'] = 'stream-method'
    res_value = res_field.addElement((None, 'value'))
    res_value.addContent(NS_IBB)

    stream.send(result)

    event = q.expect('stream-iq', iq_type='set', to='bob@localhost/Bob')
    iq = event.stanza
    open = xpath.queryForNodes('/iq/open', iq)[0]
    assert open.uri == NS_IBB
    assert open['sid'] == dbus_stream_id

    result = IQ(stream, 'result')
    result['id'] = iq['id']
    result['from'] = iq['to']
    result['to'] = 'test@localhost/Resource'

    stream.send(result)

    q.expect('dbus-signal', signal='TubeStateChanged',
        args=[dbus_tube_id, 2]) # 2 == OPEN

    tubes = tubes_iface.ListTubes(byte_arrays=True)
    assert (
        dbus_tube_id,
        self_handle,
        0,      # DBUS
        'com.example.TestCase',
        sample_parameters,
        2,      # OPEN
        ) in tubes
    assert (
        stream_tube_id,
        self_handle,
        1,      # stream
        'echo',
        sample_parameters,
        2,      # OPEN
        ) in tubes

    dbus_tube_adr = tubes_iface.GetDBusTubeAddress(dbus_tube_id)
    dbus_tube_conn = Connection(dbus_tube_adr)

    signal = SignalMessage('/', 'foo.bar', 'baz')
    my_bus_name = ':123.whatever.you.like'
    signal.set_sender(my_bus_name)
    signal.append(42, signature='u')
    dbus_tube_conn.send_message(signal)

    event = q.expect('stream-message')
    message = event.stanza

    assert message['to'] == 'bob@localhost/Bob'

    data_nodes = xpath.queryForNodes('/message/data[@xmlns="%s"]' % NS_IBB,
        message)
    assert data_nodes is not None
    assert len(data_nodes) == 1
    ibb_data = data_nodes[0]
    assert ibb_data['sid'] == dbus_stream_id
    binary = base64.b64decode(str(ibb_data))
    # little and big endian versions of: SIGNAL, NO_REPLY, protocol v1,
    # 4-byte payload
    assert binary.startswith('l\x04\x01\x01' '\x04\x00\x00\x00') or \
           binary.startswith('B\x04\x01\x01' '\x00\x00\x00\x04')
    # little and big endian versions of the 4-byte payload, UInt32(42)
    assert (binary[0] == 'l' and binary.endswith('\x2a\x00\x00\x00')) or \
           (binary[0] == 'B' and binary.endswith('\x00\x00\x00\x2a'))
    # XXX: verify that it's actually in the "sender" slot, rather than just
    # being in the message somewhere
    assert my_bus_name in binary

    watch_tube_signals(q, dbus_tube_conn)

    dbus_message = binary
    seq = 0

    # Have the fake client send us a message all in one go...
    msg = domish.Element(('jabber:client', 'message'))
    msg['to'] = 'test@localhost/Resource'
    msg['from'] = 'bob@localhost/Bob'
    data_node = msg.addElement('data', NS_IBB)
    data_node['sid'] = dbus_stream_id
    data_node['seq'] = str(seq)
    data_node.addContent(base64.b64encode(dbus_message))
    stream.send(msg)
    seq += 1

    # ... and a message one byte at a time ...

    for byte in dbus_message:
        msg = domish.Element(('jabber:client', 'message'))
        msg['to'] = 'test@localhost/Resource'
        msg['from'] = 'bob@localhost/Bob'
        data_node = msg.addElement('data', NS_IBB)
        data_node['sid'] = dbus_stream_id
        data_node['seq'] = str(seq)
        data_node.addContent(base64.b64encode(byte))
        stream.send(msg)
        seq += 1

    # ... and two messages in one go

    msg = domish.Element(('jabber:client', 'message'))
    msg['to'] = 'test@localhost/Resource'
    msg['from'] = 'bob@localhost/Bob'
    data_node = msg.addElement('data', NS_IBB)
    data_node['sid'] = dbus_stream_id
    data_node['seq'] = str(seq)
    data_node.addContent(base64.b64encode(dbus_message + dbus_message))
    stream.send(msg)
    seq += 1

    q.expect('tube-signal', signal='baz', args=[42], tube=dbus_tube_conn)
    q.expect('tube-signal', signal='baz', args=[42], tube=dbus_tube_conn)
    q.expect('tube-signal', signal='baz', args=[42], tube=dbus_tube_conn)
    q.expect('tube-signal', signal='baz', args=[42], tube=dbus_tube_conn)

    # OK, now let's try to accept a D-Bus tube
    iq = IQ(stream, 'set')
    iq['to'] = 'test@localhost/Resource'
    iq['from'] = 'bob@localhost/Bob'
    si = iq.addElement((NS_SI, 'si'))
    si['id'] = 'beta'
    si['profile'] = NS_TUBES
    feature = si.addElement((NS_FEATURE_NEG, 'feature'))
    x = feature.addElement((NS_X_DATA, 'x'))
    x['type'] = 'form'
    field = x.addElement((None, 'field'))
    field['var'] = 'stream-method'
    field['type'] = 'list-single'
    option = field.addElement((None, 'option'))
    value = option.addElement((None, 'value'))
    value.addContent(NS_IBB)

    tube = si.addElement((NS_TUBES, 'tube'))
    tube['type'] = 'dbus'
    tube['service'] = 'com.example.TestCase2'
    tube['id'] = '69'
    parameters = tube.addElement((None, 'parameters'))
    parameter = parameters.addElement((None, 'parameter'))
    parameter['type'] = 'str'
    parameter['name'] = 'login'
    parameter.addContent('TEST')

    stream.send(iq)

    event = q.expect('dbus-signal', signal='NewTube')
    id = event.args[0]
    initiator = event.args[1]
    type = event.args[2]
    service = event.args[3]
    parameters = event.args[4]
    state = event.args[5]

    assert id == 69
    initiator_jid = conn.InspectHandles(1, [initiator])[0]
    assert initiator_jid == 'bob@localhost'
    assert type == 0 # D-Bus tube
    assert service == 'com.example.TestCase2'
    assert parameters == {'login': 'TEST'}
    assert state == 0 # local pending

    # accept the tube
    call_async(q, tubes_iface, 'AcceptDBusTube', id)

    event = q.expect('stream-iq', iq_type='result')
    iq = event.stanza
    si = xpath.queryForNodes('/iq/si[@xmlns="%s"]' % NS_SI,
        iq)[0]
    value = xpath.queryForNodes('/si/feature/x/field/value', si)
    assert len(value) == 1
    proto = value[0]
    assert str(proto) == NS_IBB
    tube = xpath.queryForNodes('/si/tube[@xmlns="%s"]' % NS_TUBES, si)
    assert len(tube) == 1

    # Init the IBB bytestream
    iq = IQ(stream, 'set')
    iq['to'] = 'test@localhost/Resource'
    iq['from'] = 'bob@localhost/Bob'
    open = iq.addElement((NS_IBB, 'open'))
    open['sid'] = 'beta'
    open['block-size'] = '4096'
    stream.send(iq)

    event = q.expect('dbus-return', method='AcceptDBusTube')
    address = event.value[0]
    # FIXME: this is currently broken. See FIXME in tubes-channel.c
    #assert len(address) > 0

    event = q.expect('dbus-signal', signal='TubeStateChanged',
        args=[69, 2]) # 2 == OPEN
    id = event.args[0]
    state = event.args[1]

    # OK, we're done
    conn.Disconnect()

    q.expect('tube-signal', signal='Disconnected')
    q.expect('dbus-signal', signal='StatusChanged', args=[2, 1])

if __name__ == '__main__':
    exec_test(test)<|MERGE_RESOLUTION|>--- conflicted
+++ resolved
@@ -83,13 +83,6 @@
              ]
             ) in properties.get('RequestableChannelClasses'),\
                      properties['RequestableChannelClasses']
-    assert ({'org.freedesktop.Telepathy.Channel.ChannelType':
-                'org.freedesktop.Telepathy.Channel.Type.StreamTube.DRAFT',
-             'org.freedesktop.Telepathy.Channel.TargetHandleType': 1,
-             },
-             ['org.freedesktop.Telepathy.Channel.TargetHandle'],
-             ) in properties.get('RequestableChannelClasses'),\
-                     properties['RequestableChannelClasses']
 
     _, vcard_event, roster_event = q.expect_many(
         EventPattern('dbus-signal', signal='StatusChanged', args=[0, 1]),
@@ -175,11 +168,7 @@
 
     # new requestotron
     requestotron = dbus.Interface(conn,
-<<<<<<< HEAD
-            'org.freedesktop.Telepathy.Connection.Interface.Requests.DRAFT')
-=======
             'org.freedesktop.Telepathy.Connection.Interface.Requests')
->>>>>>> 53cf2b0a
 
 #    call_async(q, requestotron, 'CreateChannel',
 #            {'org.freedesktop.Telepathy.Channel.ChannelType':
@@ -250,11 +239,7 @@
             'test@localhost'
 
     properties = conn.GetAll(
-<<<<<<< HEAD
-            'org.freedesktop.Telepathy.Connection.Interface.Requests.DRAFT',
-=======
             'org.freedesktop.Telepathy.Connection.Interface.Requests',
->>>>>>> 53cf2b0a
             dbus_interface='org.freedesktop.DBus.Properties')
 
     assert new_sig.args[0][0] in properties['Channels'], \
