--- conflicted
+++ resolved
@@ -105,11 +105,8 @@
 	jingle/accept-extra-stream.py \
 	jingle/call-state.py \
 	jingle/call-basics.py \
-<<<<<<< HEAD
 	jingle/call-codecoffer.py \
-=======
 	jingle/decloak-peer.py \
->>>>>>> b04a0523
 	jingle/google-relay.py \
 	jingle/hold-audio.py \
 	jingle/hold-av.py \
