import base64
import sha

from twisted.internet.protocol import Factory, Protocol
from twisted.internet import reactor
from twisted.words.protocols.jabber.client import IQ
from twisted.words.xish import xpath, domish
from twisted.internet.error import CannotListenError

from servicetest import Event
from gabbletest import acknowledge_iq, sync_stream
import ns

class Bytestream(object):
<<<<<<< HEAD
    def __init__(self, stream, q, sid, initiator, target):
=======
    def __init__(self, stream, q, sid, initiator, target, initiated):
>>>>>>> 1cd07868
        self.stream = stream
        self.q = q

        self.stream_id = sid
        self.initiator = initiator
        self.target = target
<<<<<<< HEAD

    def open_bytestream(self):
=======
        self.initiated = initiated

    def open_bytestream(self, expected=None):
>>>>>>> 1cd07868
        raise NotImplemented

    def send_data(self, data):
        raise NotImplemented

    def get_ns(self):
        raise NotImplemented

    def wait_bytestream_open(self):
        raise NotImplemented

    def get_data(self):
        raise NotImplemented

    def wait_bytestream_closed(self):
        raise NotImplemented

##### XEP-0095: Stream Initiation #####

def create_si_offer(stream, from_, to, sid, profile, bytestreams):
    iq = IQ(stream, 'set')
    iq['to'] = to
    iq['from'] = from_
    si = iq.addElement((ns.SI, 'si'))
    si['id'] = sid
    si['profile'] = profile
    feature = si.addElement((ns.FEATURE_NEG, 'feature'))
    x = feature.addElement((ns.X_DATA, 'x'))
    x['type'] = 'form'
    field = x.addElement((None, 'field'))
    field['var'] = 'stream-method'
    field['type'] = 'list-single'
    for bytestream in bytestreams:
        option = field.addElement((None, 'option'))
        value = option.addElement((None, 'value'))
        value.addContent(bytestream)

    return iq, si

def parse_si_offer(iq):
    si_nodes = xpath.queryForNodes('/iq/si', iq)
    assert si_nodes is not None
    assert len(si_nodes) == 1
    si = si_nodes[0]

    feature = xpath.queryForNodes('/si/feature', si)[0]
    x = xpath.queryForNodes('/feature/x', feature)[0]
    assert x['type'] == 'form'
    field = xpath.queryForNodes('/x/field', x)[0]
    assert field['var'] == 'stream-method'
    assert field['type'] == 'list-single'

    bytestreams = []
    for value in xpath.queryForNodes('/field/option/value', field):
        bytestreams.append(str(value))

    return si['profile'], si['id'], bytestreams

def create_si_reply(stream, iq, to, bytestream):
    result = IQ(stream, 'result')
    result['id'] = iq['id']
    result['from'] = iq['to']
    result['to'] = to
    res_si = result.addElement((ns.SI, 'si'))
    res_feature = res_si.addElement((ns.FEATURE_NEG, 'feature'))
    res_x = res_feature.addElement((ns.X_DATA, 'x'))
    res_x['type'] = 'submit'
    res_field = res_x.addElement((None, 'field'))
    res_field['var'] = 'stream-method'
    res_value = res_field.addElement((None, 'value'))
    res_value.addContent(bytestream)

    return result, res_si

def parse_si_reply(iq):
    si = xpath.queryForNodes('/iq/si[@xmlns="%s"]' % ns.SI,
            iq)[0]
    value = xpath.queryForNodes('/si/feature/x/field/value', si)
    assert len(value) == 1
    proto = value[0]
    return str(proto)


##### XEP-0065: SOCKS5 Bytestreams #####

class BytestreamS5B(Bytestream):
    def get_ns(self):
        return ns.BYTESTREAMS

<<<<<<< HEAD
    def open_bytestream(self):
        port = listen_socks5(self.q)

        send_socks5_init(self.stream, self.initiator, self.target,
            self.stream_id, 'tcp', [(self.initiator, '127.0.0.1', port)])

        self.transport = socks5_expect_connection(self.q, self.stream_id,
            self.initiator, self.target)
=======
    def _send_socks5_init(self, hosts):
        iq = IQ(self.stream, 'set')
        iq['to'] = self.target
        iq['from'] = self.initiator
        query = iq.addElement((ns.BYTESTREAMS, 'query'))
        query['sid'] = self.stream_id
        query['mode'] = 'tcp'
        for jid, host, port in hosts:
            streamhost = query.addElement('streamhost')
            streamhost['jid'] = jid
            streamhost['host'] = host
            streamhost['port'] = str(port)
        self.stream.send(iq)

    def _wait_auth_request(self):
        event = self.q.expect('s5b-data-received')
        assert event.data == '\x05\x01\x00' # version 5, 1 auth method, no auth
        self.transport = event.transport

    def _send_auth_reply(self):
        self.transport.write('\x05\x00') # version 5, no auth

    def _compute_hash_domain(self):
        # sha-1(sid + initiator + target)
        unhashed_domain = self.stream_id + self.initiator + self.target
        return sha.new(unhashed_domain).hexdigest()

    def _wait_connect_cmd(self):
        event = self.q.expect('s5b-data-received', transport=self.transport)
        # version 5, connect, reserved, domain type
        expected_connect = '\x05\x01\x00\x03'
        expected_connect += chr(40) # len (SHA-1)
        expected_connect += self._compute_hash_domain()
        expected_connect += '\x00\x00' # port
        assert event.data == expected_connect

    def _send_connect_reply(self):
        connect_reply = '\x05\x00\x00\x03'
        connect_reply += chr(40) # len (SHA-1)
        connect_reply += self._compute_hash_domain()
        connect_reply += '\x00\x00' # port
        self.transport.write(connect_reply)

    def _socks5_expect_connection(self):
        self._wait_auth_request()
        self._send_auth_reply()
        self._wait_connect_cmd()
        self._send_connect_reply()

    def _listen_socks5(self):
        for port in range(5000,5100):
            try:
                reactor.listenTCP(port, S5BFactory(self.q.append))
            except CannotListenError:
                continue
            else:
                return port

        assert False, "Can't find a free port"

    def open_bytestream(self, expected=None):
        port = self._listen_socks5()

        self._send_socks5_init([(self.initiator, '127.0.0.1', port)])

        if expected is not None:
            event = self.q.expect_many(expected)[0]
        else:
            event = None

        self._socks5_expect_connection()

        return event
>>>>>>> 1cd07868

    def send_data(self, data):
        self.transport.write(data)

<<<<<<< HEAD
    def wait_bytestream_open(self):
        id, mode, sid, hosts = expect_socks5_init(self.q)

        for jid, host, port in hosts:
            assert jid == self.initiator, jid
=======
    def _expect_socks5_init(self):
        event = self.q.expect('stream-iq', iq_type='set')
        iq = event.stanza
        query = xpath.queryForNodes('/iq/query', iq)[0]
        assert query.uri == ns.BYTESTREAMS

        mode = query['mode']
        sid = query['sid']
        hosts = []

        for streamhost in xpath.queryForNodes('/query/streamhost', query):
            hosts.append((streamhost['jid'], streamhost['host'], int(streamhost['port'])))
        return iq['id'], mode, sid, hosts

    def _socks5_connect(self, host, port):
        reactor.connectTCP(host, port, S5BFactory(self.q.append))

        event = self.q.expect('s5b-connected')
        transport = event.transport
        transport.write('\x05\x01\x00') #version 5, 1 auth method, no auth

        event = self.q.expect('s5b-data-received')
        event.data == '\x05\x00' # version 5, no auth

        # version 5, connect, reserved, domain type
        connect = '\x05\x01\x00\x03'
        connect += chr(40) # len (SHA-1)
        connect += self._compute_hash_domain()
        connect += '\x00\x00' # port
        transport.write(connect)

        # wait for CONNECT reply
        event = self.q.expect('s5b-data-received')
        # version 5, succeed, reserved, domain type
        expected_reply = '\x05\x00\x00\x03'
        expected_reply += chr(40) # len (SHA-1)
        expected_reply += self._compute_hash_domain()
        expected_reply += '\x00\x00' # port
        assert event.data == expected_reply

        return transport

    def _send_socks5_reply(self, id, stream_used):
        result = IQ(self.stream, 'result')
        result['id'] = id
        result['from'] = self.target
        result['to'] = self.initiator
        query = result.addElement((ns.BYTESTREAMS, 'query'))
        streamhost_used = query.addElement((None, 'streamhost-used'))
        streamhost_used['jid'] = stream_used
        result.send()

    def wait_bytestream_open(self):
        id, mode, sid, hosts = self._expect_socks5_init()

        for jid, host, port in hosts:
            pass
            # FIXME: re-enabled once SOCKS5 is fixed
            #assert jid == self.initiator, jid
>>>>>>> 1cd07868

        assert mode == 'tcp'
        assert sid == self.stream_id
        jid, host, port = hosts[0]

<<<<<<< HEAD
        self.transport = socks5_connect(self.q, host, port, sid, self.initiator,
            self.target)

        send_socks5_reply(self.stream, self.target, self.initiator, id, jid)
=======
        self.transport = self._socks5_connect(host, port)

        self._send_socks5_reply(id, jid)
>>>>>>> 1cd07868

    def get_data(self):
       e = self.q.expect('s5b-data-received', transport=self.transport)
       return e.data

    def wait_bytestream_closed(self):
        self.q.expect('s5b-connection-lost')

class BytestreamS5BPidgin(BytestreamS5B):
    """Simulate buggy S5B implementation (as Pidgin's one)"""
<<<<<<< HEAD
    def open_bytestream(self):
        port = listen_socks5(self.q)

        send_socks5_init(self.stream, self.initiator, self.target,
            self.stream_id, 'tcp', [(self.initiator, '127.0.0.1', port)])

        # FIXME: we should share lot of code with socks5_expect_connection
        # once we'll have refactored Bytestream test objects
        sid = self.stream_id
        initiator = self.initiator
        target = self.target

        # wait auth
        event = self.q.expect('s5b-data-received')
        assert event.data == '\x05\x01\x00' # version 5, 1 auth method, no auth

        # send auth reply
        transport = event.transport
        transport.write('\x05\x00') # version 5, no auth
        event = self.q.expect('s5b-data-received')

        # sha-1(sid + initiator + target)
        unhashed_domain = sid + initiator + target
        hashed_domain = sha.new(unhashed_domain).hexdigest()

        # wait CONNECT cmd
        # version 5, connect, reserved, domain type
        expected_connect = '\x05\x01\x00\x03'
        expected_connect += chr(40) # len (SHA-1)
        expected_connect += hashed_domain
        expected_connect += '\x00\x00' # port
        assert event.data == expected_connect

        # send CONNECT reply
=======
    def _send_connect_reply(self):
>>>>>>> 1cd07868
        # version 5, ok, reserved, domain type
        connect_reply = '\x05\x00\x00\x03'
        # I'm Pidgin, why should I respect SOCKS5 XEP?
        domain = '127.0.0.1'
        connect_reply += chr(len(domain))
        connect_reply += domain
        connect_reply += '\x00\x00' # port
<<<<<<< HEAD
        transport.write(connect_reply)

        self.transport = transport
=======
        self.transport.write(connect_reply)
>>>>>>> 1cd07868

class S5BProtocol(Protocol):
    def connectionMade(self):
        self.factory.event_func(Event('s5b-connected',
            transport=self.transport))

    def dataReceived(self, data):
        self.factory.event_func(Event('s5b-data-received', data=data,
            transport=self.transport))

class S5BFactory(Factory):
    protocol = S5BProtocol

    def __init__(self, event_func):
        self.event_func = event_func

    def buildProtocol(self, addr):
        protocol = Factory.buildProtocol(self, addr)
        return protocol

    def startedConnecting(self, connector):
        self.event_func(Event('s5b-started-connecting', connector=connector))

    def clientConnectionLost(self, connector, reason):
        self.event_func(Event('s5b-connection-lost', connector=connector,
            reason=reason))

    def clientConnectionFailed(self, connector, reason):
        self.event_func(Event('s5b-connection-failed', reason=reason))

<<<<<<< HEAD
def socks5_expect_connection(q, sid, initiator, target):
    # wait auth
    event = q.expect('s5b-data-received')
    assert event.data == '\x05\x01\x00' # version 5, 1 auth method, no auth

    # send auth reply
    transport = event.transport
    transport.write('\x05\x00') # version 5, no auth
    event = q.expect('s5b-data-received')

    # sha-1(sid + initiator + target)
    unhashed_domain = sid + initiator + target
    hashed_domain = sha.new(unhashed_domain).hexdigest()

    # wait CONNECT cmd
    # version 5, connect, reserved, domain type
    expected_connect = '\x05\x01\x00\x03'
    expected_connect += chr(40) # len (SHA-1)
    expected_connect += hashed_domain
    expected_connect += '\x00\x00' # port
    assert event.data == expected_connect

    # send CONNECT reply
    # version 5, ok, reserved, domain type
    connect_reply = '\x05\x00\x00\x03'
    connect_reply += chr(40) # len (SHA-1)
    connect_reply += hashed_domain
    connect_reply += '\x00\x00' # port
    transport.write(connect_reply)

    return transport

def socks5_connect(q, host, port, sid,  initiator, target):
    reactor.connectTCP(host, port, S5BFactory(q.append))

    event = q.expect('s5b-connected')
    transport = event.transport
    transport.write('\x05\x01\x00') #version 5, 1 auth method, no auth

    event = q.expect('s5b-data-received')
    event.data == '\x05\x00' # version 5, no auth

    # sha-1(sid + initiator + target)
    unhashed_domain = sid + initiator + target
    hashed_domain = sha.new(unhashed_domain).hexdigest()

    # send CONNECT command
    # version 5, connect, reserved, domain type
    connect = '\x05\x01\x00\x03'
    connect += chr(40) # len (SHA-1)
    connect += hashed_domain
    connect += '\x00\x00' # port
    transport.write(connect)

    # wait for CONNECT reply
    event = q.expect('s5b-data-received')
    # version 5, succeed, reserved, domain type
    expected_reply = '\x05\x00\x00\x03'
    expected_reply += chr(40) # len (SHA-1)
    expected_reply += hashed_domain
    expected_reply += '\x00\x00' # port
    assert event.data == expected_reply

    return transport

def listen_socks5(q):
    for port in range(5000,5100):
        try:
            reactor.listenTCP(port, S5BFactory(q.append))
        except CannotListenError:
            continue
        else:
            return port

    assert False, "Can't find a free port"

def send_socks5_init(stream, from_, to, sid, mode, hosts):
    iq = IQ(stream, 'set')
    iq['to'] = to
    iq['from'] = from_
    query = iq.addElement((ns.BYTESTREAMS, 'query'))
    query['sid'] = sid
    query['mode'] = mode
    for jid, host, port in hosts:
        streamhost = query.addElement('streamhost')
        streamhost['jid'] = jid
        streamhost['host'] = host
        streamhost['port'] = str(port)
    stream.send(iq)

def expect_socks5_init(q):
    event = q.expect('stream-iq', iq_type='set')
    iq = event.stanza
    query = xpath.queryForNodes('/iq/query', iq)[0]
    assert query.uri == ns.BYTESTREAMS

    mode = query['mode']
    sid = query['sid']
    hosts = []

    for streamhost in xpath.queryForNodes('/query/streamhost', query):
        hosts.append((streamhost['jid'], streamhost['host'], int(streamhost['port'])))
    return iq['id'], mode, sid, hosts

=======
>>>>>>> 1cd07868
def expect_socks5_reply(q):
    event = q.expect('stream-iq', iq_type='result')
    iq = event.stanza
    query = xpath.queryForNodes('/iq/query', iq)[0]
    assert query.uri == ns.BYTESTREAMS
    streamhost_used = xpath.queryForNodes('/query/streamhost-used', query)[0]
    return streamhost_used

##### XEP-0047: In-Band Bytestreams (IBB) #####

class BytestreamIBB(Bytestream):
<<<<<<< HEAD
    def __init__(self, stream, q, sid, initiator, target):
        Bytestream.__init__(self, stream, q, sid, initiator, target)
=======
    def __init__(self, stream, q, sid, initiator, target, initiated):
        Bytestream.__init__(self, stream, q, sid, initiator, target, initiated)
>>>>>>> 1cd07868

        self.seq = 0

    def get_ns(self):
        return ns.IBB

<<<<<<< HEAD
    def open_bytestream(self):
=======
    def open_bytestream(self, expected=None):
>>>>>>> 1cd07868
        # open IBB bytestream
        send_ibb_open(self.stream, self.initiator, self.target, self.stream_id, 4096)

    def send_data(self, data):
<<<<<<< HEAD
        send_ibb_msg_data(self.stream, self.initiator, self.target, self.stream_id,
=======
        if self.initiated:
            from_ = self.initiator
            to = self.target
        else:
            from_ = self.target
            to = self.initiator

        send_ibb_msg_data(self.stream, from_, to, self.stream_id,
>>>>>>> 1cd07868
            self.seq, data)
        sync_stream(self.q, self.stream)

        self.seq += 1

    def wait_bytestream_open(self):
        # Wait IBB open iq
        event = self.q.expect('stream-iq', iq_type='set')
        sid = parse_ibb_open(event.stanza)
        assert sid == self.stream_id

        # open IBB bytestream
        acknowledge_iq(self.stream, event.stanza)

    def get_data(self):
        # wait for IBB stanzas
        ibb_event = self.q.expect('stream-message')
        sid, binary = parse_ibb_msg_data(ibb_event.stanza)
        assert sid == self.stream_id
        return binary

    def wait_bytestream_closed(self):
        close_event = self.q.expect('stream-iq', iq_type='set', query_name='close', query_ns=ns.IBB)

        # sender finish to send the file and so close the bytestream
        acknowledge_iq(self.stream, close_event.stanza)

def send_ibb_open(stream, from_, to, sid, block_size):
    iq = IQ(stream, 'set')
    iq['to'] = to
    iq['from'] = from_
    open = iq.addElement((ns.IBB, 'open'))
    open['sid'] = sid
    open['block-size'] = str(block_size)
    stream.send(iq)

def parse_ibb_open(iq):
    open = xpath.queryForNodes('/iq/open', iq)[0]
    assert open.uri == ns.IBB
    return open['sid']

def send_ibb_msg_data(stream, from_, to, sid, seq, data):
    message = domish.Element(('jabber:client', 'message'))
    message['to'] = to
    message['from'] = from_
    data_node = message.addElement((ns.IBB, 'data'))
    data_node['sid'] = sid
    data_node['seq'] = str(seq)
    data_node.addContent(base64.b64encode(data))
    stream.send(message)

def parse_ibb_msg_data(message):
    data_nodes = xpath.queryForNodes('/message/data[@xmlns="%s"]' % ns.IBB,
        message)
    assert data_nodes is not None
    assert len(data_nodes) == 1
    ibb_data = data_nodes[0]
    binary = base64.b64decode(str(ibb_data))

    return ibb_data['sid'], binary<|MERGE_RESOLUTION|>--- conflicted
+++ resolved
@@ -12,25 +12,16 @@
 import ns
 
 class Bytestream(object):
-<<<<<<< HEAD
-    def __init__(self, stream, q, sid, initiator, target):
-=======
     def __init__(self, stream, q, sid, initiator, target, initiated):
->>>>>>> 1cd07868
         self.stream = stream
         self.q = q
 
         self.stream_id = sid
         self.initiator = initiator
         self.target = target
-<<<<<<< HEAD
-
-    def open_bytestream(self):
-=======
         self.initiated = initiated
 
     def open_bytestream(self, expected=None):
->>>>>>> 1cd07868
         raise NotImplemented
 
     def send_data(self, data):
@@ -120,16 +111,6 @@
     def get_ns(self):
         return ns.BYTESTREAMS
 
-<<<<<<< HEAD
-    def open_bytestream(self):
-        port = listen_socks5(self.q)
-
-        send_socks5_init(self.stream, self.initiator, self.target,
-            self.stream_id, 'tcp', [(self.initiator, '127.0.0.1', port)])
-
-        self.transport = socks5_expect_connection(self.q, self.stream_id,
-            self.initiator, self.target)
-=======
     def _send_socks5_init(self, hosts):
         iq = IQ(self.stream, 'set')
         iq['to'] = self.target
@@ -203,18 +184,10 @@
         self._socks5_expect_connection()
 
         return event
->>>>>>> 1cd07868
 
     def send_data(self, data):
         self.transport.write(data)
 
-<<<<<<< HEAD
-    def wait_bytestream_open(self):
-        id, mode, sid, hosts = expect_socks5_init(self.q)
-
-        for jid, host, port in hosts:
-            assert jid == self.initiator, jid
-=======
     def _expect_socks5_init(self):
         event = self.q.expect('stream-iq', iq_type='set')
         iq = event.stanza
@@ -271,25 +244,15 @@
         id, mode, sid, hosts = self._expect_socks5_init()
 
         for jid, host, port in hosts:
-            pass
-            # FIXME: re-enabled once SOCKS5 is fixed
-            #assert jid == self.initiator, jid
->>>>>>> 1cd07868
+            assert jid == self.initiator, jid
 
         assert mode == 'tcp'
         assert sid == self.stream_id
         jid, host, port = hosts[0]
 
-<<<<<<< HEAD
-        self.transport = socks5_connect(self.q, host, port, sid, self.initiator,
-            self.target)
-
-        send_socks5_reply(self.stream, self.target, self.initiator, id, jid)
-=======
         self.transport = self._socks5_connect(host, port)
 
         self._send_socks5_reply(id, jid)
->>>>>>> 1cd07868
 
     def get_data(self):
        e = self.q.expect('s5b-data-received', transport=self.transport)
@@ -300,44 +263,7 @@
 
 class BytestreamS5BPidgin(BytestreamS5B):
     """Simulate buggy S5B implementation (as Pidgin's one)"""
-<<<<<<< HEAD
-    def open_bytestream(self):
-        port = listen_socks5(self.q)
-
-        send_socks5_init(self.stream, self.initiator, self.target,
-            self.stream_id, 'tcp', [(self.initiator, '127.0.0.1', port)])
-
-        # FIXME: we should share lot of code with socks5_expect_connection
-        # once we'll have refactored Bytestream test objects
-        sid = self.stream_id
-        initiator = self.initiator
-        target = self.target
-
-        # wait auth
-        event = self.q.expect('s5b-data-received')
-        assert event.data == '\x05\x01\x00' # version 5, 1 auth method, no auth
-
-        # send auth reply
-        transport = event.transport
-        transport.write('\x05\x00') # version 5, no auth
-        event = self.q.expect('s5b-data-received')
-
-        # sha-1(sid + initiator + target)
-        unhashed_domain = sid + initiator + target
-        hashed_domain = sha.new(unhashed_domain).hexdigest()
-
-        # wait CONNECT cmd
-        # version 5, connect, reserved, domain type
-        expected_connect = '\x05\x01\x00\x03'
-        expected_connect += chr(40) # len (SHA-1)
-        expected_connect += hashed_domain
-        expected_connect += '\x00\x00' # port
-        assert event.data == expected_connect
-
-        # send CONNECT reply
-=======
     def _send_connect_reply(self):
->>>>>>> 1cd07868
         # version 5, ok, reserved, domain type
         connect_reply = '\x05\x00\x00\x03'
         # I'm Pidgin, why should I respect SOCKS5 XEP?
@@ -345,13 +271,7 @@
         connect_reply += chr(len(domain))
         connect_reply += domain
         connect_reply += '\x00\x00' # port
-<<<<<<< HEAD
-        transport.write(connect_reply)
-
-        self.transport = transport
-=======
         self.transport.write(connect_reply)
->>>>>>> 1cd07868
 
 class S5BProtocol(Protocol):
     def connectionMade(self):
@@ -382,113 +302,6 @@
     def clientConnectionFailed(self, connector, reason):
         self.event_func(Event('s5b-connection-failed', reason=reason))
 
-<<<<<<< HEAD
-def socks5_expect_connection(q, sid, initiator, target):
-    # wait auth
-    event = q.expect('s5b-data-received')
-    assert event.data == '\x05\x01\x00' # version 5, 1 auth method, no auth
-
-    # send auth reply
-    transport = event.transport
-    transport.write('\x05\x00') # version 5, no auth
-    event = q.expect('s5b-data-received')
-
-    # sha-1(sid + initiator + target)
-    unhashed_domain = sid + initiator + target
-    hashed_domain = sha.new(unhashed_domain).hexdigest()
-
-    # wait CONNECT cmd
-    # version 5, connect, reserved, domain type
-    expected_connect = '\x05\x01\x00\x03'
-    expected_connect += chr(40) # len (SHA-1)
-    expected_connect += hashed_domain
-    expected_connect += '\x00\x00' # port
-    assert event.data == expected_connect
-
-    # send CONNECT reply
-    # version 5, ok, reserved, domain type
-    connect_reply = '\x05\x00\x00\x03'
-    connect_reply += chr(40) # len (SHA-1)
-    connect_reply += hashed_domain
-    connect_reply += '\x00\x00' # port
-    transport.write(connect_reply)
-
-    return transport
-
-def socks5_connect(q, host, port, sid,  initiator, target):
-    reactor.connectTCP(host, port, S5BFactory(q.append))
-
-    event = q.expect('s5b-connected')
-    transport = event.transport
-    transport.write('\x05\x01\x00') #version 5, 1 auth method, no auth
-
-    event = q.expect('s5b-data-received')
-    event.data == '\x05\x00' # version 5, no auth
-
-    # sha-1(sid + initiator + target)
-    unhashed_domain = sid + initiator + target
-    hashed_domain = sha.new(unhashed_domain).hexdigest()
-
-    # send CONNECT command
-    # version 5, connect, reserved, domain type
-    connect = '\x05\x01\x00\x03'
-    connect += chr(40) # len (SHA-1)
-    connect += hashed_domain
-    connect += '\x00\x00' # port
-    transport.write(connect)
-
-    # wait for CONNECT reply
-    event = q.expect('s5b-data-received')
-    # version 5, succeed, reserved, domain type
-    expected_reply = '\x05\x00\x00\x03'
-    expected_reply += chr(40) # len (SHA-1)
-    expected_reply += hashed_domain
-    expected_reply += '\x00\x00' # port
-    assert event.data == expected_reply
-
-    return transport
-
-def listen_socks5(q):
-    for port in range(5000,5100):
-        try:
-            reactor.listenTCP(port, S5BFactory(q.append))
-        except CannotListenError:
-            continue
-        else:
-            return port
-
-    assert False, "Can't find a free port"
-
-def send_socks5_init(stream, from_, to, sid, mode, hosts):
-    iq = IQ(stream, 'set')
-    iq['to'] = to
-    iq['from'] = from_
-    query = iq.addElement((ns.BYTESTREAMS, 'query'))
-    query['sid'] = sid
-    query['mode'] = mode
-    for jid, host, port in hosts:
-        streamhost = query.addElement('streamhost')
-        streamhost['jid'] = jid
-        streamhost['host'] = host
-        streamhost['port'] = str(port)
-    stream.send(iq)
-
-def expect_socks5_init(q):
-    event = q.expect('stream-iq', iq_type='set')
-    iq = event.stanza
-    query = xpath.queryForNodes('/iq/query', iq)[0]
-    assert query.uri == ns.BYTESTREAMS
-
-    mode = query['mode']
-    sid = query['sid']
-    hosts = []
-
-    for streamhost in xpath.queryForNodes('/query/streamhost', query):
-        hosts.append((streamhost['jid'], streamhost['host'], int(streamhost['port'])))
-    return iq['id'], mode, sid, hosts
-
-=======
->>>>>>> 1cd07868
 def expect_socks5_reply(q):
     event = q.expect('stream-iq', iq_type='result')
     iq = event.stanza
@@ -500,31 +313,19 @@
 ##### XEP-0047: In-Band Bytestreams (IBB) #####
 
 class BytestreamIBB(Bytestream):
-<<<<<<< HEAD
-    def __init__(self, stream, q, sid, initiator, target):
-        Bytestream.__init__(self, stream, q, sid, initiator, target)
-=======
     def __init__(self, stream, q, sid, initiator, target, initiated):
         Bytestream.__init__(self, stream, q, sid, initiator, target, initiated)
->>>>>>> 1cd07868
 
         self.seq = 0
 
     def get_ns(self):
         return ns.IBB
 
-<<<<<<< HEAD
-    def open_bytestream(self):
-=======
     def open_bytestream(self, expected=None):
->>>>>>> 1cd07868
         # open IBB bytestream
         send_ibb_open(self.stream, self.initiator, self.target, self.stream_id, 4096)
 
     def send_data(self, data):
-<<<<<<< HEAD
-        send_ibb_msg_data(self.stream, self.initiator, self.target, self.stream_id,
-=======
         if self.initiated:
             from_ = self.initiator
             to = self.target
@@ -533,7 +334,6 @@
             to = self.initiator
 
         send_ibb_msg_data(self.stream, from_, to, self.stream_id,
->>>>>>> 1cd07868
             self.seq, data)
         sync_stream(self.q, self.stream)
 
