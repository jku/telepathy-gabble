"""Test 1-1 tubes support."""

import os

import dbus
from dbus.connection import Connection
from dbus.lowlevel import SignalMessage

from servicetest import call_async, EventPattern, watch_tube_signals, sync_dbus
from gabbletest import exec_test, acknowledge_iq, sync_stream
import constants as cs
import ns
import tubetestutil as t
from bytestream import expect_socks5_reply, create_si_offer, parse_si_reply,\
    create_si_reply, parse_si_offer, BytestreamS5B

from twisted.words.xish import domish, xpath

sample_parameters = dbus.Dictionary({
    's': 'hello',
    'ay': dbus.ByteArray('hello'),
    'u': dbus.UInt32(123),
    'i': dbus.Int32(-123),
    }, signature='sv')

new_sample_parameters = dbus.Dictionary({
    's': 'newhello',
    'ay': dbus.ByteArray('newhello'),
    'u': dbus.UInt32(123),
    'i': dbus.Int32(-123),
    }, signature='sv')

def test(q, bus, conn, stream):
    t.set_up_echo("")
    t.set_up_echo("2")

    t.check_conn_properties(q, conn)

    conn.Connect()

    _, vcard_event, roster_event = q.expect_many(
        EventPattern('dbus-signal', signal='StatusChanged', args=[0, 1]),
        EventPattern('stream-iq', to=None, query_ns='vcard-temp',
            query_name='vCard'),
        EventPattern('stream-iq', query_ns='jabber:iq:roster'))

    self_handle = conn.GetSelfHandle()

    acknowledge_iq(stream, vcard_event.stanza)

    roster = roster_event.stanza
    roster['type'] = 'result'
    item = roster_event.query.addElement('item')
    item['jid'] = 'bob@localhost' # Bob can do tubes
    item['subscription'] = 'both'
    stream.send(roster)

    bob_full_jid = 'bob@localhost/Bob'
    self_full_jid = 'test@localhost/Resource'

    # Send Bob presence and his tube caps
    presence = domish.Element(('jabber:client', 'presence'))
    presence['from'] = bob_full_jid
    presence['to'] = self_full_jid
    c = presence.addElement('c')
    c['xmlns'] = 'http://jabber.org/protocol/caps'
    c['node'] = 'http://example.com/ICantBelieveItsNotTelepathy'
    c['ver'] = '1.2.3'
    stream.send(presence)

    event = q.expect('stream-iq', iq_type='get',
        query_ns='http://jabber.org/protocol/disco#info',
        to=bob_full_jid)
    result = event.stanza
    result['type'] = 'result'
    assert event.query['node'] == \
        'http://example.com/ICantBelieveItsNotTelepathy#1.2.3'
    feature = event.query.addElement('feature')
    feature['var'] = ns.TUBES
    stream.send(result)

    # A tube request can be done only if the contact has tube capabilities
    # Ensure that Bob's caps have been received
    sync_stream(q, stream)
    # Also ensure that all the new contact list channels have been announced,
    # so that the NewChannel(s) signals we look for after calling
    # RequestChannel are the ones we wanted.
    sync_dbus(bus, q, conn)

    requestotron = dbus.Interface(conn, cs.CONN_IFACE_REQUESTS)

    # Test tubes with Bob. Bob does not have tube capabilities.
    bob_handle = conn.RequestHandles(1, ['bob@localhost'])[0]

    # old requestotron
    call_async(q, conn, 'RequestChannel', cs.CHANNEL_TYPE_TUBES, cs.HT_CONTACT,
            bob_handle, True);

    ret, old_sig, new_sig = q.expect_many(
        EventPattern('dbus-return', method='RequestChannel'),
        EventPattern('dbus-signal', signal='NewChannel'),
        EventPattern('dbus-signal', signal='NewChannels'),
        )

    assert len(ret.value) == 1
    chan_path = ret.value[0]

    t.check_NewChannel_signal(old_sig.args, cs.CHANNEL_TYPE_TUBES, chan_path,
        bob_handle, True)
    t.check_NewChannels_signal(new_sig.args, cs.CHANNEL_TYPE_TUBES, chan_path,
            bob_handle, 'bob@localhost', self_handle)
    old_tubes_channel_properties = new_sig.args[0][0]

    t.check_conn_properties(q, conn, [old_tubes_channel_properties])
    # Try to CreateChannel with correct properties
    # Gabble must succeed
    call_async(q, requestotron, 'CreateChannel',
            {cs.CHANNEL_TYPE: cs.CHANNEL_TYPE_STREAM_TUBE,
             cs.TARGET_HANDLE_TYPE: cs.HT_CONTACT,
             cs.TARGET_HANDLE: bob_handle,
             cs.STREAM_TUBE_SERVICE: "newecho",
            })
    ret, old_sig, new_sig = q.expect_many(
        EventPattern('dbus-return', method='CreateChannel'),
        EventPattern('dbus-signal', signal='NewChannel'),
        EventPattern('dbus-signal', signal='NewChannels'),
        )

    new_chan_path, new_chan_prop_asv = ret.value

    assert new_chan_path.find("StreamTube") != -1, new_chan_path
    assert new_chan_path.find("SITubesChannel") == -1, new_chan_path
    # The path of the Channel.Type.Tubes object MUST be different to the path
    # of the Channel.Type.StreamTube object !
    assert chan_path != new_chan_path

    t.check_NewChannel_signal(old_sig.args, cs.CHANNEL_TYPE_STREAM_TUBE,
            new_chan_path, bob_handle, True)
    t.check_NewChannels_signal(new_sig.args, cs.CHANNEL_TYPE_STREAM_TUBE,
            new_chan_path, bob_handle, 'bob@localhost', self_handle)
    stream_tube_channel_properties = new_sig.args[0][0]

    t.check_conn_properties(q, conn,
            [old_tubes_channel_properties, stream_tube_channel_properties])

    tubes_chan = bus.get_object(conn.bus_name, chan_path)
    tubes_iface = dbus.Interface(tubes_chan, cs.CHANNEL_TYPE_TUBES)

    t.check_channel_properties(q, bus, conn, tubes_chan, cs.CHANNEL_TYPE_TUBES,
            bob_handle, "bob@localhost")

    # Offer the tube, old API
    # FIXME: make set_up_echo return this
    path = os.getcwd() + '/stream'
    call_async(q, tubes_iface, 'OfferStreamTube',
        'echo', sample_parameters, 0, dbus.ByteArray(path), 0, "")

    event = q.expect('stream-message')
    message = event.stanza
    assert message['to'] == bob_full_jid # check the resource
    tube_nodes = xpath.queryForNodes('/message/tube[@xmlns="%s"]' % ns.TUBES,
        message)
    assert tube_nodes is not None
    assert len(tube_nodes) == 1
    tube = tube_nodes[0]

    assert tube['service'] == 'echo'
    assert tube['type'] == 'stream'
    assert not tube.hasAttribute('initiator')
    stream_tube_id = long(tube['id'])

    params = {}
    parameter_nodes = xpath.queryForNodes('/tube/parameters/parameter', tube)
    for node in parameter_nodes:
        assert node['name'] not in params
        params[node['name']] = (node['type'], str(node))
    assert params == {'ay': ('bytes', 'aGVsbG8='),
                      's': ('str', 'hello'),
                      'i': ('int', '-123'),
                      'u': ('uint', '123'),
                     }

    # We offered a tube using the old tube API and created one with the new
    # API, so there are 2 tubes. Check the new tube API works
    assert len(filter(lambda x:
                  x[1] == cs.CHANNEL_TYPE_TUBES,
                  conn.ListChannels())) == 1
    channels = filter(lambda x:
      x[1] == cs.CHANNEL_TYPE_STREAM_TUBE and
      x[0] == new_chan_path,
      conn.ListChannels())
    assert len(channels) == 1
    assert new_chan_path == channels[0][0]

    tube_chan = bus.get_object(conn.bus_name, channels[0][0])
    tube_iface = dbus.Interface(tube_chan, cs.CHANNEL_TYPE_STREAM_TUBE)
    tube_prop_iface = dbus.Interface(tube_chan, dbus.PROPERTIES_IFACE)

    service = tube_prop_iface.Get(cs.CHANNEL_TYPE_STREAM_TUBE, 'Service')
    assert service == "newecho", service

    t.check_channel_properties(q, bus, conn, tubes_chan, cs.CHANNEL_TYPE_TUBES,
            bob_handle, "bob@localhost")
    t.check_channel_properties(q, bus, conn, tube_chan,
            cs.CHANNEL_TYPE_STREAM_TUBE, bob_handle, "bob@localhost",
            cs.TUBE_STATE_NOT_OFFERED)

    # Offer the tube, new API
    path2 = os.getcwd() + '/stream2'
    call_async(q, tube_iface, 'OfferStreamTube',
        0, dbus.ByteArray(path2), 0, "", new_sample_parameters)

    event = q.expect('stream-message')
    message = event.stanza
    assert message['to'] == bob_full_jid # check the resource
    tube_nodes = xpath.queryForNodes('/message/tube[@xmlns="%s"]' % ns.TUBES,
        message)
    assert tube_nodes is not None
    assert len(tube_nodes) == 1
    tube = tube_nodes[0]

    assert tube['service'] == 'newecho'
    assert tube['type'] == 'stream'
    assert not tube.hasAttribute('initiator')
    new_stream_tube_id = long(tube['id'])

    params = {}
    parameter_nodes = xpath.queryForNodes('/tube/parameters/parameter', tube)
    for node in parameter_nodes:
        assert node['name'] not in params
        params[node['name']] = (node['type'], str(node))
    assert params == {'ay': ('bytes', 'bmV3aGVsbG8='),
                      's': ('str', 'newhello'),
                      'i': ('int', '-123'),
                      'u': ('uint', '123'),
                     }
    # The new tube has been offered, the parameters cannot be changed anymore
    # We need to use call_async to check the error
    call_async(q, tube_prop_iface, 'Set', cs.CHANNEL_IFACE_TUBE,
            'Parameters', dbus.Dictionary(
            {dbus.String(u'foo2'): dbus.String(u'bar2')},
            signature=dbus.Signature('sv')),
            dbus_interface=dbus.PROPERTIES_IFACE)
    set_error = q.expect('dbus-error')
    # check it is *not* correctly changed
    params = tube_prop_iface.Get(cs.CHANNEL_IFACE_TUBE, 'Parameters',
            byte_arrays=True)
    assert params == new_sample_parameters, (params, new_sample_parameters)

    # The CM is the server, so fake a client wanting to talk to it
    # Old API tube

    bytestream1 = BytestreamS5B(stream, q, 'alpha', bob_full_jid,
        self_full_jid, True)

    iq, si = create_si_offer(stream, bytestream1.initiator, bytestream1.target,
            bytestream1.stream_id, ns.TUBES, [bytestream1.get_ns()])

    stream_node = si.addElement((ns.TUBES, 'stream'))
    stream_node['tube'] = str(stream_tube_id)
    stream.send(iq)

    si_reply_event, _ = q.expect_many(
            EventPattern('stream-iq', iq_type='result'),
            EventPattern('dbus-signal', signal='TubeStateChanged',
                args=[stream_tube_id, cs.TUBE_STATE_OPEN]))

    bytestream = parse_si_reply(si_reply_event.stanza)
    assert bytestream == ns.BYTESTREAMS
    tube = xpath.queryForNodes('/iq/si/tube[@xmlns="%s"]' % ns.TUBES, si_reply_event.stanza)
    assert len(tube) == 1

    q.expect('dbus-signal', signal='StreamTubeNewConnection',
        args=[stream_tube_id, bob_handle])

    expected_tube = (stream_tube_id, self_handle, cs.TUBE_TYPE_STREAM, 'echo',
        sample_parameters, cs.TUBE_STATE_OPEN)
    tubes = tubes_iface.ListTubes(byte_arrays=True)
    t.check_tube_in_tubes(expected_tube, tubes)

    # The CM is the server, so fake a client wanting to talk to it
    # New API tube
    bytestream2 = BytestreamS5B(stream, q, 'beta', bob_full_jid,
        self_full_jid, True)

    iq, si = create_si_offer(stream, bytestream2.initiator, bytestream2.target,
            bytestream2.stream_id, ns.TUBES, [bytestream2.get_ns()])

    stream_node = si.addElement((ns.TUBES, 'stream'))
    stream_node['tube'] = str(new_stream_tube_id)
    stream.send(iq)

    si_reply_event, _ = q.expect_many(
            EventPattern('stream-iq', iq_type='result'),
            EventPattern('dbus-signal', signal='TubeChannelStateChanged',
                args=[cs.TUBE_STATE_OPEN]))

    bytestream = parse_si_reply(si_reply_event.stanza)
    assert bytestream == ns.BYTESTREAMS
    tube = xpath.queryForNodes('/iq//si/tube[@xmlns="%s"]' % ns.TUBES, si_reply_event.stanza)
    assert len(tube) == 1

    q.expect('dbus-signal', signal='StreamTubeNewConnection',
        args=[bob_handle])

    tubes = tubes_iface.ListTubes(byte_arrays=True)
    assert (
        new_stream_tube_id,
        self_handle,
        1,      # Unix stream
        'newecho',
        new_sample_parameters,
        cs.TUBE_STATE_OPEN,
        ) in tubes, tubes


    bytestream1.open_bytestream()

    streamhost_used = expect_socks5_reply(q)
    assert streamhost_used['jid'] == bob_full_jid

    bytestream1.send_data("HELLO WORLD")
    event = q.expect('s5b-data-received')
    assert event.data == 'hello world'

    # this connection is disconnected
    bytestream1.transport.loseConnection()

    bytestream2.open_bytestream()

    streamhost_used = expect_socks5_reply(q)
    assert streamhost_used['jid'] == bob_full_jid

    bytestream2.send_data("HELLO, NEW WORLD")
    event = q.expect('s5b-data-received')
    assert event.data == 'hello, new world'

    # OK, how about D-Bus?
    call_async(q, tubes_iface, 'OfferDBusTube',
        'com.example.TestCase', sample_parameters)

    event = q.expect('stream-iq', iq_type='set', to=bob_full_jid)
    profile, dbus_stream_id, bytestreams = parse_si_offer(event.stanza)

    assert profile == ns.TUBES
    assert bytestreams == [ns.BYTESTREAMS, ns.IBB]

    tube = xpath.queryForNodes('/iq/si/tube', event.stanza)[0]
    assert tube['initiator'] == 'test@localhost'
    assert tube['service'] == 'com.example.TestCase'
    assert tube['stream-id'] == dbus_stream_id
    assert not tube.hasAttribute('dbus-name')
    assert tube['type'] == 'dbus'
    dbus_tube_id = long(tube['id'])

    params = {}
    parameter_nodes = xpath.queryForNodes('/tube/parameters/parameter', tube)
    for node in parameter_nodes:
        assert node['name'] not in params
        params[node['name']] = (node['type'], str(node))
    assert params == {'ay': ('bytes', 'aGVsbG8='),
                      's': ('str', 'hello'),
                      'i': ('int', '-123'),
                      'u': ('uint', '123'),
                     }

<<<<<<< HEAD
    result = create_si_reply(stream, event.stanza, self_full_jid, ns.BYTESTREAMS)
    stream.send(result)

    id, mode, sid, hosts = expect_socks5_init(q)
    assert mode == 'tcp'
    assert sid == dbus_stream_id

    for jid, host, port in hosts:
        assert jid == self_full_jid

    jid, host, port = hosts[0]
=======
    bytestream3 = BytestreamS5B(stream, q, dbus_stream_id, self_full_jid,
        event.stanza['to'], False)
>>>>>>> 1cd07868

    result, si = create_si_reply(stream, event.stanza, self_full_jid, bytestream3.get_ns())
    stream.send(result)

    bytestream3.wait_bytestream_open()

    q.expect('dbus-signal', signal='TubeStateChanged',
        args=[dbus_tube_id, cs.TUBE_STATE_OPEN])

    tubes = tubes_iface.ListTubes(byte_arrays=True)
    expected_dtube = (dbus_tube_id, self_handle, cs.TUBE_TYPE_DBUS,
        'com.example.TestCase', sample_parameters, cs.TUBE_STATE_OPEN)
    expected_stube = (stream_tube_id, self_handle, cs.TUBE_TYPE_STREAM,
        'echo', sample_parameters, cs.TUBE_STATE_OPEN)
    t.check_tube_in_tubes(expected_dtube, tubes)
    t.check_tube_in_tubes(expected_stube, tubes)

    dbus_tube_adr = tubes_iface.GetDBusTubeAddress(dbus_tube_id)
    dbus_tube_conn = Connection(dbus_tube_adr)

    signal = SignalMessage('/', 'foo.bar', 'baz')
    my_bus_name = ':123.whatever.you.like'
    signal.set_sender(my_bus_name)
    signal.append(42, signature='u')
    dbus_tube_conn.send_message(signal)

    event = q.expect('s5b-data-received')
    dbus_message = event.data

    # little and big endian versions of: SIGNAL, NO_REPLY, protocol v1,
    # 4-byte payload
    assert dbus_message.startswith('l\x04\x01\x01' '\x04\x00\x00\x00') or \
           dbus_message.startswith('B\x04\x01\x01' '\x00\x00\x00\x04')
    # little and big endian versions of the 4-byte payload, UInt32(42)
    assert (dbus_message[0] == 'l' and dbus_message.endswith('\x2a\x00\x00\x00')) or \
           (dbus_message[0] == 'B' and dbus_message.endswith('\x00\x00\x00\x2a'))
    # XXX: verify that it's actually in the "sender" slot, rather than just
    # being in the message somewhere
    assert my_bus_name in dbus_message

    watch_tube_signals(q, dbus_tube_conn)

    # Have the fake client send us a message all in one go...
    bytestream3.send_data(dbus_message)

    # ... and a message one byte at a time ...
    for byte in dbus_message:
        bytestream3.send_data(byte)

    # ... and two messages in one go
    bytestream3.send_data(dbus_message + dbus_message)

    q.expect('tube-signal', signal='baz', args=[42], tube=dbus_tube_conn)
    q.expect('tube-signal', signal='baz', args=[42], tube=dbus_tube_conn)
    q.expect('tube-signal', signal='baz', args=[42], tube=dbus_tube_conn)
    q.expect('tube-signal', signal='baz', args=[42], tube=dbus_tube_conn)

    # OK, now let's try to accept a D-Bus tube
    bytestream4 = BytestreamS5B(stream, q, 'beta', bob_full_jid, self_full_jid, True)

    iq, si = create_si_offer(stream, bytestream4.initiator, bytestream4.target,
            bytestream4.stream_id, ns.TUBES, [bytestream4.get_ns()])

    tube = si.addElement((ns.TUBES, 'tube'))
    tube['type'] = 'dbus'
    tube['service'] = 'com.example.TestCase2'
    tube['id'] = '69'
    parameters = tube.addElement((None, 'parameters'))
    parameter = parameters.addElement((None, 'parameter'))
    parameter['type'] = 'str'
    parameter['name'] = 'login'
    parameter.addContent('TEST')

    stream.send(iq)

    event = q.expect('dbus-signal', signal='NewTube')
    id = event.args[0]
    initiator = event.args[1]
    type = event.args[2]
    service = event.args[3]
    parameters = event.args[4]
    state = event.args[5]

    assert id == 69
    initiator_jid = conn.InspectHandles(1, [initiator])[0]
    assert initiator_jid == 'bob@localhost'
    assert type == cs.TUBE_TYPE_DBUS
    assert service == 'com.example.TestCase2'
    assert parameters == {'login': 'TEST'}
    assert state == cs.TUBE_STATE_LOCAL_PENDING

    # accept the tube
    call_async(q, tubes_iface, 'AcceptDBusTube', id)

    event = q.expect('stream-iq', iq_type='result')
    bytestream = parse_si_reply(event.stanza)
    assert bytestream == ns.BYTESTREAMS
    tube = xpath.queryForNodes('/iq//si/tube[@xmlns="%s"]' % ns.TUBES, event.stanza)
    assert len(tube) == 1

    expected = EventPattern('dbus-return', method='AcceptDBusTube')

    # Init the SOCKS5 bytestream
    event = bytestream4.open_bytestream(expected)

    address = event.value[0]
    assert len(address) > 0

    # OK, we're done
    conn.Disconnect()

    q.expect('tube-signal', signal='Disconnected')
    q.expect('dbus-signal', signal='StatusChanged', args=[2, 1])

if __name__ == '__main__':
    exec_test(test)<|MERGE_RESOLUTION|>--- conflicted
+++ resolved
@@ -364,22 +364,8 @@
                       'u': ('uint', '123'),
                      }
 
-<<<<<<< HEAD
-    result = create_si_reply(stream, event.stanza, self_full_jid, ns.BYTESTREAMS)
-    stream.send(result)
-
-    id, mode, sid, hosts = expect_socks5_init(q)
-    assert mode == 'tcp'
-    assert sid == dbus_stream_id
-
-    for jid, host, port in hosts:
-        assert jid == self_full_jid
-
-    jid, host, port = hosts[0]
-=======
     bytestream3 = BytestreamS5B(stream, q, dbus_stream_id, self_full_jid,
         event.stanza['to'], False)
->>>>>>> 1cd07868
 
     result, si = create_si_reply(stream, event.stanza, self_full_jid, bytestream3.get_ns())
     stream.send(result)
