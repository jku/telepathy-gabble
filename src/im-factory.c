/*
 * im-factory.c - Source for GabbleImFactory
 * Copyright (C) 2006 Collabora Ltd.
 *
 * This library is free software; you can redistribute it and/or
 * modify it under the terms of the GNU Lesser General Public
 * License as published by the Free Software Foundation; either
 * version 2.1 of the License, or (at your option) any later version.
 *
 * This library is distributed in the hope that it will be useful,
 * but WITHOUT ANY WARRANTY; without even the implied warranty of
 * MERCHANTABILITY or FITNESS FOR A PARTICULAR PURPOSE.  See the GNU
 * Lesser General Public License for more details.
 *
 * You should have received a copy of the GNU Lesser General Public
 * License along with this library; if not, write to the Free Software
 * Foundation, Inc., 51 Franklin St, Fifth Floor, Boston, MA  02110-1301  USA
 */

#include "config.h"
#include "im-factory.h"

#define DBUS_API_SUBJECT_TO_CHANGE

#include <string.h>

#include <dbus/dbus-glib.h>
#include <dbus/dbus-glib-lowlevel.h>
#include <loudmouth/loudmouth.h>
#include <telepathy-glib/channel-manager.h>
#include <telepathy-glib/dbus.h>
#include <telepathy-glib/interfaces.h>

#define DEBUG_FLAG GABBLE_DEBUG_IM

<<<<<<< HEAD
#include "extensions/extensions.h"

#include "caps-channel-manager.h"
#include "channel-manager.h"
=======
>>>>>>> e6f08aeb
#include "connection.h"
#include "debug.h"
#include "disco.h"
#include "im-channel.h"
#include "text-mixin.h"

static void channel_manager_iface_init (gpointer, gpointer);
static void caps_channel_manager_iface_init (gpointer, gpointer);

G_DEFINE_TYPE_WITH_CODE (GabbleImFactory, gabble_im_factory, G_TYPE_OBJECT,
<<<<<<< HEAD
    G_IMPLEMENT_INTERFACE (GABBLE_TYPE_CHANNEL_MANAGER,
      channel_manager_iface_init);
    G_IMPLEMENT_INTERFACE (GABBLE_TYPE_CAPS_CHANNEL_MANAGER,
      caps_channel_manager_iface_init));
=======
    G_IMPLEMENT_INTERFACE (TP_TYPE_CHANNEL_MANAGER,
      channel_manager_iface_init));
>>>>>>> e6f08aeb

/* properties */
enum
{
  PROP_CONNECTION = 1,
  LAST_PROPERTY
};

struct _GabbleImFactoryPrivate
{
  GabbleConnection *conn;
  LmMessageHandler *message_cb;
  GHashTable *channels;

  gulong status_changed_id;

  gboolean dispose_has_run;
};

#define GABBLE_IM_FACTORY_GET_PRIVATE(o) \
  (G_TYPE_INSTANCE_GET_PRIVATE ((o), GABBLE_TYPE_IM_FACTORY,\
                                GabbleImFactoryPrivate))


static void
gabble_im_factory_init (GabbleImFactory *self)
{
  self->priv = G_TYPE_INSTANCE_GET_PRIVATE (self, GABBLE_TYPE_IM_FACTORY,
      GabbleImFactoryPrivate);

  self->priv->channels = g_hash_table_new_full (g_direct_hash, g_direct_equal,
                                          NULL, g_object_unref);

  self->priv->message_cb = NULL;

  self->priv->conn = NULL;
  self->priv->dispose_has_run = FALSE;
}


static void connection_status_changed_cb (GabbleConnection *conn,
    guint status, guint reason, GabbleImFactory *self);


static GObject *
gabble_im_factory_constructor (GType type, guint n_props,
                               GObjectConstructParam *props)
{
  GObject *obj = G_OBJECT_CLASS (gabble_im_factory_parent_class)->
           constructor (type, n_props, props);
  GabbleImFactory *self = GABBLE_IM_FACTORY (obj);

  self->priv->status_changed_id = g_signal_connect (self->priv->conn,
      "status-changed", (GCallback) connection_status_changed_cb, obj);

  return obj;
}


static void gabble_im_factory_close_all (GabbleImFactory *);


static void
gabble_im_factory_dispose (GObject *object)
{
  GabbleImFactory *fac = GABBLE_IM_FACTORY (object);
  GabbleImFactoryPrivate *priv = GABBLE_IM_FACTORY_GET_PRIVATE (fac);

  if (priv->dispose_has_run)
    return;

  DEBUG ("dispose called");
  priv->dispose_has_run = TRUE;

  gabble_im_factory_close_all (fac);
  g_assert (priv->channels == NULL);

  if (G_OBJECT_CLASS (gabble_im_factory_parent_class)->dispose)
    G_OBJECT_CLASS (gabble_im_factory_parent_class)->dispose (object);
}

static void
gabble_im_factory_get_property (GObject    *object,
                                 guint       property_id,
                                 GValue     *value,
                                 GParamSpec *pspec)
{
  GabbleImFactory *fac = GABBLE_IM_FACTORY (object);
  GabbleImFactoryPrivate *priv = GABBLE_IM_FACTORY_GET_PRIVATE (fac);

  switch (property_id) {
    case PROP_CONNECTION:
      g_value_set_object (value, priv->conn);
      break;
    default:
      G_OBJECT_WARN_INVALID_PROPERTY_ID (object, property_id, pspec);
      break;
  }
}

static void
gabble_im_factory_set_property (GObject      *object,
                                 guint         property_id,
                                 const GValue *value,
                                 GParamSpec   *pspec)
{
  GabbleImFactory *fac = GABBLE_IM_FACTORY (object);
  GabbleImFactoryPrivate *priv = GABBLE_IM_FACTORY_GET_PRIVATE (fac);

  switch (property_id) {
    case PROP_CONNECTION:
      priv->conn = g_value_get_object (value);
      break;
    default:
      G_OBJECT_WARN_INVALID_PROPERTY_ID (object, property_id, pspec);
      break;
  }
}

static void
gabble_im_factory_class_init (GabbleImFactoryClass *gabble_im_factory_class)
{
  GObjectClass *object_class = G_OBJECT_CLASS (gabble_im_factory_class);
  GParamSpec *param_spec;

  g_type_class_add_private (gabble_im_factory_class,
      sizeof (GabbleImFactoryPrivate));

  object_class->constructor = gabble_im_factory_constructor;
  object_class->dispose = gabble_im_factory_dispose;

  object_class->get_property = gabble_im_factory_get_property;
  object_class->set_property = gabble_im_factory_set_property;

  param_spec = g_param_spec_object ("connection", "GabbleConnection object",
                                    "Gabble connection object that owns this "
                                    "IM channel factory object.",
                                    GABBLE_TYPE_CONNECTION,
                                    G_PARAM_CONSTRUCT_ONLY |
                                    G_PARAM_READWRITE |
                                    G_PARAM_STATIC_NICK |
                                    G_PARAM_STATIC_BLURB);
  g_object_class_install_property (object_class, PROP_CONNECTION, param_spec);

}

static GabbleIMChannel *new_im_channel (GabbleImFactory *fac,
    TpHandle handle, TpHandle initiator, gpointer request_token);

static void im_channel_closed_cb (GabbleIMChannel *chan, gpointer user_data);


/**
 * im_factory_message_cb:
 *
 * Called by loudmouth when we get an incoming <message>.
 */
static LmHandlerResult
im_factory_message_cb (LmMessageHandler *handler,
                       LmConnection *lmconn,
                       LmMessage *message,
                       gpointer user_data)
{
  GabbleImFactory *fac = GABBLE_IM_FACTORY (user_data);
  GabbleImFactoryPrivate *priv = GABBLE_IM_FACTORY_GET_PRIVATE (fac);
  TpBaseConnection *conn = (TpBaseConnection *) priv->conn;
  TpHandleRepoIface *contact_repo = tp_base_connection_get_handles (conn,
      TP_HANDLE_TYPE_CONTACT);
  const gchar *from, *body;
  time_t stamp;
  TpChannelTextMessageType msgtype;
  TpHandle handle;
  GabbleIMChannel *chan;
  gint state;
  TpChannelTextSendError send_error;

  if (!gabble_text_mixin_parse_incoming_message (message, &from, &stamp,
        &msgtype, &body, &state, &send_error))
    return LM_HANDLER_RESULT_REMOVE_MESSAGE;

  if (body == NULL && state == -1)
    {
      return LM_HANDLER_RESULT_ALLOW_MORE_HANDLERS;
    }

  handle = tp_handle_ensure (contact_repo, from, NULL, NULL);
  if (handle == 0)
    {
      NODE_DEBUG (message->node, "ignoring message node from malformed jid");
      return LM_HANDLER_RESULT_REMOVE_MESSAGE;
    }

  chan = g_hash_table_lookup (priv->channels, GINT_TO_POINTER (handle));

  if (chan == NULL)
    {
      if (send_error != GABBLE_TEXT_CHANNEL_SEND_NO_ERROR)
        {
          DEBUG ("ignoring message error; no sending channel");
          tp_handle_unref (contact_repo, handle);
          return LM_HANDLER_RESULT_REMOVE_MESSAGE;
        }

      if (body == NULL)
        {
          /* don't create a new channel if all we have is a chat state */
          DEBUG ("ignoring message without body; no existing channel");
          tp_handle_unref (contact_repo, handle);
          return LM_HANDLER_RESULT_REMOVE_MESSAGE;
        }

      DEBUG ("found no IM channel, creating one");

      chan = new_im_channel (fac, handle, handle, NULL);
    }

  g_assert (chan != NULL);

  /* now the channel is referencing the handle, so if we unref it, that's
   * not a problem */
  tp_handle_unref (contact_repo, handle);

  if (send_error != GABBLE_TEXT_CHANNEL_SEND_NO_ERROR)
    {
      if (body == NULL)
        {
          DEBUG ("ignoring error sending chat state to %s (handle %u)", from,
              handle);
          return LM_HANDLER_RESULT_REMOVE_MESSAGE;
        }

      DEBUG ("got error sending to %s (handle %u), msgtype %u, body:\n%s",
         from, handle, msgtype, body);

      tp_svc_channel_type_text_emit_send_error ((TpSvcChannelTypeText *) chan,
          send_error, stamp, msgtype, body);

      return LM_HANDLER_RESULT_REMOVE_MESSAGE;
    }

  if (state != -1)
    _gabble_im_channel_state_receive (chan, state);

  if (body != NULL)
    _gabble_im_channel_receive (chan, msgtype, handle, from, stamp, body);

  return LM_HANDLER_RESULT_REMOVE_MESSAGE;
}

/**
 * im_channel_closed_cb:
 *
 * Signal callback for when an IM channel is closed. Removes the references
 * that #GabbleConnection holds to them - unless the channel has pending
 * messages, in which case it is re-announced (so from the perspective of the
 * D-Bus API, it was replaced by an identical channel).
 */
static void
im_channel_closed_cb (GabbleIMChannel *chan, gpointer user_data)
{
  GabbleImFactory *self = GABBLE_IM_FACTORY (user_data);
  GabbleImFactoryPrivate *priv = GABBLE_IM_FACTORY_GET_PRIVATE (self);
  TpHandle contact_handle;
  gboolean really_destroyed;

  DEBUG ("%p, channel %p", self, chan);

  g_object_get (chan,
      "handle", &contact_handle,
      "channel-destroyed", &really_destroyed,
      NULL);

  tp_channel_manager_emit_channel_closed_for_object (self,
      (TpExportableChannel *) chan);

  if (priv->channels != NULL)
    {
      g_object_get (chan,
          "handle", &contact_handle,
          "channel-destroyed", &really_destroyed,
          NULL);

      if (really_destroyed)
        {
          DEBUG ("removing channel with handle %u", contact_handle);
          g_hash_table_remove (priv->channels,
              GUINT_TO_POINTER (contact_handle));
        }
      else
        {

          DEBUG ("reopening channel with handle %u due to pending messages",
              contact_handle);
          tp_channel_manager_emit_new_channel (self,
              (TpExportableChannel *) chan, NULL);
        }
    }
}

/**
 * new_im_channel
 */
static GabbleIMChannel *
new_im_channel (GabbleImFactory *fac,
                TpHandle handle,
                TpHandle initiator,
                gpointer request_token)
{
  GabbleImFactoryPrivate *priv;
  TpBaseConnection *conn;
  GabbleIMChannel *chan;
  char *object_path;
  GSList *request_tokens;

  g_return_val_if_fail (GABBLE_IS_IM_FACTORY (fac), NULL);
  g_return_val_if_fail (handle != 0, NULL);
  g_return_val_if_fail (initiator != 0, NULL);

  priv = GABBLE_IM_FACTORY_GET_PRIVATE (fac);
  conn = (TpBaseConnection *) priv->conn;

  object_path = g_strdup_printf ("%s/ImChannel%u",
      conn->object_path, handle);

  chan = g_object_new (GABBLE_TYPE_IM_CHANNEL,
                       "connection", priv->conn,
                       "object-path", object_path,
                       "handle", handle,
                       "initiator-handle", initiator,
                       NULL);

  DEBUG ("object path %s", object_path);

  g_free (object_path);

  g_signal_connect (chan, "closed", (GCallback) im_channel_closed_cb, fac);

  g_hash_table_insert (priv->channels, GINT_TO_POINTER (handle), chan);

  if (request_token != NULL)
    request_tokens = g_slist_prepend (NULL, request_token);
  else
    request_tokens = NULL;

  tp_channel_manager_emit_new_channel (fac,
      (TpExportableChannel *) chan, request_tokens);

  g_slist_free (request_tokens);

  return chan;
}

static void
gabble_im_factory_close_all (GabbleImFactory *self)
{
  if (self->priv->channels != NULL)
    {
      GHashTable *tmp = self->priv->channels;

      DEBUG ("closing channels");
      self->priv->channels = NULL;
      g_hash_table_destroy (tmp);
    }

  if (self->priv->status_changed_id != 0)
    {
      g_signal_handler_disconnect (self->priv->conn,
          self->priv->status_changed_id);
      self->priv->status_changed_id = 0;
    }

  if (self->priv->message_cb != NULL)
    {
      DEBUG ("removing callbacks");
      lm_connection_unregister_message_handler (self->priv->conn->lmconn,
          self->priv->message_cb, LM_MESSAGE_TYPE_MESSAGE);
      lm_message_handler_unref (self->priv->message_cb);
      self->priv->message_cb = NULL;
    }
}


static void
connection_status_changed_cb (GabbleConnection *conn,
                              guint status,
                              guint reason,
                              GabbleImFactory *self)
{
  switch (status)
    {
    case TP_CONNECTION_STATUS_CONNECTING:
      DEBUG ("adding callbacks");
      g_assert (self->priv->message_cb == NULL);

      self->priv->message_cb = lm_message_handler_new (im_factory_message_cb,
          self, NULL);
      lm_connection_register_message_handler (self->priv->conn->lmconn,
          self->priv->message_cb, LM_MESSAGE_TYPE_MESSAGE,
          LM_HANDLER_PRIORITY_LAST);
      break;

    case TP_CONNECTION_STATUS_DISCONNECTED:
      gabble_im_factory_close_all (self);
      break;
    }
}

static void
gabble_im_factory_get_contact_caps (GabbleCapsChannelManager *manager,
                                    GabbleConnection *conn,
                                    TpHandle handle,
                                    GPtrArray *arr)
{
  /* We don't need to check this contact's capabilities, we assume every
   * contact support text channels. */

  GValue monster = {0, };
  GHashTable *fixed_properties;
  GValue *channel_type_value;
  GValue *target_handle_type_value;
  gchar *text_allowed_properties[] =
      {
        TP_IFACE_CHANNEL ".TargetHandle",
        NULL
      };

  g_assert (handle != 0);

  g_value_init (&monster, GABBLE_STRUCT_TYPE_ENHANCED_CONTACT_CAPABILITY);
  g_value_take_boxed (&monster,
      dbus_g_type_specialized_construct (
        GABBLE_STRUCT_TYPE_ENHANCED_CONTACT_CAPABILITY));

  fixed_properties = g_hash_table_new_full (g_str_hash, g_str_equal, NULL,
      (GDestroyNotify) tp_g_value_slice_free);

  channel_type_value = tp_g_value_slice_new (G_TYPE_STRING);
  g_value_set_static_string (channel_type_value, TP_IFACE_CHANNEL_TYPE_TEXT);
  g_hash_table_insert (fixed_properties, TP_IFACE_CHANNEL ".ChannelType",
      channel_type_value);

  target_handle_type_value = tp_g_value_slice_new (G_TYPE_UINT);
  g_value_set_uint (target_handle_type_value, TP_HANDLE_TYPE_CONTACT);
  g_hash_table_insert (fixed_properties, TP_IFACE_CHANNEL ".TargetHandleType",
      target_handle_type_value);

  dbus_g_type_struct_set (&monster,
      0, handle,
      1, fixed_properties,
      2, text_allowed_properties,
      G_MAXUINT);

  g_hash_table_destroy (fixed_properties);

  g_ptr_array_add (arr, g_value_get_boxed (&monster));
}

struct _ForeachData
{
  TpExportableChannelFunc func;
  gpointer user_data;
};

static void
_foreach_slave (gpointer key, gpointer value, gpointer user_data)
{
  struct _ForeachData *data = user_data;
  TpExportableChannel *chan = TP_EXPORTABLE_CHANNEL (value);

  data->func (chan, data->user_data);
}

static void
gabble_im_factory_foreach_channel (TpChannelManager *manager,
                                   TpExportableChannelFunc func,
                                   gpointer user_data)
{
  GabbleImFactory *self = GABBLE_IM_FACTORY (manager);
  struct _ForeachData data;

  data.user_data = user_data;
  data.func = func;

  g_hash_table_foreach (self->priv->channels, _foreach_slave, &data);
}


static const gchar * const im_channel_fixed_properties[] = {
    TP_IFACE_CHANNEL ".ChannelType",
    TP_IFACE_CHANNEL ".TargetHandleType",
    NULL
};

static const gchar * const im_channel_allowed_properties[] = {
    TP_IFACE_CHANNEL ".TargetHandle",
    TP_IFACE_CHANNEL ".TargetID",
    NULL
};


static void
gabble_im_factory_foreach_channel_class (TpChannelManager *manager,
    TpChannelManagerChannelClassFunc func,
    gpointer user_data)
{
  GHashTable *table = g_hash_table_new_full (g_str_hash, g_str_equal,
      NULL, (GDestroyNotify) tp_g_value_slice_free);
  GValue *value;

  value = tp_g_value_slice_new (G_TYPE_STRING);
  g_value_set_static_string (value, TP_IFACE_CHANNEL_TYPE_TEXT);
  g_hash_table_insert (table, (gchar *) im_channel_fixed_properties[0],
      value);

  value = tp_g_value_slice_new (G_TYPE_UINT);
  g_value_set_uint (value, TP_HANDLE_TYPE_CONTACT);
  g_hash_table_insert (table, (gchar *) im_channel_fixed_properties[1],
      value);

  func (manager, table, im_channel_allowed_properties, user_data);

  g_hash_table_destroy (table);
}


static gboolean
gabble_im_factory_requestotron (GabbleImFactory *self,
                                gpointer request_token,
                                GHashTable *request_properties,
                                gboolean require_new)
{
  TpBaseConnection *base_conn = (TpBaseConnection *) self->priv->conn;
  TpHandleRepoIface *contact_repo = tp_base_connection_get_handles (
      base_conn, TP_HANDLE_TYPE_CONTACT);
  TpHandle handle;
  GError *error = NULL;
  TpExportableChannel *channel;

  if (tp_strdiff (tp_asv_get_string (request_properties,
          TP_IFACE_CHANNEL ".ChannelType"), TP_IFACE_CHANNEL_TYPE_TEXT))
    return FALSE;

  if (tp_asv_get_uint32 (request_properties,
        TP_IFACE_CHANNEL ".TargetHandleType", NULL) != TP_HANDLE_TYPE_CONTACT)
    return FALSE;

  handle = tp_asv_get_uint32 (request_properties,
      TP_IFACE_CHANNEL ".TargetHandle", NULL);

  if (!tp_handle_is_valid (contact_repo, handle, &error))
    goto error;

  if (tp_channel_manager_asv_has_unknown_properties (request_properties,
          im_channel_fixed_properties, im_channel_allowed_properties,
          &error))
    goto error;

  channel = g_hash_table_lookup (self->priv->channels,
      GUINT_TO_POINTER (handle));

  if (channel == NULL)
    {
      new_im_channel (self, handle, base_conn->self_handle, request_token);
      return TRUE;
    }

  if (require_new)
    {
      g_set_error (&error, TP_ERRORS, TP_ERROR_NOT_AVAILABLE,
          "Already chatting with contact #%u in another channel", handle);
      goto error;
    }

  tp_channel_manager_emit_request_already_satisfied (self, request_token,
      channel);
  return TRUE;

error:
  tp_channel_manager_emit_request_failed (self, request_token,
      error->domain, error->code, error->message);
  g_error_free (error);
  return TRUE;
}


static gboolean
gabble_im_factory_create_channel (TpChannelManager *manager,
                                  gpointer request_token,
                                  GHashTable *request_properties)
{
  GabbleImFactory *self = GABBLE_IM_FACTORY (manager);

  return gabble_im_factory_requestotron (self, request_token,
      request_properties, TRUE);
}


static gboolean
gabble_im_factory_request_channel (TpChannelManager *manager,
                                   gpointer request_token,
                                   GHashTable *request_properties)
{
  GabbleImFactory *self = GABBLE_IM_FACTORY (manager);

  return gabble_im_factory_requestotron (self, request_token,
      request_properties, FALSE);
}


static void
channel_manager_iface_init (gpointer g_iface,
                            gpointer iface_data)
{
  TpChannelManagerIface *iface = g_iface;

  iface->foreach_channel = gabble_im_factory_foreach_channel;
  iface->foreach_channel_class = gabble_im_factory_foreach_channel_class;
  iface->create_channel = gabble_im_factory_create_channel;
  iface->request_channel = gabble_im_factory_request_channel;
}

static void
caps_channel_manager_iface_init (gpointer g_iface,
                                 gpointer iface_data)
{
  GabbleCapsChannelManagerIface *iface = g_iface;

  iface->get_contact_caps = gabble_im_factory_get_contact_caps;
}<|MERGE_RESOLUTION|>--- conflicted
+++ resolved
@@ -33,13 +33,11 @@
 
 #define DEBUG_FLAG GABBLE_DEBUG_IM
 
-<<<<<<< HEAD
 #include "extensions/extensions.h"
 
 #include "caps-channel-manager.h"
 #include "channel-manager.h"
-=======
->>>>>>> e6f08aeb
+
 #include "connection.h"
 #include "debug.h"
 #include "disco.h"
@@ -50,15 +48,10 @@
 static void caps_channel_manager_iface_init (gpointer, gpointer);
 
 G_DEFINE_TYPE_WITH_CODE (GabbleImFactory, gabble_im_factory, G_TYPE_OBJECT,
-<<<<<<< HEAD
-    G_IMPLEMENT_INTERFACE (GABBLE_TYPE_CHANNEL_MANAGER,
+    G_IMPLEMENT_INTERFACE (TP_TYPE_CHANNEL_MANAGER,
       channel_manager_iface_init);
     G_IMPLEMENT_INTERFACE (GABBLE_TYPE_CAPS_CHANNEL_MANAGER,
       caps_channel_manager_iface_init));
-=======
-    G_IMPLEMENT_INTERFACE (TP_TYPE_CHANNEL_MANAGER,
-      channel_manager_iface_init));
->>>>>>> e6f08aeb
 
 /* properties */
 enum
