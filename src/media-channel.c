/*
 * gabble-media-channel.c - Source for GabbleMediaChannel
 * Copyright (C) 2006 Collabora Ltd.
 * Copyright (C) 2006 Nokia Corporation
 *   @author Ole Andre Vadla Ravnaas <ole.andre.ravnaas@collabora.co.uk>
 *
 * This library is free software; you can redistribute it and/or
 * modify it under the terms of the GNU Lesser General Public
 * License as published by the Free Software Foundation; either
 * version 2.1 of the License, or (at your option) any later version.
 *
 * This library is distributed in the hope that it will be useful,
 * but WITHOUT ANY WARRANTY; without even the implied warranty of
 * MERCHANTABILITY or FITNESS FOR A PARTICULAR PURPOSE.  See the GNU
 * Lesser General Public License for more details.
 *
 * You should have received a copy of the GNU Lesser General Public
 * License along with this library; if not, write to the Free Software
 * Foundation, Inc., 51 Franklin St, Fifth Floor, Boston, MA  02110-1301  USA
 */

#include "config.h"
#include "media-channel.h"


#include <dbus/dbus-glib.h>
#include <telepathy-glib/dbus.h>
#include <telepathy-glib/errors.h>
#include <telepathy-glib/exportable-channel.h>
#include <telepathy-glib/interfaces.h>
#include <telepathy-glib/channel-iface.h>
#include <telepathy-glib/svc-channel.h>
#include <telepathy-glib/svc-properties-interface.h>
#include <telepathy-glib/svc-media-interfaces.h>

#define DEBUG_FLAG GABBLE_DEBUG_MEDIA

#include "connection.h"
#include "debug.h"
#include "media-factory.h"
#include "media-stream.h"
#include "presence-cache.h"
#include "presence.h"

#include "jingle-factory.h"
#include "jingle-session.h"
#include "jingle-content.h"
#include "jingle-media-rtp.h"
#include "namespaces.h"

#define MAX_STREAMS 99

static void call_state_iface_init (gpointer, gpointer);
static void channel_iface_init (gpointer, gpointer);
static void hold_iface_init (gpointer, gpointer);
static void media_signalling_iface_init (gpointer, gpointer);
static void streamed_media_iface_init (gpointer, gpointer);
static void session_handler_iface_init (gpointer, gpointer);

G_DEFINE_TYPE_WITH_CODE (GabbleMediaChannel, gabble_media_channel,
    G_TYPE_OBJECT,
    G_IMPLEMENT_INTERFACE (TP_TYPE_SVC_CHANNEL, channel_iface_init);
    G_IMPLEMENT_INTERFACE (TP_TYPE_SVC_CHANNEL_INTERFACE_CALL_STATE,
      call_state_iface_init);
    G_IMPLEMENT_INTERFACE (TP_TYPE_SVC_CHANNEL_INTERFACE_GROUP,
      tp_group_mixin_iface_init);
    G_IMPLEMENT_INTERFACE (TP_TYPE_SVC_CHANNEL_INTERFACE_HOLD,
      hold_iface_init);
    G_IMPLEMENT_INTERFACE (TP_TYPE_SVC_CHANNEL_INTERFACE_MEDIA_SIGNALLING,
      media_signalling_iface_init);
    G_IMPLEMENT_INTERFACE (TP_TYPE_SVC_CHANNEL_TYPE_STREAMED_MEDIA,
      streamed_media_iface_init);
    G_IMPLEMENT_INTERFACE (TP_TYPE_SVC_PROPERTIES_INTERFACE,
      tp_properties_mixin_iface_init);
    G_IMPLEMENT_INTERFACE (TP_TYPE_SVC_DBUS_PROPERTIES,
      tp_dbus_properties_mixin_iface_init);
<<<<<<< HEAD
    G_IMPLEMENT_INTERFACE (TP_TYPE_EXPORTABLE_CHANNEL, NULL);
=======
    G_IMPLEMENT_INTERFACE (TP_TYPE_SVC_MEDIA_SESSION_HANDLER,
      session_handler_iface_init);
    G_IMPLEMENT_INTERFACE (GABBLE_TYPE_EXPORTABLE_CHANNEL, NULL);
>>>>>>> 10d4222d
    G_IMPLEMENT_INTERFACE (TP_TYPE_CHANNEL_IFACE, NULL));

static const gchar *gabble_media_channel_interfaces[] = {
    /* FIXME: our implementation of CallState is a stub, so it doesn't
    appear in GetInterfaces' output to avoid confusing clients
    TP_IFACE_CHANNEL_INTERFACE_CALL_STATE,
    */
    TP_IFACE_CHANNEL_INTERFACE_GROUP,
    TP_IFACE_CHANNEL_INTERFACE_HOLD,
    TP_IFACE_CHANNEL_INTERFACE_MEDIA_SIGNALLING,
    TP_IFACE_PROPERTIES_INTERFACE,
    TP_IFACE_MEDIA_SESSION_HANDLER,
    NULL
};

/* properties */
enum
{
  PROP_OBJECT_PATH = 1,
  PROP_CHANNEL_TYPE,
  PROP_HANDLE_TYPE,
  PROP_HANDLE,
  PROP_TARGET_ID,
  PROP_INITIAL_PEER,
  PROP_PEER,
  PROP_REQUESTED,
  PROP_CONNECTION,
  PROP_CREATOR,
  PROP_CREATOR_ID,
  PROP_FACTORY,
  PROP_INTERFACES,
  PROP_CHANNEL_DESTROYED,
  PROP_CHANNEL_PROPERTIES,
  /* TP properties (see also below) */
  PROP_NAT_TRAVERSAL,
  PROP_STUN_SERVER,
  PROP_STUN_PORT,
  PROP_GTALK_P2P_RELAY_TOKEN,
  PROP_SESSION,
  LAST_PROPERTY
};

/* TP properties */
enum
{
  CHAN_PROP_NAT_TRAVERSAL = 0,
  CHAN_PROP_STUN_SERVER,
  CHAN_PROP_STUN_PORT,
  CHAN_PROP_GTALK_P2P_RELAY_TOKEN,
  NUM_CHAN_PROPS,
  INVALID_CHAN_PROP
};

const TpPropertySignature channel_property_signatures[NUM_CHAN_PROPS] = {
      { "nat-traversal",          G_TYPE_STRING },
      { "stun-server",            G_TYPE_STRING },
      { "stun-port",              G_TYPE_UINT   },
      { "gtalk-p2p-relay-token",  G_TYPE_STRING }
};

struct _GabbleMediaChannelPrivate
{
  GabbleConnection *conn;
  gchar *object_path;
  TpHandle creator;
  TpHandle initial_peer;

  GabbleMediaFactory *factory;
  GabbleJingleSession *session;
  GPtrArray *streams;

  guint next_stream_id;

  TpLocalHoldState hold_state;
  TpLocalHoldStateReason hold_state_reason;

<<<<<<< HEAD
  /* These are really booleans, but gboolean is signed. Thanks, GLib */
  unsigned closed:1;
  unsigned dispose_has_run:1;
=======
  gboolean ready:1;
  gboolean closed:1;
  gboolean dispose_has_run:1;
>>>>>>> 10d4222d
};

#define GABBLE_MEDIA_CHANNEL_GET_PRIVATE(obj) (obj->priv)

static void
gabble_media_channel_init (GabbleMediaChannel *self)
{
  GabbleMediaChannelPrivate *priv = G_TYPE_INSTANCE_GET_PRIVATE (self,
      GABBLE_TYPE_MEDIA_CHANNEL, GabbleMediaChannelPrivate);

  self->priv = priv;

  priv->next_stream_id = 1;

  /* initialize properties mixin */
  tp_properties_mixin_init (G_OBJECT (self), G_STRUCT_OFFSET (
        GabbleMediaChannel, properties));
}

static void session_state_changed_cb (GabbleJingleSession *session,
    GParamSpec *arg1, GabbleMediaChannel *channel);
static void session_terminated_cb (GabbleJingleSession *session,
    gboolean local_terminator, gpointer user_data);
static void session_new_content_cb (GabbleJingleSession *session,
    GabbleJingleContent *c, gpointer user_data);
static GabbleMediaStream *
create_stream_from_content (GabbleMediaChannel *chan, GabbleJingleContent *c);
static gboolean contact_is_media_capable (GabbleMediaChannel *chan, TpHandle peer);

static gboolean
_create_streams (GabbleMediaChannel *chan)
{
  GabbleMediaChannelPrivate *priv = GABBLE_MEDIA_CHANNEL_GET_PRIVATE (chan);
  GList *contents, *li;

  contents = gabble_jingle_session_get_contents (priv->session);
  for (li = contents; li; li = li->next)
    {
      create_stream_from_content (chan, GABBLE_JINGLE_CONTENT (li->data));
    }

  g_list_free (contents);

  return FALSE;
}

static void
_latch_to_session (GabbleMediaChannel *chan)
{
  GabbleMediaChannelPrivate *priv = GABBLE_MEDIA_CHANNEL_GET_PRIVATE (chan);

  g_assert (priv->session != NULL);

  DEBUG ("%p: Latching onto session %p", chan, priv->session);

  g_signal_connect (priv->session, "notify::state",
                    (GCallback) session_state_changed_cb, chan);

  g_signal_connect (priv->session, "new-content",
                    (GCallback) session_new_content_cb, chan);

  g_signal_connect (priv->session, "terminated",
                    (GCallback) session_terminated_cb, chan);

  g_assert (priv->streams == NULL);

  priv->streams = g_ptr_array_sized_new (1);

  tp_svc_channel_interface_media_signalling_emit_new_session_handler (
      G_OBJECT (chan), priv->object_path, "rtp");
}

static void
create_session (GabbleMediaChannel *chan, TpHandle peer)
{
  GabbleMediaChannelPrivate *priv = GABBLE_MEDIA_CHANNEL_GET_PRIVATE (chan);

  g_assert (priv->session == NULL);

  DEBUG ("%p: Creating new outgoing session", chan);

  priv->session =
      gabble_jingle_factory_create_session (priv->conn->jingle_factory,
          peer, NULL);

  _latch_to_session (chan);
}

static GObject *
gabble_media_channel_constructor (GType type, guint n_props,
                                  GObjectConstructParam *props)
{
  GObject *obj;
  GabbleMediaChannelPrivate *priv;
  TpBaseConnection *conn;
  DBusGConnection *bus;
  TpIntSet *set;
  TpHandleRepoIface *contact_handles;
  GabbleJingleFactory *jf;

  obj = G_OBJECT_CLASS (gabble_media_channel_parent_class)->
           constructor (type, n_props, props);

  priv = GABBLE_MEDIA_CHANNEL_GET_PRIVATE (GABBLE_MEDIA_CHANNEL (obj));
  conn = (TpBaseConnection *) priv->conn;
  contact_handles = tp_base_connection_get_handles (conn,
      TP_HANDLE_TYPE_CONTACT);

  /* register object on the bus */
  bus = tp_get_bus ();
  dbus_g_connection_register_g_object (bus, priv->object_path, obj);

  tp_group_mixin_init (obj, G_STRUCT_OFFSET (GabbleMediaChannel, group),
      contact_handles, conn->self_handle);

  if (priv->session != NULL)
      priv->creator = priv->session->peer;
  else
      priv->creator = conn->self_handle;

  /* automatically add creator to channel, but also ref them again (because
   * priv->creator is the InitiatorHandle) */
  g_assert (priv->creator != 0);
  tp_handle_ref (contact_handles, priv->creator);

  set = tp_intset_new ();
  tp_intset_add (set, priv->creator);

  tp_group_mixin_change_members (obj, "", set, NULL, NULL, NULL, 0, 0);

  tp_intset_destroy (set);

  /* Allow member adding; also, we implement the 0.17.6 properties correctly */
  tp_group_mixin_change_flags (obj,
      TP_CHANNEL_GROUP_FLAG_CAN_ADD | TP_CHANNEL_GROUP_FLAG_PROPERTIES, 0);

  /* Set up Google relay related properties */
  jf = priv->conn->jingle_factory;
  if (jf->stun_server != NULL)
      g_object_set (obj, "stun-server", jf->stun_server, NULL);
  if (jf->stun_port != 0)
      g_object_set (obj, "stun-port", jf->stun_port, NULL);
  if (jf->relay_token != NULL)
      g_object_set (obj, "gtalk-p2p-relay-token", jf->relay_token, NULL);

  /* act on incoming session */
  if (priv->session != NULL)
    {
      /* make us local pending */
      set = tp_intset_new ();
      tp_intset_add (set, ((TpBaseConnection *) priv->conn)->self_handle);

      tp_group_mixin_change_members (obj, "", NULL, NULL, set, NULL,
          priv->session->peer, 0);

      tp_intset_destroy (set);

      /* and update flags accordingly */
      tp_group_mixin_change_flags (obj,
          TP_CHANNEL_GROUP_FLAG_CAN_ADD | TP_CHANNEL_GROUP_FLAG_CAN_REMOVE, 0);

      /* We want streams to appear on DBus after the channel is signalled */
      g_idle_add ((GSourceFunc) _create_streams, GABBLE_MEDIA_CHANNEL (obj));

      /* Set up signal callbacks, emit session handler, initialize streams */
      _latch_to_session (GABBLE_MEDIA_CHANNEL (obj));
    }

  return obj;
}

static void
gabble_media_channel_get_property (GObject    *object,
                                   guint       property_id,
                                   GValue     *value,
                                   GParamSpec *pspec)
{
  GabbleMediaChannel *chan = GABBLE_MEDIA_CHANNEL (object);
  GabbleMediaChannelPrivate *priv = GABBLE_MEDIA_CHANNEL_GET_PRIVATE (chan);
  TpBaseConnection *base_conn = (TpBaseConnection *) priv->conn;
  const gchar *param_name;
  guint tp_property_id;

  switch (property_id) {
    case PROP_OBJECT_PATH:
      g_value_set_string (value, priv->object_path);
      break;
    case PROP_CHANNEL_TYPE:
      g_value_set_static_string (value, TP_IFACE_CHANNEL_TYPE_STREAMED_MEDIA);
      break;
    case PROP_HANDLE_TYPE:
      /* This is used to implement TargetHandleType, which is immutable.  If
       * the peer was known at channel-creation time, this will be Contact;
       * otherwise, it must be None even if we subsequently learn who the peer
       * is.
       */
      if (priv->initial_peer != 0)
        g_value_set_uint (value, TP_HANDLE_TYPE_CONTACT);
      else
        g_value_set_uint (value, TP_HANDLE_TYPE_NONE);
      break;
    case PROP_INITIAL_PEER:
    case PROP_HANDLE:
      /* As above: TargetHandle is immutable, so non-0 only if the peer handle
       * was known at creation time.
       */
      g_value_set_uint (value, priv->initial_peer);
      break;
    case PROP_TARGET_ID:
      /* As above. */
      if (priv->initial_peer != 0)
        {
          TpHandleRepoIface *repo = tp_base_connection_get_handles (
              base_conn, TP_HANDLE_TYPE_CONTACT);
          const gchar *target_id = tp_handle_inspect (repo, priv->initial_peer);

          g_value_set_string (value, target_id);
        }
      else
        {
          g_value_set_static_string (value, "");
        }

      break;
    case PROP_PEER:
      {
        TpHandle peer = 0;

        if (priv->initial_peer != 0)
          peer = priv->initial_peer;
        else if (priv->session != NULL)
          g_object_get (priv->session,
              "peer", &peer,
              NULL);

        g_value_set_uint (value, peer);
        break;
      }
    case PROP_CONNECTION:
      g_value_set_object (value, priv->conn);
      break;
    case PROP_CREATOR:
      g_value_set_uint (value, priv->creator);
      break;
    case PROP_CREATOR_ID:
        {
          TpHandleRepoIface *repo = tp_base_connection_get_handles (
              base_conn, TP_HANDLE_TYPE_CONTACT);

          g_value_set_string (value, tp_handle_inspect (repo, priv->creator));
        }
      break;
    case PROP_REQUESTED:
      g_value_set_boolean (value, (priv->creator == base_conn->self_handle));
      break;
    case PROP_FACTORY:
      g_value_set_object (value, priv->factory);
      break;
    case PROP_INTERFACES:
      g_value_set_boxed (value, gabble_media_channel_interfaces);
      break;
    case PROP_CHANNEL_DESTROYED:
      g_value_set_boolean (value, priv->closed);
      break;
    case PROP_CHANNEL_PROPERTIES:
      g_value_take_boxed (value,
          tp_dbus_properties_mixin_make_properties_hash (object,
              TP_IFACE_CHANNEL, "TargetHandle",
              TP_IFACE_CHANNEL, "TargetHandleType",
              TP_IFACE_CHANNEL, "ChannelType",
              TP_IFACE_CHANNEL, "TargetID",
              TP_IFACE_CHANNEL, "InitiatorHandle",
              TP_IFACE_CHANNEL, "InitiatorID",
              TP_IFACE_CHANNEL, "Requested",
              NULL));
      break;
    case PROP_SESSION:
      g_value_set_object (value, priv->session);
      break;
    default:
      param_name = g_param_spec_get_name (pspec);

      if (tp_properties_mixin_has_property (object, param_name,
            &tp_property_id))
        {
          GValue *tp_property_value =
            chan->properties.properties[tp_property_id].value;

          if (tp_property_value)
            {
              g_value_copy (tp_property_value, value);
              return;
            }
        }

      G_OBJECT_WARN_INVALID_PROPERTY_ID (object, property_id, pspec);
      break;
  }
}

static void
gabble_media_channel_set_property (GObject     *object,
                                   guint        property_id,
                                   const GValue *value,
                                   GParamSpec   *pspec)
{
  GabbleMediaChannel *chan = GABBLE_MEDIA_CHANNEL (object);
  GabbleMediaChannelPrivate *priv = GABBLE_MEDIA_CHANNEL_GET_PRIVATE (chan);
  const gchar *param_name;
  guint tp_property_id;

  switch (property_id) {
    case PROP_OBJECT_PATH:
      g_free (priv->object_path);
      priv->object_path = g_value_dup_string (value);
      break;
    case PROP_HANDLE_TYPE:
    case PROP_HANDLE:
    case PROP_CHANNEL_TYPE:
      /* these properties are writable in the interface, but not actually
       * meaningfully changable on this channel, so we do nothing */
      break;
    case PROP_CONNECTION:
      priv->conn = g_value_get_object (value);
      break;
    case PROP_CREATOR:
      priv->creator = g_value_get_uint (value);
      break;
    case PROP_FACTORY:
      priv->factory = g_value_get_object (value);
      break;
<<<<<<< HEAD
    case PROP_INITIAL_PEER:
      priv->initial_peer = g_value_get_uint (value);
=======
    case PROP_SESSION:
      g_assert (priv->session == NULL);
      priv->session = g_value_dup_object (value);
>>>>>>> 10d4222d
      break;
    default:
      param_name = g_param_spec_get_name (pspec);

      if (tp_properties_mixin_has_property (object, param_name,
            &tp_property_id))
        {
          tp_properties_mixin_change_value (object, tp_property_id, value,
                                                NULL);
          tp_properties_mixin_change_flags (object, tp_property_id,
                                                TP_PROPERTY_FLAG_READ,
                                                0, NULL);

          return;
        }

      G_OBJECT_WARN_INVALID_PROPERTY_ID (object, property_id, pspec);
      break;
  }
}

static void gabble_media_channel_dispose (GObject *object);
static void gabble_media_channel_finalize (GObject *object);
static gboolean gabble_media_channel_remove_member (GObject *obj,
    TpHandle handle, const gchar *message, GError **error);

static void
gabble_media_channel_class_init (GabbleMediaChannelClass *gabble_media_channel_class)
{
  static TpDBusPropertiesMixinPropImpl channel_props[] = {
      { "TargetHandleType", "handle-type", NULL },
      { "TargetHandle", "handle", NULL },
      { "TargetID", "target-id", NULL },
      { "ChannelType", "channel-type", NULL },
      { "Interfaces", "interfaces", NULL },
      { "Requested", "requested", NULL },
      { "InitiatorHandle", "creator", NULL },
      { "InitiatorID", "creator-id", NULL },
      { NULL }
  };
  static TpDBusPropertiesMixinIfaceImpl prop_interfaces[] = {
      { TP_IFACE_CHANNEL,
        tp_dbus_properties_mixin_getter_gobject_properties,
        NULL,
        channel_props,
      },
      { NULL }
  };
  GObjectClass *object_class = G_OBJECT_CLASS (gabble_media_channel_class);
  GParamSpec *param_spec;

  g_type_class_add_private (gabble_media_channel_class,
      sizeof (GabbleMediaChannelPrivate));

  object_class->constructor = gabble_media_channel_constructor;

  object_class->get_property = gabble_media_channel_get_property;
  object_class->set_property = gabble_media_channel_set_property;

  object_class->dispose = gabble_media_channel_dispose;
  object_class->finalize = gabble_media_channel_finalize;

  g_object_class_override_property (object_class, PROP_OBJECT_PATH,
      "object-path");
  g_object_class_override_property (object_class, PROP_CHANNEL_TYPE,
      "channel-type");
  g_object_class_override_property (object_class, PROP_HANDLE_TYPE,
      "handle-type");
  g_object_class_override_property (object_class, PROP_HANDLE, "handle");

  g_object_class_override_property (object_class, PROP_CHANNEL_DESTROYED,
      "channel-destroyed");
  g_object_class_override_property (object_class, PROP_CHANNEL_PROPERTIES,
      "channel-properties");

  param_spec = g_param_spec_string ("target-id", "Target JID",
      "Currently empty, because this channel always has handle 0.",
      NULL,
      G_PARAM_READABLE | G_PARAM_STATIC_STRINGS);
  g_object_class_install_property (object_class, PROP_TARGET_ID, param_spec);

  param_spec = g_param_spec_uint ("initial-peer", "Other participant",
      "The TpHandle representing the other participant in the channel if known "
      "at construct-time; 0 if the other participant was unknown at the time "
      "of channel creation",
      0, G_MAXUINT32, 0,
      G_PARAM_CONSTRUCT_ONLY | G_PARAM_READWRITE | G_PARAM_STATIC_STRINGS);
  g_object_class_install_property (object_class, PROP_INITIAL_PEER, param_spec);

  param_spec = g_param_spec_uint ("peer", "Other participant",
      "The TpHandle representing the other participant in the channel if "
      "currently known; 0 if this is an anonymous channel on which "
      "RequestStreams  has not yet been called.",
      0, G_MAXUINT32, 0,
      G_PARAM_READABLE | G_PARAM_STATIC_STRINGS);
  g_object_class_install_property (object_class, PROP_PEER, param_spec);

  param_spec = g_param_spec_object ("connection", "GabbleConnection object",
      "Gabble connection object that owns this media channel object.",
      GABBLE_TYPE_CONNECTION,
      G_PARAM_CONSTRUCT_ONLY | G_PARAM_READWRITE | G_PARAM_STATIC_STRINGS);
  g_object_class_install_property (object_class, PROP_CONNECTION, param_spec);

  param_spec = g_param_spec_uint ("creator", "Channel creator",
      "The TpHandle representing the contact who created the channel.",
      0, G_MAXUINT32, 0,
      G_PARAM_CONSTRUCT_ONLY | G_PARAM_READWRITE | G_PARAM_STATIC_STRINGS);
  g_object_class_install_property (object_class, PROP_CREATOR, param_spec);

  param_spec = g_param_spec_string ("creator-id", "Creator bare JID",
      "The bare JID obtained by inspecting the creator handle.",
      NULL,
      G_PARAM_READABLE | G_PARAM_STATIC_STRINGS);
  g_object_class_install_property (object_class, PROP_CREATOR_ID, param_spec);

  param_spec = g_param_spec_boolean ("requested", "Requested?",
      "True if this channel was requested by the local user",
      FALSE,
      G_PARAM_READABLE | G_PARAM_STATIC_STRINGS);
  g_object_class_install_property (object_class, PROP_REQUESTED, param_spec);

  param_spec = g_param_spec_object ("factory", "GabbleMediaFactory object",
      "The factory that created this object.",
      GABBLE_TYPE_MEDIA_FACTORY,
      G_PARAM_CONSTRUCT_ONLY | G_PARAM_READWRITE | G_PARAM_STATIC_STRINGS);
  g_object_class_install_property (object_class, PROP_FACTORY, param_spec);

  param_spec = g_param_spec_boxed ("interfaces", "Extra D-Bus interfaces",
      "Additional Channel.Interface.* interfaces",
      G_TYPE_STRV,
      G_PARAM_READABLE | G_PARAM_STATIC_STRINGS);
  g_object_class_install_property (object_class, PROP_INTERFACES, param_spec);

  param_spec = g_param_spec_string ("nat-traversal", "NAT traversal",
      "NAT traversal mechanism.",
      "gtalk-p2p",
      G_PARAM_CONSTRUCT | G_PARAM_READWRITE | G_PARAM_STATIC_STRINGS);
  g_object_class_install_property (object_class, PROP_NAT_TRAVERSAL,
      param_spec);

  param_spec = g_param_spec_string ("stun-server", "STUN server",
      "IP or address of STUN server.",
      NULL,
      G_PARAM_READWRITE | G_PARAM_STATIC_STRINGS);
  g_object_class_install_property (object_class, PROP_STUN_SERVER, param_spec);

  param_spec = g_param_spec_uint ("stun-port", "STUN port",
      "UDP port of STUN server.",
      0, G_MAXUINT16, 0,
      G_PARAM_READWRITE | G_PARAM_STATIC_STRINGS);
  g_object_class_install_property (object_class, PROP_STUN_PORT, param_spec);

  param_spec = g_param_spec_string ("gtalk-p2p-relay-token",
      "GTalk P2P Relay Token",
      "Magic token to authenticate with the Google Talk relay server.",
      NULL,
      G_PARAM_READWRITE | G_PARAM_STATIC_STRINGS);
  g_object_class_install_property (object_class, PROP_GTALK_P2P_RELAY_TOKEN,
      param_spec);

  param_spec = g_param_spec_object ("session", "GabbleJingleSession object",
      "Jingle session associated with this media channel object.",
      GABBLE_TYPE_JINGLE_SESSION,
      G_PARAM_CONSTRUCT_ONLY | G_PARAM_READWRITE |
      G_PARAM_STATIC_NAME | G_PARAM_STATIC_NICK | G_PARAM_STATIC_BLURB);
  g_object_class_install_property (object_class, PROP_SESSION, param_spec);

  tp_properties_mixin_class_init (object_class,
      G_STRUCT_OFFSET (GabbleMediaChannelClass, properties_class),
      channel_property_signatures, NUM_CHAN_PROPS, NULL);

  gabble_media_channel_class->dbus_props_class.interfaces = prop_interfaces;
  tp_dbus_properties_mixin_class_init (object_class,
      G_STRUCT_OFFSET (GabbleMediaChannelClass, dbus_props_class));

  tp_group_mixin_class_init (object_class,
      G_STRUCT_OFFSET (GabbleMediaChannelClass, group_class),
      _gabble_media_channel_add_member,
      gabble_media_channel_remove_member);
  tp_group_mixin_init_dbus_properties (object_class);
}

void
gabble_media_channel_dispose (GObject *object)
{
  GabbleMediaChannel *self = GABBLE_MEDIA_CHANNEL (object);
  GabbleMediaChannelPrivate *priv = GABBLE_MEDIA_CHANNEL_GET_PRIVATE (self);
  TpBaseConnection *conn = (TpBaseConnection *) priv->conn;
  TpHandleRepoIface *contact_handles = tp_base_connection_get_handles (
      conn, TP_HANDLE_TYPE_CONTACT);

  if (priv->dispose_has_run)
    return;

  priv->dispose_has_run = TRUE;

  tp_handle_unref (contact_handles, priv->creator);
  priv->creator = 0;

  /** In this we set the state to ENDED, then the callback unrefs
   * the session
   */

  if (!priv->closed)
    gabble_media_channel_close (self);

  g_assert (priv->closed);
  g_assert (priv->session == NULL);
  g_assert (priv->streams == NULL);

  if (G_OBJECT_CLASS (gabble_media_channel_parent_class)->dispose)
    G_OBJECT_CLASS (gabble_media_channel_parent_class)->dispose (object);
}

void
gabble_media_channel_finalize (GObject *object)
{
  GabbleMediaChannel *self = GABBLE_MEDIA_CHANNEL (object);
  GabbleMediaChannelPrivate *priv = GABBLE_MEDIA_CHANNEL_GET_PRIVATE (self);

  g_free (priv->object_path);

  tp_group_mixin_finalize (object);
  tp_properties_mixin_finalize (object);

  G_OBJECT_CLASS (gabble_media_channel_parent_class)->finalize (object);
}


/**
 * gabble_media_channel_close
 *
 * Implements D-Bus method Close
 * on interface org.freedesktop.Telepathy.Channel
 */
static void
gabble_media_channel_close_async (TpSvcChannel *iface,
                                  DBusGMethodInvocation *context)
{
  GabbleMediaChannel *self = GABBLE_MEDIA_CHANNEL (iface);

  gabble_media_channel_close (self);
  tp_svc_channel_return_from_close (context);
}

void
gabble_media_channel_close (GabbleMediaChannel *self)
{
  GabbleMediaChannelPrivate *priv;

  DEBUG ("called on %p", self);

  g_assert (GABBLE_IS_MEDIA_CHANNEL (self));

  priv = GABBLE_MEDIA_CHANNEL_GET_PRIVATE (self);

  if (priv->closed)
    {
      return;
    }

  priv->closed = TRUE;

  if (priv->session)
    {
      gabble_jingle_session_terminate (priv->session);
    }

  tp_svc_channel_emit_closed (self);
}


/**
 * gabble_media_channel_get_channel_type
 *
 * Implements D-Bus method GetChannelType
 * on interface org.freedesktop.Telepathy.Channel
 */
static void
gabble_media_channel_get_channel_type (TpSvcChannel *iface,
                                       DBusGMethodInvocation *context)
{
  tp_svc_channel_return_from_get_channel_type (context,
      TP_IFACE_CHANNEL_TYPE_STREAMED_MEDIA);
}


/**
 * gabble_media_channel_get_handle
 *
 * Implements D-Bus method GetHandle
 * on interface org.freedesktop.Telepathy.Channel
 */
static void
gabble_media_channel_get_handle (TpSvcChannel *iface,
                                 DBusGMethodInvocation *context)
{
  tp_svc_channel_return_from_get_handle (context, 0, 0);
}


/**
 * gabble_media_channel_get_interfaces
 *
 * Implements D-Bus method GetInterfaces
 * on interface org.freedesktop.Telepathy.Channel
 */
static void
gabble_media_channel_get_interfaces (TpSvcChannel *iface,
                                     DBusGMethodInvocation *context)
{
  tp_svc_channel_return_from_get_interfaces (context,
      gabble_media_channel_interfaces);
}


/**
 * gabble_media_channel_get_session_handlers
 *
 * Implements D-Bus method GetSessionHandlers
 * on interface org.freedesktop.Telepathy.Channel.Interface.MediaSignalling
 */
static void
gabble_media_channel_get_session_handlers (TpSvcChannelInterfaceMediaSignalling *iface,
                                           DBusGMethodInvocation *context)
{
  GabbleMediaChannel *self = GABBLE_MEDIA_CHANNEL (iface);
  GabbleMediaChannelPrivate *priv;
  GPtrArray *ret;
  GType info_type = TP_STRUCT_TYPE_MEDIA_SESSION_HANDLER_INFO;

  g_assert (GABBLE_IS_MEDIA_CHANNEL (self));

  priv = GABBLE_MEDIA_CHANNEL_GET_PRIVATE (self);

  if (priv->session)
    {
      GValue handler = { 0, };
      TpHandle member;

      g_value_init (&handler, info_type);
      g_value_take_boxed (&handler,
          dbus_g_type_specialized_construct (info_type));

      g_object_get (priv->session,
                    "peer", &member,
                    NULL);

      dbus_g_type_struct_set (&handler,
          0, priv->object_path,
          1, "rtp",
          G_MAXUINT);

      ret = g_ptr_array_sized_new (1);
      g_ptr_array_add (ret, g_value_get_boxed (&handler));
    }
  else
    {
      ret = g_ptr_array_sized_new (0);
    }

  tp_svc_channel_interface_media_signalling_return_from_get_session_handlers (
      context, ret);
  g_ptr_array_free (ret, TRUE);
}


static GPtrArray *
make_stream_list (GabbleMediaChannel *self,
                  GPtrArray *streams)
{
  GabbleMediaChannelPrivate *priv = GABBLE_MEDIA_CHANNEL_GET_PRIVATE (self);
  GPtrArray *ret;
  guint i;
  GType info_type = TP_STRUCT_TYPE_MEDIA_STREAM_INFO;

  ret = g_ptr_array_sized_new (streams->len);

  for (i = 0; i < streams->len; i++)
    {
      GabbleMediaStream *stream = g_ptr_array_index (streams, i);
      GValue entry = { 0, };
      guint id;
      TpHandle peer;
      TpMediaStreamType type;
      TpMediaStreamState connection_state;
      CombinedStreamDirection combined_direction;

      g_object_get (stream,
          "id", &id,
          "media-type", &type,
          "connection-state", &connection_state,
          "combined-direction", &combined_direction,
          NULL);

      g_object_get (priv->session, "peer", &peer, NULL);

      g_value_init (&entry, info_type);
      g_value_take_boxed (&entry,
          dbus_g_type_specialized_construct (info_type));

      dbus_g_type_struct_set (&entry,
          0, id,
          1, peer,
          2, type,
          3, connection_state,
          4, COMBINED_DIRECTION_GET_DIRECTION (combined_direction),
          5, COMBINED_DIRECTION_GET_PENDING_SEND (combined_direction),
          G_MAXUINT);

      g_ptr_array_add (ret, g_value_get_boxed (&entry));
    }

  return ret;
}

/**
 * gabble_media_channel_list_streams
 *
 * Implements D-Bus method ListStreams
 * on interface org.freedesktop.Telepathy.Channel.Type.StreamedMedia
 */
static void
gabble_media_channel_list_streams (TpSvcChannelTypeStreamedMedia *iface,
                                   DBusGMethodInvocation *context)
{
  GabbleMediaChannel *self = GABBLE_MEDIA_CHANNEL (iface);
  GabbleMediaChannelPrivate *priv;
  GPtrArray *ret;

  g_assert (GABBLE_IS_MEDIA_CHANNEL (self));

  priv = GABBLE_MEDIA_CHANNEL_GET_PRIVATE (self);

  /* no session yet? return an empty array */
  if (priv->session == NULL)
    {
      ret = g_ptr_array_new ();
    }
  else
    {
      ret = make_stream_list (self, priv->streams);
    }

  tp_svc_channel_type_streamed_media_return_from_list_streams (context, ret);
  g_ptr_array_free (ret, TRUE);
}


static GabbleMediaStream *
_find_stream_by_id (GabbleMediaChannel *chan, guint stream_id)
{
  GabbleMediaChannelPrivate *priv;
  guint i;

  g_assert (GABBLE_IS_MEDIA_CHANNEL (chan));

  priv = GABBLE_MEDIA_CHANNEL_GET_PRIVATE (chan);

  for (i = 0; i < priv->streams->len; i++)
    {
      GabbleMediaStream *stream = g_ptr_array_index (priv->streams, i);
      guint id;

      g_object_get (stream, "id", &id, NULL);
      if (id == stream_id)
        return stream;
    }

  return NULL;
}

/**
 * gabble_media_channel_remove_streams
 *
 * Implements DBus method RemoveStreams
 * on interface org.freedesktop.Telepathy.Channel.Type.StreamedMedia
 */
static void
gabble_media_channel_remove_streams (TpSvcChannelTypeStreamedMedia *iface,
                                     const GArray * streams,
                                     DBusGMethodInvocation *context)
{
  GabbleMediaChannel *obj = GABBLE_MEDIA_CHANNEL (iface);
  GabbleMediaChannelPrivate *priv;
  GPtrArray *stream_objs;
  GError *error = NULL;
  guint i;

  g_assert (GABBLE_IS_MEDIA_CHANNEL (obj));

  priv = GABBLE_MEDIA_CHANNEL_GET_PRIVATE (obj);

  stream_objs = g_ptr_array_sized_new (streams->len);

  /* check that all stream ids are valid and at the same time build an array
   * of stream objects so we don't have to look them up again after verifying
   * all stream identifiers. */
  for (i = 0; i < streams->len; i++)
    {
      guint id = g_array_index (streams, guint, i);
      GabbleMediaStream *stream;
      guint j;

      stream = _find_stream_by_id (obj, id);
      if (stream == NULL)
        {
          g_set_error (&error, TP_ERRORS, TP_ERROR_INVALID_ARGUMENT,
              "given stream id %u does not exist", id);
          goto OUT;
        }

      /* make sure we don't allow the client to repeatedly remove the same
      stream */
      for (j = 0; j < stream_objs->len; j++)
        {
          GabbleMediaStream *tmp = g_ptr_array_index (stream_objs, j);

          if (tmp == stream)
            {
              stream = NULL;
              break;
            }
        }

      if (stream != NULL)
        g_ptr_array_add (stream_objs, stream);
    }

  /* groovy, it's all good dude, let's remove them */
  if (stream_objs->len > 0)
    {
      GabbleJingleContent *c;

      for (i = 0; i < stream_objs->len; i++)
        {
          g_object_get (g_ptr_array_index (stream_objs, i), "content", &c, NULL);

          /* FIXME: make sure session emits content-removed, on which we can
           * delete it from the list */
          gabble_jingle_session_remove_content (priv->session, c);
        }
    }

OUT:
  g_ptr_array_free (stream_objs, TRUE);

  if (error)
    {
      dbus_g_method_return_error (context, error);
      g_error_free (error);
    }
  else
    {
      tp_svc_channel_type_streamed_media_return_from_remove_streams (context);
    }
}


/**
 * gabble_media_channel_request_stream_direction
 *
 * Implements D-Bus method RequestStreamDirection
 * on interface org.freedesktop.Telepathy.Channel.Type.StreamedMedia
 */
static void
gabble_media_channel_request_stream_direction (TpSvcChannelTypeStreamedMedia *iface,
                                               guint stream_id,
                                               guint stream_direction,
                                               DBusGMethodInvocation *context)
{
  GabbleMediaChannel *self = GABBLE_MEDIA_CHANNEL (iface);
  GabbleMediaChannelPrivate *priv;
  GabbleMediaStream *stream;
  GError *error = NULL;

  g_assert (GABBLE_IS_MEDIA_CHANNEL (self));

  priv = GABBLE_MEDIA_CHANNEL_GET_PRIVATE (self);

  if (stream_direction > TP_MEDIA_STREAM_DIRECTION_BIDIRECTIONAL)
    {
      g_set_error (&error, TP_ERRORS, TP_ERROR_INVALID_ARGUMENT,
          "given stream direction %u is not valid", stream_direction);
      dbus_g_method_return_error (context, error);
      g_error_free (error);
      return;
    }

  stream = _find_stream_by_id (self, stream_id);
  if (stream == NULL)
    {
      g_set_error (&error, TP_ERRORS, TP_ERROR_INVALID_ARGUMENT,
          "given stream id %u does not exist", stream_id);
      dbus_g_method_return_error (context, error);
      g_error_free (error);
      return;
    }

  /* streams with no session? I think not... */
  g_assert (priv->session != NULL);

  if (stream_direction == TP_MEDIA_STREAM_DIRECTION_NONE)
    {
      GabbleJingleContent *c;

      DEBUG ("request for NONE direction; removing stream");

      g_object_get (stream, "content", &c, NULL);
      gabble_jingle_session_remove_content (priv->session, c);

      tp_svc_channel_type_streamed_media_return_from_request_stream_direction (
          context);

      return;
    }

  if (gabble_media_stream_change_direction (stream, stream_direction, &error))
    {
      tp_svc_channel_type_streamed_media_return_from_request_stream_direction (
          context);
    }
  else
    {
      dbus_g_method_return_error (context, error);
      g_error_free (error);
    }
}

static const gchar *
_pick_best_content_type (GabbleMediaChannel *chan, TpHandle peer,
  const gchar *resource, JingleMediaType type)
{
  GabbleMediaChannelPrivate *priv = GABBLE_MEDIA_CHANNEL_GET_PRIVATE (chan);
  GabblePresence *presence;

  presence = gabble_presence_cache_get (priv->conn->presence_cache, peer);

  if (gabble_presence_resource_has_caps (presence, resource,
          PRESENCE_CAP_JINGLE_RTP_TMP))
    {
      return NS_JINGLE_RTP_TMP;
    }

  if ((type == JINGLE_MEDIA_TYPE_VIDEO) &&
      gabble_presence_resource_has_caps (presence, resource,
          PRESENCE_CAP_JINGLE_DESCRIPTION_VIDEO))
    {
      return NS_JINGLE_DESCRIPTION_VIDEO;
    }

  if ((type == JINGLE_MEDIA_TYPE_AUDIO) &&
      gabble_presence_resource_has_caps (presence, resource,
          PRESENCE_CAP_JINGLE_DESCRIPTION_AUDIO))
    {
      return NS_JINGLE_DESCRIPTION_AUDIO;
    }
  if ((type == JINGLE_MEDIA_TYPE_AUDIO) &&
      gabble_presence_resource_has_caps (presence, resource,
          PRESENCE_CAP_GOOGLE_VOICE))
    {
      return NS_GOOGLE_SESSION_PHONE;
    }

  return NULL;
}


static const gchar *
_pick_best_resource (GabbleMediaChannel *chan,
  TpHandle peer, gboolean want_audio, gboolean want_video,
  const char **transport_ns, JingleDialect *dialect)
{
  GabbleMediaChannelPrivate *priv = GABBLE_MEDIA_CHANNEL_GET_PRIVATE (chan);
  GabblePresence *presence;
  GabblePresenceCapabilities caps;
  const gchar *resource = NULL;

  presence = gabble_presence_cache_get (priv->conn->presence_cache, peer);

  *dialect = JINGLE_DIALECT_ERROR;
  *transport_ns = NULL;

  g_return_val_if_fail (want_audio || want_video, NULL);

  /* Try newest Jingle standard */
  caps = PRESENCE_CAP_JINGLE_RTP_TMP;
  resource = gabble_presence_pick_resource_by_caps (presence, caps);

  if (resource != NULL)
    {
      *dialect = JINGLE_DIALECT_V026;
      goto CHOOSE_TRANSPORT;
    }

  /* Else try older Jingle draft, audio + video */
  caps = PRESENCE_CAP_JINGLE_DESCRIPTION_VIDEO |
      PRESENCE_CAP_JINGLE_DESCRIPTION_AUDIO;
  resource = gabble_presence_pick_resource_by_caps (presence, caps);

  if (resource != NULL)
    {
      *dialect = JINGLE_DIALECT_V015;
      goto CHOOSE_TRANSPORT;
    }

  /* In this unlikely case, we can get by with just video */
  if (!want_audio)
    {
      caps = PRESENCE_CAP_JINGLE_DESCRIPTION_VIDEO;
      resource = gabble_presence_pick_resource_by_caps (presence, caps);

      if (resource != NULL)
        {
          *dialect = JINGLE_DIALECT_V015;
          goto CHOOSE_TRANSPORT;
        }
    }

  /* Uh, huh, we can't provide what's requested. */
  if (want_video)
      return NULL;

  /* Ok, try just older Jingle draft, audio */
  caps = PRESENCE_CAP_JINGLE_DESCRIPTION_AUDIO;
  resource = gabble_presence_pick_resource_by_caps (presence, caps);

  if (resource != NULL)
    {
      *dialect = JINGLE_DIALECT_V015;
      goto CHOOSE_TRANSPORT;
    }

  /* There is still hope, try GTalk */
  caps = PRESENCE_CAP_GOOGLE_VOICE;
  resource = gabble_presence_pick_resource_by_caps (presence, caps);

  if (resource != NULL)
    {
      *dialect = JINGLE_DIALECT_GTALK4;
      goto CHOOSE_TRANSPORT;
    }

  /* Nope, nothing we can do. */
  return NULL;

CHOOSE_TRANSPORT:
  /* We prefer ICE, Google-P2P, then raw UDP */

  if (gabble_presence_resource_has_caps (presence, resource,
        PRESENCE_CAP_JINGLE_TRANSPORT_ICE))
    {
      *transport_ns = NS_JINGLE_TRANSPORT_ICE;
    }
  else if (gabble_presence_resource_has_caps (presence, resource,
        PRESENCE_CAP_GOOGLE_TRANSPORT_P2P))
    {
      *transport_ns = NS_GOOGLE_TRANSPORT_P2P;
    }
  else if (gabble_presence_resource_has_caps (presence, resource,
        PRESENCE_CAP_JINGLE_TRANSPORT_RAWUDP))
    {
      *transport_ns = NS_JINGLE_TRANSPORT_RAWUDP;
    }
  else if (*dialect == JINGLE_DIALECT_GTALK4)
    {
      /* (Some) GTalk clients don't advertise gtalk-p2p, though
       * they support it. If we know it's GTalk and there's no
       * transport, we can assume it also. */
      *transport_ns = NS_GOOGLE_TRANSPORT_P2P;
    }

  if (*transport_ns == NULL)
      return NULL;

  return resource;
}

static gboolean
_gabble_media_channel_request_streams (GabbleMediaChannel *chan,
                                       const GArray *media_types,
                                       GPtrArray **ret,
                                       GError **error)
{
  GabbleMediaChannelPrivate *priv;
  gboolean want_audio, want_video;
  JingleDialect dialect;
  guint idx;
  TpHandle peer;
  const gchar *peer_resource;
  const gchar *transport_ns = NULL;

  priv = GABBLE_MEDIA_CHANNEL_GET_PRIVATE (chan);

  DEBUG ("called");

  g_object_get (priv->session, "peer", &peer,
      "peer-resource", &peer_resource, NULL);

  if (!contact_is_media_capable (chan, peer))
    {
      DEBUG ("peer has no a/v capabilities");
      g_set_error (error, TP_ERRORS, TP_ERROR_NOT_AVAILABLE,
          "member has no audio/video capabilities");

      return FALSE;
    }

  want_audio = want_video = FALSE;

  for (idx = 0; idx < media_types->len; idx++)
    {
      guint media_type = g_array_index (media_types, guint, idx);

      if (media_type == TP_MEDIA_STREAM_TYPE_AUDIO)
        {
          want_audio = TRUE;
        }
      else if (media_type == TP_MEDIA_STREAM_TYPE_VIDEO)
        {
          want_video = TRUE;
        }
      else
        {
          g_set_error (error, TP_ERRORS, TP_ERROR_INVALID_ARGUMENT,
              "given media type %u is invalid", media_type);
          return FALSE;
        }
    }

  g_object_get (priv->session, "dialect", &dialect, NULL);

  /* existing call; the recipient and the mode has already been decided */
  if (dialect != JINGLE_DIALECT_ERROR)
    {
      /* is a google call... we have no other option */
      if (dialect <= JINGLE_DIALECT_GTALK4)
        {
          DEBUG ("already in Google mode; can't add new stream");

          g_assert (priv->streams->len == 1);

          g_set_error (error, TP_ERRORS, TP_ERROR_NOT_AVAILABLE,
              "Google Talk calls may only contain one stream");

          return FALSE;
        }

      /* check if the resource supports it; FIXME - we assume only
       * one channel type (video or audio) will be added later */
      if (NULL == _pick_best_content_type (chan, peer, peer_resource,
          want_audio ? JINGLE_MEDIA_TYPE_AUDIO : JINGLE_MEDIA_TYPE_VIDEO))
        {
          g_set_error (error, TP_ERRORS, TP_ERROR_NOT_AVAILABLE,
              "member does not have the desired audio/video capabilities");

          return FALSE;
        }

      /* We assume we already picked the best possible transport ns for the
       * previous streams, so we just reuse that one */
        {
          GList *contents = gabble_jingle_session_get_contents (priv->session);
          GabbleJingleContent *c = contents->data;
          g_list_free (contents);

          g_object_get (c, "transport-ns", &transport_ns, NULL);
        }
    }
  /* no existing call; we should choose a recipient and a mode */
  else
    {
      DEBUG ("picking the best resource (want audio: %u, want video: %u",
            want_audio, want_video);

      g_assert (priv->streams->len == 0);

      peer_resource = _pick_best_resource (chan, peer, want_audio, want_video,
          &transport_ns, &dialect);

      if (peer_resource == NULL)
        {
          DEBUG ("contact doesn't have a resource with suitable capabilities");

          g_set_error (error, TP_ERRORS, TP_ERROR_NOT_AVAILABLE,
              "member does not have the desired audio/video capabilities");

          return FALSE;
        }

      DEBUG ("Picking resource '%s' (transport: %s, dialect: %u)",
          peer_resource, transport_ns, dialect);

      g_object_set (priv->session, "dialect", dialect,
          "peer-resource", peer_resource, NULL);
    }

  /* check it's not a ridiculous number of streams */
  if ((priv->streams->len + media_types->len) > MAX_STREAMS)
    {
      g_set_error (error, TP_ERRORS, TP_ERROR_NOT_AVAILABLE,
          "I think that's quite enough streams already");
      return FALSE;
    }

  /* if we've got here, we're good to make the streams */

  *ret = g_ptr_array_sized_new (media_types->len);

  for (idx = 0; idx < media_types->len; idx++)
    {
      guint media_type = g_array_index (media_types, guint, idx);
      GabbleJingleContent *c;
      GabbleMediaStream *stream;
      const gchar *content_ns;

      content_ns = _pick_best_content_type (chan, peer, peer_resource,
          media_type == TP_MEDIA_STREAM_TYPE_AUDIO ?
            JINGLE_MEDIA_TYPE_AUDIO : JINGLE_MEDIA_TYPE_VIDEO);

      /* if we got this far, resource should be capable enough, so we
       * should not fail in choosing ns */
      g_assert (content_ns != NULL);
      g_assert (transport_ns != NULL);

      DEBUG ("Creating new jingle content with ns %s : %s", content_ns, transport_ns);

      c = gabble_jingle_session_add_content (priv->session,
          media_type == TP_MEDIA_STREAM_TYPE_AUDIO ?
            JINGLE_MEDIA_TYPE_AUDIO : JINGLE_MEDIA_TYPE_VIDEO,
            content_ns, transport_ns);

      g_assert (c != NULL);

      /* stream is created in "new-content" callback, and appended to streams */
      stream = g_ptr_array_index (priv->streams, priv->streams->len - 1);
      g_ptr_array_add (*ret, stream);
    }

  return TRUE;
}


/**
 * gabble_media_channel_request_streams
 *
 * Implements D-Bus method RequestStreams
 * on interface org.freedesktop.Telepathy.Channel.Type.StreamedMedia
 */
static void
gabble_media_channel_request_streams (TpSvcChannelTypeStreamedMedia *iface,
                                      guint contact_handle,
                                      const GArray *types,
                                      DBusGMethodInvocation *context)
{
  GabbleMediaChannel *self = GABBLE_MEDIA_CHANNEL (iface);
  GabbleMediaChannelPrivate *priv;
  TpBaseConnection *conn;
  GPtrArray *streams;
  GError *error = NULL;
  GPtrArray *ret;
  TpHandleRepoIface *contact_handles;

  g_assert (GABBLE_IS_MEDIA_CHANNEL (self));

  /* FIXME: disallow this if we've put the other guy on hold? */

  priv = GABBLE_MEDIA_CHANNEL_GET_PRIVATE (self);
  conn = (TpBaseConnection *) priv->conn;
  contact_handles = tp_base_connection_get_handles (conn,
      TP_HANDLE_TYPE_CONTACT);

  if (!tp_handle_is_valid (contact_handles, contact_handle, &error))
    goto error;

  if (priv->session == NULL)
    {
      create_session (self, contact_handle);
    }
  else
    {
      TpHandle peer;

      g_object_get (priv->session,
          "peer", &peer,
          NULL);

      if (peer != contact_handle)
        {
          g_set_error (&error, TP_ERRORS, TP_ERROR_NOT_AVAILABLE,
              "cannot add streams for %u: this channel's peer is %u",
              contact_handle, peer);
          goto error;
        }
    }

  if (!_gabble_media_channel_request_streams (self, types, &streams,
        &error))
    goto error;

  ret = make_stream_list (self, streams);

  g_ptr_array_free (streams, TRUE);

  tp_svc_channel_type_streamed_media_return_from_request_streams (context, ret);
  g_ptr_array_free (ret, TRUE);
  return;

error:
  dbus_g_method_return_error (context, error);
  g_error_free (error);
}


static gboolean
contact_is_media_capable (GabbleMediaChannel *chan, TpHandle peer)
{
  GabbleMediaChannelPrivate *priv = GABBLE_MEDIA_CHANNEL_GET_PRIVATE (chan);
  GabblePresence *presence;
  TpBaseConnection *conn = (TpBaseConnection *) priv->conn;
  TpHandleRepoIface *contact_handles = tp_base_connection_get_handles (
      conn, TP_HANDLE_TYPE_CONTACT);
  GabblePresenceCapabilities caps;

  caps = PRESENCE_CAP_GOOGLE_VOICE | PRESENCE_CAP_JINGLE_RTP_TMP |
    PRESENCE_CAP_JINGLE_DESCRIPTION_AUDIO | PRESENCE_CAP_JINGLE_DESCRIPTION_VIDEO;

  presence = gabble_presence_cache_get (priv->conn->presence_cache, peer);

  if (presence == NULL)
    {
      DEBUG ("contact %d (%s) has no presence available", peer,
          tp_handle_inspect (contact_handles, peer));
      return FALSE;
    }

  if ((presence->caps & caps) == 0)
    {
      DEBUG ("contact %d (%s) doesn't have sufficient media caps", peer,
          tp_handle_inspect (contact_handles, peer));
      return FALSE;
    }

  return TRUE;
}

gboolean
_gabble_media_channel_add_member (GObject *obj,
                                  TpHandle handle,
                                  const gchar *message,
                                  GError **error)
{
  GabbleMediaChannel *chan = GABBLE_MEDIA_CHANNEL (obj);
  GabbleMediaChannelPrivate *priv = GABBLE_MEDIA_CHANNEL_GET_PRIVATE (chan);
  TpGroupMixin *mixin = TP_GROUP_MIXIN (obj);

  /* did we create this channel? */
  if (priv->creator == mixin->self_handle)
    {
      TpIntSet *set;

      /* yes: check we don't have a peer already, invite this onis one */

      if (priv->session != NULL)
        {
          TpHandle peer;

          g_object_get (priv->session, "peer", &peer, NULL);

          if (peer != handle)
            {
              g_set_error (error, TP_ERRORS, TP_ERROR_NOT_AVAILABLE,
                  "handle %u cannot be added: this channel's peer is %u",
                  handle, peer);
              return FALSE;
            }
        }

      if (!contact_is_media_capable (chan, handle))
        {
          g_set_error (error, TP_ERRORS, TP_ERROR_NOT_AVAILABLE,
              "handle %u cannot be added: has no media capabilities",
              handle);
          return FALSE;
        }

      /* make the peer remote pending */
      set = tp_intset_new ();
      tp_intset_add (set, handle);

      tp_group_mixin_change_members (obj, "", NULL, NULL, NULL, set, 0, 0);

      tp_intset_destroy (set);

      /* and update flags accordingly */
      tp_group_mixin_change_flags (obj,
          TP_CHANNEL_GROUP_FLAG_CAN_REMOVE | TP_CHANNEL_GROUP_FLAG_CAN_RESCIND,
          TP_CHANNEL_GROUP_FLAG_CAN_ADD);

      return TRUE;
    }
  else
    {
      /* no: has a session been created, is the handle being added ours,
       *     and are we in local pending? (call answer) */

      if (priv->session &&
          handle == mixin->self_handle &&
          tp_handle_set_is_member (mixin->local_pending, handle))
        {
          /* yes: accept the request */

          TpIntSet *set;

          /* make us a member */
          set = tp_intset_new ();
          tp_intset_add (set, handle);

          tp_group_mixin_change_members (obj,
              "", set, NULL, NULL, NULL, 0, 0);

          tp_intset_destroy (set);

          /* update flags */
          tp_group_mixin_change_flags (obj,
              0, TP_CHANNEL_GROUP_FLAG_CAN_ADD);

          /* signal acceptance */
          gabble_jingle_session_accept (priv->session);

          return TRUE;
        }
    }

  g_set_error (error, TP_ERRORS, TP_ERROR_NOT_AVAILABLE,
      "handle %u cannot be added in the current state", handle);
  return FALSE;
}

static gboolean
gabble_media_channel_remove_member (GObject *obj,
                                    TpHandle handle,
                                    const gchar *message,
                                    GError **error)
{
  GabbleMediaChannel *chan = GABBLE_MEDIA_CHANNEL (obj);
  GabbleMediaChannelPrivate *priv = GABBLE_MEDIA_CHANNEL_GET_PRIVATE (chan);
  TpGroupMixin *mixin = TP_GROUP_MIXIN (obj);
  TpIntSet *set;

  if (priv->session == NULL)
    {
      g_set_error (error, TP_ERRORS, TP_ERROR_NOT_AVAILABLE,
          "handle %u cannot be removed in the current state", handle);

      return FALSE;
    }

  if (priv->creator != mixin->self_handle &&
      handle != mixin->self_handle)
    {
      g_set_error (error, TP_ERRORS, TP_ERROR_PERMISSION_DENIED,
          "handle %u cannot be removed because you are not the creator of the"
          " channel", handle);

      return FALSE;
    }

  gabble_jingle_session_terminate (priv->session);

  /* remove the member */
  set = tp_intset_new ();
  tp_intset_add (set, handle);

  tp_group_mixin_change_members (obj, "", NULL, set, NULL, NULL, 0, 0);

  tp_intset_destroy (set);

  /* and update flags accordingly */
  tp_group_mixin_change_flags (obj, TP_CHANNEL_GROUP_FLAG_CAN_ADD,
      TP_CHANNEL_GROUP_FLAG_CAN_REMOVE | TP_CHANNEL_GROUP_FLAG_CAN_RESCIND);

  return TRUE;
}

static void
session_terminated_cb (GabbleJingleSession *session,
                       gboolean local_terminator,
                       gpointer user_data)
{
  GabbleMediaChannel *channel = (GabbleMediaChannel *) user_data;
  GabbleMediaChannelPrivate *priv = GABBLE_MEDIA_CHANNEL_GET_PRIVATE (channel);
  TpGroupMixin *mixin = TP_GROUP_MIXIN (channel);
  guint reason = TP_CHANNEL_GROUP_CHANGE_REASON_NONE;
  guint terminator;
  JingleSessionState state;
  TpHandle peer;
  TpIntSet *set;

  g_object_get (session,
                "state", &state,
                "peer", &peer,
                NULL);

  if (local_terminator)
      terminator = mixin->self_handle;
  else
      terminator = peer;

  set = tp_intset_new ();

  /* remove us and the peer from the member list */
  tp_intset_add (set, mixin->self_handle);
  tp_intset_add (set, peer);

  tp_group_mixin_change_members ((GObject *) channel,
      "", NULL, set, NULL, NULL, terminator, reason);

  /* update flags accordingly -- allow adding, deny removal */
  tp_group_mixin_change_flags ((GObject *) channel,
      TP_CHANNEL_GROUP_FLAG_CAN_ADD,
      TP_CHANNEL_GROUP_FLAG_CAN_REMOVE);

  /* unref streams */
  if (priv->streams != NULL)
    {
      GPtrArray *tmp = priv->streams;

      DEBUG ("unreffing streams");

      /* move priv->streams aside so that the stream_close_cb
       * doesn't double unref */
      priv->streams = NULL;
      g_ptr_array_foreach (tmp, (GFunc) g_object_unref, NULL);
      g_ptr_array_free (tmp, TRUE);
    }

  /* remove the session */
  g_object_unref (priv->session);
  priv->session = NULL;

  /* close the channel */
  gabble_media_channel_close (channel);
}


static void
session_state_changed_cb (GabbleJingleSession *session,
                          GParamSpec *arg1,
                          GabbleMediaChannel *channel)
{
  GabbleMediaChannelPrivate *priv = GABBLE_MEDIA_CHANNEL_GET_PRIVATE (channel);
  TpGroupMixin *mixin = TP_GROUP_MIXIN (channel);
  JingleSessionState state;
  TpHandle peer;
  TpIntSet *set;

  DEBUG ("called");

  g_object_get (session,
                "state", &state,
                "peer", &peer,
                NULL);

  set = tp_intset_new ();

  tp_intset_add (set, peer);

  if (state >= JS_STATE_PENDING_INITIATE_SENT &&
      state < JS_STATE_ACTIVE &&
      !tp_handle_set_is_member (mixin->members, peer))
    {
      /* The first time we send anything to the other user, they materialise
       * in remote-pending if necessary */

      tp_group_mixin_change_members ((GObject *) channel,
          "", NULL, NULL, NULL, set, 0, 0);

      tp_group_mixin_change_flags ((GObject *) channel,
          TP_CHANNEL_GROUP_FLAG_CAN_REMOVE | TP_CHANNEL_GROUP_FLAG_CAN_RESCIND,
          TP_CHANNEL_GROUP_FLAG_CAN_ADD);
    }

  if (state == JS_STATE_ACTIVE &&
      priv->creator == mixin->self_handle)
    {

      DEBUG ("adding peer to the member list and updating flags");

      /* add the peer to the member list */
      tp_group_mixin_change_members ((GObject *) channel,
          "", set, NULL, NULL, NULL, 0, 0);

      /* update flags accordingly -- allow removal, deny adding and
       * rescinding */
      tp_group_mixin_change_flags ((GObject *) channel,
          TP_CHANNEL_GROUP_FLAG_CAN_REMOVE,
          TP_CHANNEL_GROUP_FLAG_CAN_ADD | TP_CHANNEL_GROUP_FLAG_CAN_RESCIND);

    }

  if (state == JS_STATE_ACTIVE)
    {
      guint i;

      /* set all streams as playing */
      for (i = 0; i < priv->streams->len; i++)
        {
          GabbleMediaStream *stream = g_ptr_array_index (priv->streams, i);

          g_object_set (stream, "playing", TRUE, NULL);
          _gabble_media_stream_update_sending (stream, TRUE);

        }
    }

  tp_intset_destroy (set);
}


static void
inform_peer_of_unhold (GabbleMediaChannel *self)
{
  /* FIXME: when we upgrade to current Jingle, signal to the peer that
   * we've taken them off hold, via a session-info message;
   * ignore success or failure, since there's nothing we could really
   * do differently, and the message is only advisory.
   *
   * For now, we don't signal the unhold in the XMPP stream */
  DEBUG ("TODO: tell peer we've taken them off hold");
}


static void
inform_peer_of_hold (GabbleMediaChannel *self)
{
  /* FIXME: when we upgrade to current Jingle, signal to the peer that
   * we're putting them on hold, via a session-info message;
   * ignore success or failure, since there's nothing we could really
   * do differently, and the message is only advisory.
   *
   * For now, we don't signal the hold in the XMPP stream */
  DEBUG ("TODO: tell peer we're putting them on hold");
}


static void
stream_hold_state_changed (GabbleMediaStream *stream G_GNUC_UNUSED,
                           GParamSpec *unused G_GNUC_UNUSED,
                           gpointer data)
{
  GabbleMediaChannel *self = data;
  GabbleMediaChannelPrivate *priv = GABBLE_MEDIA_CHANNEL_GET_PRIVATE (self);
  gboolean all_held = TRUE, any_held = FALSE;
  guint i;

  for (i = 0; i < priv->streams->len; i++)
    {
      gboolean its_hold;

      g_object_get (g_ptr_array_index (priv->streams, i),
          "local-hold", &its_hold,
          NULL);

      DEBUG ("Stream at index %u has local-hold=%u", i, (guint) its_hold);

      all_held = all_held && its_hold;
      any_held = any_held || its_hold;
    }

  DEBUG ("all_held=%u, any_held=%u", (guint) all_held, (guint) any_held);

  if (all_held)
    {
      /* Move to state HELD */

      if (priv->hold_state == TP_LOCAL_HOLD_STATE_HELD)
        {
          /* nothing changed */
          return;
        }
      else if (priv->hold_state == TP_LOCAL_HOLD_STATE_PENDING_UNHOLD)
        {
          /* This can happen if the user asks us to hold, then changes their
           * mind. We make no particular guarantees about stream states when
           * in PENDING_UNHOLD state, so keep claiming to be in that state */
          return;
        }
      else if (priv->hold_state == TP_LOCAL_HOLD_STATE_PENDING_HOLD)
        {
          /* We wanted to hold, and indeed we have. Yay! Keep whatever
           * reason code we used for going to PENDING_HOLD */
          priv->hold_state = TP_LOCAL_HOLD_STATE_HELD;
        }
      else
        {
          /* We were previously UNHELD. So why have we gone on hold now? */
          DEBUG ("Unexpectedly entered HELD state!");
          priv->hold_state = TP_LOCAL_HOLD_STATE_HELD;
          priv->hold_state_reason = TP_LOCAL_HOLD_STATE_REASON_NONE;
        }
    }
  else if (any_held)
    {
      if (priv->hold_state == TP_LOCAL_HOLD_STATE_UNHELD)
        {
          /* The streaming client has spontaneously changed its stream
           * state. Why? We just don't know */
          DEBUG ("Unexpectedly entered PENDING_UNHOLD state!");
          priv->hold_state = TP_LOCAL_HOLD_STATE_PENDING_UNHOLD;
          priv->hold_state_reason = TP_LOCAL_HOLD_STATE_REASON_NONE;
        }
      else if (priv->hold_state == TP_LOCAL_HOLD_STATE_HELD)
        {
          /* Likewise */
          DEBUG ("Unexpectedly entered PENDING_HOLD state!");
          priv->hold_state = TP_LOCAL_HOLD_STATE_PENDING_HOLD;
          priv->hold_state_reason = TP_LOCAL_HOLD_STATE_REASON_NONE;
        }
      else
        {
          /* nothing particularly interesting - we're trying to change hold
           * state already, so nothing to signal */
          return;
        }

      /* Tell the peer what's happened */
      inform_peer_of_unhold (self);
    }
  else
    {
      /* Move to state UNHELD */

      if (priv->hold_state == TP_LOCAL_HOLD_STATE_UNHELD)
        {
          /* nothing changed */
          return;
        }
      else if (priv->hold_state == TP_LOCAL_HOLD_STATE_PENDING_HOLD)
        {
          /* This can happen if the user asks us to unhold, then changes their
           * mind. We make no particular guarantees about stream states when
           * in PENDING_HOLD state, so keep claiming to be in that state */
          return;
        }
      else if (priv->hold_state == TP_LOCAL_HOLD_STATE_PENDING_UNHOLD)
        {
          /* We wanted to hold, and indeed we have. Yay! Keep whatever
           * reason code we used for going to PENDING_UNHOLD */
          priv->hold_state = TP_LOCAL_HOLD_STATE_UNHELD;
        }
      else
        {
          /* We were previously HELD. So why have we gone off hold now? */
          DEBUG ("Unexpectedly entered UNHELD state!");
          priv->hold_state = TP_LOCAL_HOLD_STATE_UNHELD;
          priv->hold_state_reason = TP_LOCAL_HOLD_STATE_REASON_NONE;
        }
    }

  tp_svc_channel_interface_hold_emit_hold_state_changed (self,
      priv->hold_state, priv->hold_state_reason);
}


static void
stream_unhold_failed (GabbleMediaStream *stream,
                      gpointer data)
{
  GabbleMediaChannel *self = data;
  GabbleMediaChannelPrivate *priv = GABBLE_MEDIA_CHANNEL_GET_PRIVATE (self);
  guint i;

  DEBUG ("%p: %p", self, stream);

  /* Unholding failed - let's roll back to Hold state */
  priv->hold_state = TP_LOCAL_HOLD_STATE_PENDING_HOLD;
  priv->hold_state_reason = TP_LOCAL_HOLD_STATE_REASON_RESOURCE_NOT_AVAILABLE;
  tp_svc_channel_interface_hold_emit_hold_state_changed (self,
      priv->hold_state, priv->hold_state_reason);

  /* The stream's state may have changed from unheld to held, so re-poll.
   * It's possible that all streams are now held, in which case we can stop. */
  stream_hold_state_changed (stream, NULL, self);

  if (priv->hold_state == TP_LOCAL_HOLD_STATE_HELD)
    return;

  /* There should be no need to notify the peer, who already thinks they're
   * on hold, so just tell the streaming client what to do. */

  for (i = 0; i < priv->streams->len; i++)
    {
      gabble_media_stream_hold (g_ptr_array_index (priv->streams, i),
          TRUE);
    }
}


static void
stream_close_cb (GabbleMediaStream *stream,
                 GabbleMediaChannel *chan)
{
  GabbleMediaChannelPrivate *priv = GABBLE_MEDIA_CHANNEL_GET_PRIVATE (chan);
  guint id;

  g_object_get (stream,
      "id", &id,
      NULL);

  tp_svc_channel_type_streamed_media_emit_stream_removed (chan, id);

  if (priv->streams != NULL)
    {
      g_ptr_array_remove (priv->streams, stream);

      /* A stream closing might cause the "total" hold state to change:
       * if there's one held and one unheld, and the unheld one closes,
       * then our state changes from indeterminate to held. */
      stream_hold_state_changed (stream, NULL, chan);

      g_object_unref (stream);
    }
}

static void
stream_error_cb (GabbleMediaStream *stream,
                 TpMediaStreamError errno,
                 const gchar *message,
                 GabbleMediaChannel *chan)
{
  // GabbleMediaChannelPrivate *priv = GABBLE_MEDIA_CHANNEL_GET_PRIVATE (chan);
  guint id;

  /* emit signal */
  g_object_get (stream, "id", &id, NULL);
  tp_svc_channel_type_streamed_media_emit_stream_error (chan, id, errno,
      message);

  /* remove stream from session */
  // TODO _gabble_media_session_remove_streams (priv->session, &stream, 1);

  /* FIXME: we unref the stream, so it should be disposed and remove
   * jingle content. */
  g_object_unref (stream);
}

static void
stream_state_changed_cb (GabbleMediaStream *stream,
                         GParamSpec *pspec,
                         GabbleMediaChannel *chan)
{
  guint id;
  TpMediaStreamState connection_state;

  g_object_get (stream,
      "id", &id,
      "connection-state", &connection_state,
      NULL);

  tp_svc_channel_type_streamed_media_emit_stream_state_changed (chan,
      id, connection_state);
}

static void
stream_direction_changed_cb (GabbleMediaStream *stream,
                             GParamSpec *pspec,
                             GabbleMediaChannel *chan)
{
  guint id;
  CombinedStreamDirection combined;
  TpMediaStreamDirection direction;
  TpMediaStreamPendingSend pending_send;

  g_object_get (stream,
      "id", &id,
      "combined-direction", &combined,
      NULL);

  direction = COMBINED_DIRECTION_GET_DIRECTION (combined);
  pending_send = COMBINED_DIRECTION_GET_PENDING_SEND (combined);

  tp_svc_channel_type_streamed_media_emit_stream_direction_changed (
      chan, id, direction, pending_send);
}

#define GTALK_CAPS \
  ( PRESENCE_CAP_GOOGLE_VOICE )

#define JINGLE_CAPS \
  ( PRESENCE_CAP_JINGLE \
  | PRESENCE_CAP_GOOGLE_TRANSPORT_P2P )

#define JINGLE_AUDIO_CAPS \
  ( PRESENCE_CAP_JINGLE_DESCRIPTION_AUDIO )

#define JINGLE_VIDEO_CAPS \
  ( PRESENCE_CAP_JINGLE_DESCRIPTION_VIDEO )

GabblePresenceCapabilities
_gabble_media_channel_typeflags_to_caps (TpChannelMediaCapabilities flags)
{
  GabblePresenceCapabilities caps = 0;

  /* currently we can only signal any (GTalk or Jingle calls) using
   * the GTalk-P2P transport */
  if (flags & TP_CHANNEL_MEDIA_CAPABILITY_NAT_TRAVERSAL_GTALK_P2P)
    {
      caps |= JINGLE_CAPS;

      if (flags & TP_CHANNEL_MEDIA_CAPABILITY_AUDIO)
        caps |= GTALK_CAPS | JINGLE_AUDIO_CAPS;

      if (flags & TP_CHANNEL_MEDIA_CAPABILITY_VIDEO)
        caps |= JINGLE_VIDEO_CAPS;
    }

  return caps;
}

static GabbleMediaStream *
create_stream_from_content (GabbleMediaChannel *chan, GabbleJingleContent *c)
{
  GabbleMediaChannelPrivate *priv = GABBLE_MEDIA_CHANNEL_GET_PRIVATE (chan);
  GabbleMediaStream *stream;
  JingleMediaType type;
  gchar *name;
  guint id;
  gchar *object_path;

  g_object_get (c, "name", &name, NULL);

  if (G_OBJECT_TYPE (c) != GABBLE_TYPE_JINGLE_MEDIA_RTP)
    {
      DEBUG ("ignoring non MediaRtp content '%s'", name);
      return NULL;
    }

  /* This onelier replaces "get_channel_stream_id()" function */

  id = priv->next_stream_id++;

  object_path = g_strdup_printf ("%s/MediaStream%u",
      priv->object_path, id);

  stream = g_object_new (GABBLE_TYPE_MEDIA_STREAM,
      "object-path", object_path,
      "content", c,
      "name", name,
      "id", id,
      NULL);

  DEBUG ("created new MediaStream %p for content '%s'", stream, name);

  /* we will own the only reference to this stream */
  g_ptr_array_add (priv->streams, stream);

  g_signal_connect (stream, "close",
                    (GCallback) stream_close_cb, chan);
  g_signal_connect (stream, "error",
                    (GCallback) stream_error_cb, chan);
  g_signal_connect (stream, "unhold-failed",
                    (GCallback) stream_unhold_failed, chan);
  g_signal_connect (stream, "notify::connection-state",
                    (GCallback) stream_state_changed_cb, chan);
  g_signal_connect (stream, "notify::combined-direction",
                    (GCallback) stream_direction_changed_cb, chan);
  g_signal_connect (stream, "notify::local-hold",
                    (GCallback) stream_hold_state_changed, chan);

  /* emit StreamAdded */
  g_object_get (GABBLE_JINGLE_MEDIA_RTP (c), "media-type", &type, NULL);

  tp_svc_channel_type_streamed_media_emit_stream_added (
      chan, id, priv->session->peer,
      type == JINGLE_MEDIA_TYPE_AUDIO ?
        TP_MEDIA_STREAM_TYPE_AUDIO : TP_MEDIA_STREAM_TYPE_VIDEO);

  /* A stream being added might cause the "total" hold state to change */
  stream_hold_state_changed (stream, NULL, chan);

  if (priv->ready)
    {
      /* all of the streams are bidirectional from farsight's point of view, it's
       * just in the signalling they change */
      DEBUG ("emitting MediaSessionHandler:NewStreamHandler signal for stream %d", id);
      tp_svc_media_session_handler_emit_new_stream_handler (chan,
        object_path, id,
        type == JINGLE_MEDIA_TYPE_AUDIO ?
          TP_MEDIA_STREAM_TYPE_AUDIO : TP_MEDIA_STREAM_TYPE_VIDEO,
        TP_MEDIA_STREAM_DIRECTION_BIDIRECTIONAL);
    }

  g_free (object_path);

  return stream;
}

static void
session_new_content_cb (GabbleJingleSession *session,
    GabbleJingleContent *c, gpointer user_data)
{
  GabbleMediaChannel *chan = GABBLE_MEDIA_CHANNEL (user_data);

  DEBUG ("called");

  create_stream_from_content (chan, c);
}

TpChannelMediaCapabilities
_gabble_media_channel_caps_to_typeflags (GabblePresenceCapabilities caps)
{
  TpChannelMediaCapabilities typeflags = 0;

  /* this is intentionally asymmetric to the previous function - we don't
   * require the other end to advertise the GTalk-P2P transport capability
   * separately because old GTalk clients didn't do that - having Google voice
   * implied Google session and GTalk-P2P */
  if ((caps & GTALK_CAPS) == GTALK_CAPS)
    typeflags |= TP_CHANNEL_MEDIA_CAPABILITY_AUDIO;

  if ((caps & JINGLE_CAPS) == JINGLE_CAPS)
    {
      if ((caps & JINGLE_AUDIO_CAPS) == JINGLE_AUDIO_CAPS)
        typeflags |= TP_CHANNEL_MEDIA_CAPABILITY_AUDIO;

      if ((caps & JINGLE_VIDEO_CAPS) == JINGLE_VIDEO_CAPS)
        typeflags |= TP_CHANNEL_MEDIA_CAPABILITY_VIDEO;
    }

  return typeflags;
}

static void
gabble_media_channel_get_call_states (TpSvcChannelInterfaceCallState *iface,
                                      DBusGMethodInvocation *context)
{
  GHashTable *states;

  /* stub implementation: nobody has any call-state flags */
  states = g_hash_table_new (g_direct_hash, g_direct_equal);
  tp_svc_channel_interface_call_state_return_from_get_call_states (context,
      states);
  g_hash_table_destroy (states);
}

static void
gabble_media_channel_get_hold_state (TpSvcChannelInterfaceHold *iface,
                                     DBusGMethodInvocation *context)
{
  GabbleMediaChannel *self = (GabbleMediaChannel *) iface;
  GabbleMediaChannelPrivate *priv = GABBLE_MEDIA_CHANNEL_GET_PRIVATE (self);

  tp_svc_channel_interface_hold_return_from_get_hold_state (context,
      priv->hold_state, priv->hold_state_reason);
}


static void
gabble_media_channel_request_hold (TpSvcChannelInterfaceHold *iface,
                                   gboolean hold,
                                   DBusGMethodInvocation *context)
{
  GabbleMediaChannel *self = GABBLE_MEDIA_CHANNEL (iface);
  GabbleMediaChannelPrivate *priv = GABBLE_MEDIA_CHANNEL_GET_PRIVATE (self);
  guint i;
  TpLocalHoldState old_state = priv->hold_state;

  DEBUG ("%p: RequestHold(%u)", self, !!hold);

  if (hold)
    {
      if (priv->hold_state == TP_LOCAL_HOLD_STATE_HELD)
        {
          DEBUG ("No-op");
          tp_svc_channel_interface_hold_return_from_request_hold (context);
          return;
        }

      inform_peer_of_hold (self);

      priv->hold_state = TP_LOCAL_HOLD_STATE_PENDING_HOLD;
    }
  else
    {
      if (priv->hold_state == TP_LOCAL_HOLD_STATE_UNHELD)
        {
          DEBUG ("No-op");
          tp_svc_channel_interface_hold_return_from_request_hold (context);
          return;
        }

      priv->hold_state = TP_LOCAL_HOLD_STATE_PENDING_UNHOLD;
    }

  if (old_state != priv->hold_state ||
      priv->hold_state_reason != TP_LOCAL_HOLD_STATE_REASON_REQUESTED)
    {
      tp_svc_channel_interface_hold_emit_hold_state_changed (self,
          priv->hold_state, TP_LOCAL_HOLD_STATE_REASON_REQUESTED);
      priv->hold_state_reason = TP_LOCAL_HOLD_STATE_REASON_REQUESTED;
    }

  /* Tell streaming client to release or reacquire resources */

  for (i = 0; i < priv->streams->len; i++)
    {
      gabble_media_stream_hold (g_ptr_array_index (priv->streams, i), hold);
    }

  tp_svc_channel_interface_hold_return_from_request_hold (context);
}

static void
_emit_new_stream (GabbleMediaChannel *chan,
                  GabbleMediaStream *stream)
{
  gchar *object_path;
  guint id, media_type;

  g_object_get (stream,
                "object-path", &object_path,
                "id", &id,
                "media-type", &media_type,
                NULL);

  /* all of the streams are bidirectional from farsight's point of view, it's
   * just in the signalling they change */
  DEBUG ("emitting MediaSessionHandler:NewStreamHandler signal for stream %d", id);
  tp_svc_media_session_handler_emit_new_stream_handler (chan,
      object_path, id, media_type, TP_MEDIA_STREAM_DIRECTION_BIDIRECTIONAL);

  g_free (object_path);
}


static void
gabble_media_channel_ready (TpSvcMediaSessionHandler *iface,
                            DBusGMethodInvocation *context)
{
  GabbleMediaChannel *self = GABBLE_MEDIA_CHANNEL (iface);
  GabbleMediaChannelPrivate *priv =
    GABBLE_MEDIA_CHANNEL_GET_PRIVATE (self);

  if (!priv->ready)
    {
      guint i;

      priv->ready = TRUE;

      for (i = 0; i < priv->streams->len; i++)
        _emit_new_stream (self, g_ptr_array_index (priv->streams, i));
    }

  tp_svc_media_session_handler_return_from_ready (context);
}

static void
gabble_media_channel_error (TpSvcMediaSessionHandler *iface,
                            guint errno,
                            const gchar *message,
                            DBusGMethodInvocation *context)
{
  GabbleMediaChannel *self = GABBLE_MEDIA_CHANNEL (iface);
  GabbleMediaChannelPrivate *priv;
  GPtrArray *tmp;
  guint i;
  JingleSessionState state;

  g_assert (GABBLE_IS_MEDIA_CHANNEL (self));

  priv = GABBLE_MEDIA_CHANNEL_GET_PRIVATE (self);

  DEBUG ("Media.SessionHandler::Error called, error %u (%s) -- "
      "emitting error on each stream", errno, message);

  /* priv->session should be valid throghout SessionHandle D-Bus object life */
  g_assert (priv->session != NULL);

  g_object_get (priv->session, "state", &state, NULL);

  if (state == JS_STATE_ENDED)
    {
      tp_svc_media_session_handler_return_from_error (context);
      return;
    }
  else if (state == JS_STATE_PENDING_CREATED)
    {
      /* shortcut to prevent sending remove actions if we haven't sent an
       * initiate yet */
      g_object_set (self, "state", JS_STATE_ENDED, NULL);
      tp_svc_media_session_handler_return_from_error (context);
      return;
    }

  g_assert (priv->streams != NULL);

  tmp = priv->streams;
  priv->streams = NULL;

  for (i = 0; i < tmp->len; i++)
    {
      GabbleMediaStream *stream = g_ptr_array_index (tmp, i);

      gabble_media_stream_error (stream, errno, message, NULL);
    }

  g_ptr_array_free (tmp, TRUE);

  tp_svc_media_session_handler_return_from_error (context);
}


static void
channel_iface_init (gpointer g_iface, gpointer iface_data)
{
  TpSvcChannelClass *klass = (TpSvcChannelClass *) g_iface;

#define IMPLEMENT(x, suffix) tp_svc_channel_implement_##x (\
    klass, gabble_media_channel_##x##suffix)
  IMPLEMENT(close,_async);
  IMPLEMENT(get_channel_type,);
  IMPLEMENT(get_handle,);
  IMPLEMENT(get_interfaces,);
#undef IMPLEMENT
}

static void
streamed_media_iface_init (gpointer g_iface, gpointer iface_data)
{
  TpSvcChannelTypeStreamedMediaClass *klass =
    (TpSvcChannelTypeStreamedMediaClass *) g_iface;

#define IMPLEMENT(x) tp_svc_channel_type_streamed_media_implement_##x (\
    klass, gabble_media_channel_##x)
  IMPLEMENT(list_streams);
  IMPLEMENT(remove_streams);
  IMPLEMENT(request_stream_direction);
  IMPLEMENT(request_streams);
#undef IMPLEMENT
}

static void
media_signalling_iface_init (gpointer g_iface, gpointer iface_data)
{
  TpSvcChannelInterfaceMediaSignallingClass *klass =
    (TpSvcChannelInterfaceMediaSignallingClass *) g_iface;

#define IMPLEMENT(x) tp_svc_channel_interface_media_signalling_implement_##x (\
    klass, gabble_media_channel_##x)
  IMPLEMENT(get_session_handlers);
#undef IMPLEMENT
}

static void
call_state_iface_init (gpointer g_iface,
                       gpointer iface_data G_GNUC_UNUSED)
{
  TpSvcChannelInterfaceCallStateClass *klass = g_iface;

#define IMPLEMENT(x) tp_svc_channel_interface_call_state_implement_##x (\
    klass, gabble_media_channel_##x)
  IMPLEMENT(get_call_states);
#undef IMPLEMENT
}

static void
hold_iface_init (gpointer g_iface,
                 gpointer iface_data G_GNUC_UNUSED)
{
  TpSvcChannelInterfaceHoldClass *klass = g_iface;

#define IMPLEMENT(x) tp_svc_channel_interface_hold_implement_##x (\
    klass, gabble_media_channel_##x)
  IMPLEMENT(get_hold_state);
  IMPLEMENT(request_hold);
#undef IMPLEMENT
}

static void
session_handler_iface_init (gpointer g_iface, gpointer iface_data)
{
  TpSvcMediaSessionHandlerClass *klass =
    (TpSvcMediaSessionHandlerClass *) g_iface;

#define IMPLEMENT(x) tp_svc_media_session_handler_implement_##x (\
    klass, gabble_media_channel_##x)
  IMPLEMENT(error);
  IMPLEMENT(ready);
#undef IMPLEMENT
}<|MERGE_RESOLUTION|>--- conflicted
+++ resolved
@@ -74,13 +74,9 @@
       tp_properties_mixin_iface_init);
     G_IMPLEMENT_INTERFACE (TP_TYPE_SVC_DBUS_PROPERTIES,
       tp_dbus_properties_mixin_iface_init);
-<<<<<<< HEAD
     G_IMPLEMENT_INTERFACE (TP_TYPE_EXPORTABLE_CHANNEL, NULL);
-=======
     G_IMPLEMENT_INTERFACE (TP_TYPE_SVC_MEDIA_SESSION_HANDLER,
       session_handler_iface_init);
-    G_IMPLEMENT_INTERFACE (GABBLE_TYPE_EXPORTABLE_CHANNEL, NULL);
->>>>>>> 10d4222d
     G_IMPLEMENT_INTERFACE (TP_TYPE_CHANNEL_IFACE, NULL));
 
 static const gchar *gabble_media_channel_interfaces[] = {
@@ -157,15 +153,10 @@
   TpLocalHoldState hold_state;
   TpLocalHoldStateReason hold_state_reason;
 
-<<<<<<< HEAD
   /* These are really booleans, but gboolean is signed. Thanks, GLib */
+  unsigned ready:1;
   unsigned closed:1;
   unsigned dispose_has_run:1;
-=======
-  gboolean ready:1;
-  gboolean closed:1;
-  gboolean dispose_has_run:1;
->>>>>>> 10d4222d
 };
 
 #define GABBLE_MEDIA_CHANNEL_GET_PRIVATE(obj) (obj->priv)
@@ -247,9 +238,9 @@
 
   DEBUG ("%p: Creating new outgoing session", chan);
 
-  priv->session =
+  priv->session = g_object_ref (
       gabble_jingle_factory_create_session (priv->conn->jingle_factory,
-          peer, NULL);
+          peer, NULL));
 
   _latch_to_session (chan);
 }
@@ -497,14 +488,16 @@
     case PROP_FACTORY:
       priv->factory = g_value_get_object (value);
       break;
-<<<<<<< HEAD
     case PROP_INITIAL_PEER:
       priv->initial_peer = g_value_get_uint (value);
-=======
+      break;
     case PROP_SESSION:
       g_assert (priv->session == NULL);
       priv->session = g_value_dup_object (value);
->>>>>>> 10d4222d
+      if (priv->session != NULL)
+        {
+
+        }
       break;
     default:
       param_name = g_param_spec_get_name (pspec);
@@ -699,6 +692,8 @@
   if (priv->dispose_has_run)
     return;
 
+  DEBUG ("called");
+
   priv->dispose_has_run = TRUE;
 
   tp_handle_unref (contact_handles, priv->creator);
@@ -746,6 +741,7 @@
 {
   GabbleMediaChannel *self = GABBLE_MEDIA_CHANNEL (iface);
 
+  DEBUG ("called");
   gabble_media_channel_close (self);
   tp_svc_channel_return_from_close (context);
 }
@@ -1704,6 +1700,8 @@
   TpHandle peer;
   TpIntSet *set;
 
+  DEBUG ("called");
+
   g_object_get (session,
                 "state", &state,
                 "peer", &peer,
@@ -1746,8 +1744,12 @@
   g_object_unref (priv->session);
   priv->session = NULL;
 
-  /* close the channel */
-  gabble_media_channel_close (channel);
+  /* close us if we aren't already closed */
+  if (!priv->closed)
+    {
+      DEBUG ("calling media channel close from session terminated cb");
+      gabble_media_channel_close (channel);
+    }
 }
 
 
