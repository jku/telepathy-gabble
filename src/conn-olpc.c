/*
 * conn-olpc.c - Gabble OLPC BuddyInfo and ActivityProperties interfaces
 * Copyright (C) 2007 Collabora Ltd.
 *
 * This library is free software; you can redistribute it and/or
 * modify it under the terms of the GNU Lesser General Public
 * License as published by the Free Software Foundation; either
 * version 2.1 of the License, or (at your option) any later version.
 *
 * This library is distributed in the hope that it will be useful,
 * but WITHOUT ANY WARRANTY; without even the implied warranty of
 * MERCHANTABILITY or FITNESS FOR A PARTICULAR PURPOSE.  See the GNU
 * Lesser General Public License for more details.
 *
 * You should have received a copy of the GNU Lesser General Public
 * License along with this library; if not, write to the Free Software
 * Foundation, Inc., 51 Franklin St, Fifth Floor, Boston, MA  02110-1301  USA
 */

#include "config.h"
#include "conn-olpc.h"

#include <string.h>
#include <stdlib.h>

#include <telepathy-glib/channel-manager.h>
#include <telepathy-glib/util.h>

#define DEBUG_FLAG GABBLE_DEBUG_OLPC

#include "debug.h"
#include "connection.h"
#include "muc-channel.h"
#include "presence-cache.h"
#include "namespaces.h"
#include "pubsub.h"
#include "disco.h"
#include "util.h"
#include "olpc-view.h"
#include "olpc-activity.h"

static gboolean
update_activities_properties (GabbleConnection *conn, const gchar *contact,
    LmMessage *msg);

/* Returns TRUE if it actually contributed something, else FALSE.
 */
static gboolean
activity_info_contribute_properties (GabbleOlpcActivity *activity,
                                     LmMessageNode *parent,
                                     gboolean only_public)
{
  LmMessageNode *props_node;

  if (activity->id == NULL || activity->properties == NULL)
    return FALSE;

  if (only_public && !gabble_olpc_activity_is_visible (activity))
    return FALSE;

  props_node = lm_message_node_add_child (parent,
      "properties", "");
  lm_message_node_set_attributes (props_node,
      "xmlns", NS_OLPC_ACTIVITY_PROPS,
      "room", gabble_olpc_activity_get_room (activity),
      "activity", activity->id,
      NULL);
  lm_message_node_add_children_from_properties (props_node,
      activity->properties, "property");
  return TRUE;
}

static void
decrement_contacts_activities_set_foreach (TpHandleSet *set,
                                           TpHandle handle,
                                           gpointer data)
{
  GabbleConnection *conn = data;
  GabbleOlpcActivity *activity = g_hash_table_lookup (
      conn->olpc_activities_info, GUINT_TO_POINTER (handle));

  g_object_unref (activity);
}

/* context may be NULL. */
static gboolean
check_pep (GabbleConnection *conn,
           DBusGMethodInvocation *context)
{
  if (!(conn->features & GABBLE_CONNECTION_FEATURES_PEP))
    {
      GError error = { TP_ERRORS, TP_ERROR_NETWORK_ERROR,
        "Server does not support PEP" };

      DEBUG ("%s", error.message);
      if (context != NULL)
        dbus_g_method_return_error (context, &error);
      return FALSE;
    }

  return TRUE;
}

static const gchar *
inspect_handle (TpBaseConnection *base,
                DBusGMethodInvocation *context,
                guint handle,
                TpHandleRepoIface *handle_repo)
{
  GError *error = NULL;

  if (!tp_handle_is_valid (handle_repo, handle, &error))
    {
      dbus_g_method_return_error (context, error);
      g_error_free (error);
      return NULL;
    }

  return tp_handle_inspect (handle_repo, handle);
}

static const gchar *
inspect_contact (TpBaseConnection *base,
                 DBusGMethodInvocation *context,
                 guint contact)
{
  TpHandleRepoIface *contact_repo = tp_base_connection_get_handles (
      base, TP_HANDLE_TYPE_CONTACT);

  return inspect_handle (base, context, contact, contact_repo);
}

static const gchar *
inspect_room (TpBaseConnection *base,
              DBusGMethodInvocation *context,
              guint room)
{
  TpHandleRepoIface *room_repo = tp_base_connection_get_handles (
      base, TP_HANDLE_TYPE_ROOM);

  return inspect_handle (base, context, room, room_repo);
}

static gboolean
check_gadget_buddy (GabbleConnection *conn,
                    DBusGMethodInvocation *context)
{
  const GabbleDiscoItem *item;

  if (conn->olpc_gadget_buddy != NULL)
    return TRUE;

  item = gabble_disco_service_find (conn->disco, "collaboration", "gadget",
      NS_OLPC_BUDDY);

  if (item != NULL)
    conn->olpc_gadget_buddy = item->jid;

  if (conn->olpc_gadget_buddy == NULL)
    {
      GError error = { TP_ERRORS, TP_ERROR_NETWORK_ERROR,
        "Server does not provide Gadget Buddy service" };

      DEBUG ("%s", error.message);
      if (context != NULL)
        dbus_g_method_return_error (context, &error);
      return FALSE;
    }

  return TRUE;
}

static gboolean
check_gadget_activity (GabbleConnection *conn,
                       DBusGMethodInvocation *context)
{
  const GabbleDiscoItem *item;

  if (conn->olpc_gadget_activity != NULL)
    return TRUE;

  item = gabble_disco_service_find (conn->disco, "collaboration", "gadget",
      NS_OLPC_ACTIVITY);

  if (item != NULL)
    conn->olpc_gadget_activity = item->jid;

  if (conn->olpc_gadget_activity == NULL)
    {
      GError error = { TP_ERRORS, TP_ERROR_NETWORK_ERROR,
        "Server does not provide Gadget Activity service" };

      DEBUG ("%s", error.message);
      if (context != NULL)
        dbus_g_method_return_error (context, &error);
      return FALSE;
    }

  return TRUE;
}

/* context may be NULL, since this may be called in response to becoming
 * connected.
 */
static gboolean
check_publish_reply_msg (LmMessage *reply_msg,
                         DBusGMethodInvocation *context)
{
  switch (lm_message_get_sub_type (reply_msg))
    {
    case LM_MESSAGE_SUB_TYPE_RESULT:
      return TRUE;

    default:
        {
          LmMessageNode *error_node;
          GError *error = NULL;

          error_node = lm_message_node_get_child (reply_msg->node, "error");
          if (error_node != NULL)
            {
              GabbleXmppError xmpp_error = gabble_xmpp_error_from_node (
                  error_node);

              error = g_error_new (TP_ERRORS, TP_ERROR_NETWORK_ERROR,
                  "Failed to publish to the PEP node: %s",
                  gabble_xmpp_error_description (xmpp_error));
            }
          else
            {
              error = g_error_new (TP_ERRORS, TP_ERROR_NETWORK_ERROR,
                  "Failed to publish to the PEP node");
            }

          DEBUG ("%s", error->message);
          if (context != NULL)
            dbus_g_method_return_error (context, error);
          g_error_free (error);
        }
    }

  return FALSE;
}

static gboolean
check_query_reply_msg (LmMessage *reply_msg,
                       DBusGMethodInvocation *context)
{
  switch (lm_message_get_sub_type (reply_msg))
    {
    case LM_MESSAGE_SUB_TYPE_RESULT:
      return TRUE;

    default:
        {
          LmMessageNode *error_node;
          GError *error = NULL;

          if (context == NULL)
            return FALSE;

          error_node = lm_message_node_get_child (reply_msg->node, "error");
          if (error_node != NULL)
            {
              GabbleXmppError xmpp_error = gabble_xmpp_error_from_node (
                  error_node);

              error = g_error_new (TP_ERRORS, TP_ERROR_NETWORK_ERROR,
                  "Failed to query the PEP node: %s",
                  gabble_xmpp_error_description (xmpp_error));
            }
          else
            {
              error = g_error_new (TP_ERRORS, TP_ERROR_NETWORK_ERROR,
                  "Failed to query the PEP node");
            }

          DEBUG ("%s", error->message);
          dbus_g_method_return_error (context, error);
          g_error_free (error);
        }
    }

  return FALSE;
}

static LmHandlerResult
get_buddy_properties_from_search_reply_cb (GabbleConnection *conn,
                                           LmMessage *sent_msg,
                                           LmMessage *reply_msg,
                                           GObject *object,
                                           gpointer user_data)
{
  DBusGMethodInvocation *context = user_data;
  LmMessageNode *query, *buddy;
  const gchar *buddy_jid;
  GError *error = NULL;

  /* Which buddy are we requesting properties for ? */
  buddy = lm_message_node_find_child (sent_msg->node, "buddy");
  g_assert (buddy != NULL);
  buddy_jid = lm_message_node_get_attribute (buddy, "jid");
  g_assert (buddy_jid != NULL);

  /* Parse the reply */
  query = lm_message_node_get_child_with_namespace (reply_msg->node, "query",
      NS_OLPC_BUDDY);
  if (query == NULL)
    {
      g_set_error (&error, TP_ERRORS, TP_ERROR_NETWORK_ERROR,
          "Search reply doesn't contain <query> node");
      goto search_reply_cb_end;
    }

  for (buddy = query->children; buddy != NULL; buddy = buddy->next)
    {
      const gchar *jid;

      jid = lm_message_node_get_attribute (buddy, "jid");
      if (!tp_strdiff (jid, buddy_jid))
        {
          LmMessageNode *properties_node;
          GHashTable *properties;

          properties_node = lm_message_node_get_child_with_namespace (buddy,
              "properties", NS_OLPC_BUDDY_PROPS);
          properties = lm_message_node_extract_properties (properties_node,
              "property");

          gabble_svc_olpc_buddy_info_return_from_get_properties (context,
              properties);
          g_hash_table_destroy (properties);
          return LM_HANDLER_RESULT_REMOVE_MESSAGE;
        }
    }

  /* We didn't find the buddy */
  g_set_error (&error, TP_ERRORS, TP_ERROR_NETWORK_ERROR,
      "Search reply doesn't contain info about %s", buddy_jid);

search_reply_cb_end:
  if (error != NULL)
    {
      DEBUG ("error in indexer reply: %s", error->message);
      dbus_g_method_return_error (context, error);
      g_error_free (error);
    }

  return LM_HANDLER_RESULT_REMOVE_MESSAGE;
}

static void
get_buddy_properties_from_search (GabbleConnection *conn,
                                  const gchar *buddy,
                                  DBusGMethodInvocation *context)
{
  LmMessage *query;

  if (!check_gadget_buddy (conn, context))
    return;

  query = lm_message_build_with_sub_type (conn->olpc_gadget_buddy,
      LM_MESSAGE_TYPE_IQ, LM_MESSAGE_SUB_TYPE_GET,
      '(', "query", "",
          '@', "xmlns", NS_OLPC_BUDDY,
          '(', "buddy", "",
            '@', "jid", buddy,
          ')',
      ')',
      NULL);

  if (!_gabble_connection_send_with_reply (conn, query,
        get_buddy_properties_from_search_reply_cb, NULL, context, NULL))
    {
      GError error = { TP_ERRORS, TP_ERROR_NETWORK_ERROR,
        "Failed to send buddy search query to server" };

      DEBUG ("%s", error.message);
      dbus_g_method_return_error (context, &error);
    }

  lm_message_unref (query);
}

static LmHandlerResult
get_properties_reply_cb (GabbleConnection *conn,
                         LmMessage *sent_msg,
                         LmMessage *reply_msg,
                         GObject *object,
                         gpointer user_data)
{
  DBusGMethodInvocation *context = user_data;
  GHashTable *properties;
  LmMessageNode *node;

  if (!check_query_reply_msg (reply_msg, NULL))
    {
      const gchar *buddy;

      buddy = lm_message_node_get_attribute (sent_msg->node, "to");
      g_assert (buddy != NULL);

      DEBUG ("PEP query failed. Let's try to search this buddy");
      get_buddy_properties_from_search (conn, buddy, context);
      return LM_HANDLER_RESULT_REMOVE_MESSAGE;
    }

  node = lm_message_node_find_child (reply_msg->node, "properties");
  properties = lm_message_node_extract_properties (node, "property");

  gabble_svc_olpc_buddy_info_return_from_get_properties (context, properties);
  g_hash_table_destroy (properties);

  return LM_HANDLER_RESULT_REMOVE_MESSAGE;
}

static gboolean
find_view_having_properties_for_buddy (gpointer id,
                                       gpointer value,
                                       gpointer buddy)
{
  GabbleOlpcView *view = GABBLE_OLPC_VIEW (value);
  TpHandle handle = GPOINTER_TO_UINT (buddy);

  return gabble_olpc_view_get_buddy_properties (view, handle) != NULL;
}

static GHashTable *
find_buddy_properties_from_views (GabbleConnection *conn,
                                  TpHandle buddy)
{
  GabbleOlpcView *view;

  view = g_hash_table_find (conn->olpc_views,
      find_view_having_properties_for_buddy, GUINT_TO_POINTER (buddy));
  if (view == NULL)
    return NULL;

  return gabble_olpc_view_get_buddy_properties (view, buddy);
}

static void
olpc_buddy_info_get_properties (GabbleSvcOLPCBuddyInfo *iface,
                                guint contact,
                                DBusGMethodInvocation *context)
{
  GabbleConnection *conn = GABBLE_CONNECTION (iface);
  TpBaseConnection *base = (TpBaseConnection *) conn;
  const gchar *jid;
  GHashTable *properties;

  DEBUG ("called");

  gabble_connection_ensure_capabilities (conn, PRESENCE_CAP_OLPC_1);
  if (!check_pep (conn, context))
    return;

  /* First check if we can find properties in a buddy view */
  /* FIXME: Maybe we should first try the PEP node as we do for buddy
   * activities ? */
  properties = find_buddy_properties_from_views (conn, contact);
  if (properties != NULL)
    {
      gabble_svc_olpc_buddy_info_return_from_get_properties (context,
          properties);
      return;
    }

  /* Then try to query the PEP node */
  jid = inspect_contact (base, context, contact);
  if (jid == NULL)
    return;

  if (!pubsub_query (conn, jid, NS_OLPC_BUDDY_PROPS, get_properties_reply_cb,
        context))
    {
      GError error = { TP_ERRORS, TP_ERROR_NETWORK_ERROR,
        "Failed to send property request to server" };

      dbus_g_method_return_error (context, &error);
    }
}

/* context may be NULL. */
static LmHandlerResult
set_properties_reply_cb (GabbleConnection *conn,
                         LmMessage *sent_msg,
                         LmMessage *reply_msg,
                         GObject *object,
                         gpointer user_data)
{
  DBusGMethodInvocation *context = user_data;

  if (!check_publish_reply_msg (reply_msg, context))
    return LM_HANDLER_RESULT_REMOVE_MESSAGE;

  if (context != NULL)
    gabble_svc_olpc_buddy_info_return_from_set_properties (context);
  return LM_HANDLER_RESULT_REMOVE_MESSAGE;
}

/* context may be NULL, in which case it will be NULL in the reply_cb. */
static void
transmit_properties (GabbleConnection *conn,
                     GHashTable *properties,
                     DBusGMethodInvocation *context)
{
  LmMessage *msg;
  LmMessageNode *publish;

  gabble_connection_ensure_capabilities (conn, PRESENCE_CAP_OLPC_1);
  if (!check_pep (conn, context))
    return;

  msg = pubsub_make_publish_msg (NULL, NS_OLPC_BUDDY_PROPS,
      NS_OLPC_BUDDY_PROPS, "properties", &publish);

  lm_message_node_add_children_from_properties (publish, properties,
      "property");

  if (!_gabble_connection_send_with_reply (conn, msg,
        set_properties_reply_cb, NULL, context, NULL))
    {
      GError error = { TP_ERRORS, TP_ERROR_NETWORK_ERROR,
        "Failed to send property change request to server" };

      DEBUG ("%s", error.message);
      if (context != NULL)
        dbus_g_method_return_error (context, &error);
    }

  lm_message_unref (msg);
}

static GQuark
preload_buddy_properties_quark (void)
{
  static GQuark q = 0;
  if (q == 0)
    {
      q = g_quark_from_static_string
        ("GabbleConnection.preload_buddy_properties_quark");
    }
  return q;
}

static GQuark
invitees_quark (void)
{
  static GQuark q = 0;
  if (q == 0)
    {
      q = g_quark_from_static_string
        ("GabbleConnection.conn_olpc_invitees_quark");
    }
  return q;
}

void
gabble_connection_connected_olpc (GabbleConnection *conn)
{
  GHashTable *preload = g_object_steal_qdata ((GObject *) conn,
      preload_buddy_properties_quark ());

  if (preload != NULL)
    {
      transmit_properties (conn, preload, NULL);
      g_hash_table_destroy (preload);
    }
}

#ifndef HAS_G_HASH_TABLE_REMOVE_ALL
static gboolean
_hash_table_remove_yes (gpointer key, gpointer value, gpointer user_data)
{
  return TRUE;
}

static void
our_g_hash_table_remove_all (GHashTable *table)
{
  g_hash_table_foreach_remove (table, _hash_table_remove_yes, NULL);
}

#define g_hash_table_remove_all our_g_hash_table_remove_all
#endif

static void
olpc_buddy_info_set_properties (GabbleSvcOLPCBuddyInfo *iface,
                                GHashTable *properties,
                                DBusGMethodInvocation *context)
{
  GabbleConnection *conn = GABBLE_CONNECTION (iface);
  TpBaseConnection *base_conn = (TpBaseConnection *) conn;
  DEBUG ("called");

  if (base_conn->status == TP_CONNECTION_STATUS_CONNECTED)
    {
      transmit_properties (conn, properties, context);
    }
  else
    {
      GHashTable *preload;
      GQuark preload_quark = preload_buddy_properties_quark ();

      DEBUG ("Not connected: will perform OLPC buddy property update later");

      preload = g_object_get_qdata ((GObject *) conn, preload_quark);
      if (preload != NULL)
        {
          /* throw away any already-preloaded properties - SetProperties
           * is an overwrite, not an update */
          g_hash_table_remove_all (preload);
        }
      else
        {
          preload = g_hash_table_new_full (g_str_hash, g_str_equal, g_free,
               (GDestroyNotify) tp_g_value_slice_free);
          g_object_set_qdata_full ((GObject *) conn, preload_quark, preload,
              (GDestroyNotify) g_hash_table_destroy);
        }

      tp_g_hash_table_update (preload, properties,
          (GBoxedCopyFunc) g_strdup,
          (GBoxedCopyFunc) tp_g_value_slice_dup);

      gabble_svc_olpc_buddy_info_return_from_set_properties (context);
    }
}

gboolean
olpc_buddy_info_properties_event_handler (GabbleConnection *conn,
                                          LmMessage *msg,
                                          TpHandle handle)
{
  GHashTable *properties;
  LmMessageNode *node;
  TpBaseConnection *base = (TpBaseConnection *) conn;

  if (handle == base->self_handle)
    /* Ignore echoed pubsub notifications */
    return TRUE;

  node = lm_message_node_find_child (msg->node, "properties");
  properties = lm_message_node_extract_properties (node, "property");
  gabble_svc_olpc_buddy_info_emit_properties_changed (conn, handle,
      properties);
  g_hash_table_destroy (properties);
  return TRUE;
}

static LmHandlerResult
get_activity_properties_reply_cb (GabbleConnection *conn,
                                  LmMessage *sent_msg,
                                  LmMessage *reply_msg,
                                  GObject *object,
                                  gpointer user_data)
{
  const gchar *from;

  from = lm_message_node_get_attribute (reply_msg->node, "from");
  update_activities_properties (conn, from, reply_msg);
  return LM_HANDLER_RESULT_REMOVE_MESSAGE;
}

static gboolean
remove_activity (gpointer key,
                 gpointer value,
                 gpointer activity)
{
  return activity == value;
}

static void
activity_disposed_cb (gpointer _conn,
                      GObject *activity)
{
  GabbleConnection *conn = GABBLE_CONNECTION (_conn);

  g_hash_table_foreach_remove (conn->olpc_activities_info,
      remove_activity, activity);
}

static GabbleOlpcActivity *
add_activity_info (GabbleConnection *conn,
                   TpHandle handle)
{
  GabbleOlpcActivity *activity;

  activity = gabble_olpc_activity_new (conn, handle);

  g_hash_table_insert (conn->olpc_activities_info,
      GUINT_TO_POINTER (handle), activity);
  g_object_weak_ref (G_OBJECT (activity), activity_disposed_cb, conn);

  return activity;
}

static GPtrArray *
get_buddy_activities (GabbleConnection *conn,
                      TpHandle buddy)
{
  TpIntSet *all;
  gboolean free_all = FALSE;
  GPtrArray *activities = g_ptr_array_new ();
  TpHandleSet *invited_activities, *pep_activities;

  invited_activities = g_hash_table_lookup (conn->olpc_invited_activities,
      GUINT_TO_POINTER (buddy));
  pep_activities = g_hash_table_lookup (conn->olpc_pep_activities,
      GUINT_TO_POINTER (buddy));

  if (invited_activities == NULL)
    {
      if (pep_activities == NULL)
        {
          all = NULL;
        }
      else
        {
          all = tp_handle_set_peek (pep_activities);
        }
    }
  else
    {
      if (pep_activities == NULL)
        {
          all = tp_handle_set_peek (invited_activities);
        }
      else
        {
          all = tp_intset_union (tp_handle_set_peek (invited_activities),
              tp_handle_set_peek (pep_activities));
          free_all = TRUE;
        }
    }

  if (all != NULL)
    {
      TpIntSetIter iter = TP_INTSET_ITER_INIT (all);

      while (tp_intset_iter_next (&iter))
        {
          GabbleOlpcActivity *activity = g_hash_table_lookup (
              conn->olpc_activities_info, GUINT_TO_POINTER (iter.element));
          GValue gvalue = { 0 };

          g_assert (activity != NULL);
          if (activity->id == NULL)
            {
              DEBUG ("... activity #%u has no ID, skipping", iter.element);
              continue;
            }

          g_value_init (&gvalue, GABBLE_STRUCT_TYPE_ACTIVITY);
          g_value_take_boxed (&gvalue, dbus_g_type_specialized_construct
              (GABBLE_STRUCT_TYPE_ACTIVITY));
          dbus_g_type_struct_set (&gvalue,
              0, activity->id,
              1, activity->room,
              G_MAXUINT);
          DEBUG ("... activity #%u (ID %s)",
              activity->room, activity->id);
          g_ptr_array_add (activities, g_value_get_boxed (&gvalue));
        }
    }

  if (free_all)
    tp_intset_destroy (all);

  return activities;
}

static void
extract_activities (GabbleConnection *conn,
                    LmMessage *msg,
                    TpHandle sender)
{
  LmMessageNode *activities_node;
  LmMessageNode *node;
  TpHandleSet *activities_set, *old_activities;
  TpHandleRepoIface *room_repo = tp_base_connection_get_handles (
      (TpBaseConnection *) conn, TP_HANDLE_TYPE_ROOM);

  activities_node = lm_message_node_find_child (msg->node, "activities");

  activities_set = tp_handle_set_new (room_repo);
  for (node = (activities_node != NULL ? activities_node->children : NULL);
       node;
       node = node->next)
    {
      const gchar *act_id;
      const gchar *room;
      GabbleOlpcActivity *activity;
      TpHandle room_handle;

      if (tp_strdiff (node->name, "activity"))
        continue;

      act_id = lm_message_node_get_attribute (node, "type");
      if (act_id == NULL)
        {
          NODE_DEBUG (node, "No activity ID, skipping");
          continue;
        }

      room = lm_message_node_get_attribute (node, "room");
      if (room == NULL)
        {
          NODE_DEBUG (node, "No room name, skipping");
          continue;
        }

      room_handle = tp_handle_ensure (room_repo, room, NULL, NULL);
      if (room_handle == 0)
        {
          DEBUG ("Invalid room name <%s>, skipping", room);
          continue;
        }

      activity = g_hash_table_lookup (conn->olpc_activities_info,
          GUINT_TO_POINTER (room_handle));

      if (activity == NULL)
        {
          activity = add_activity_info (conn, room_handle);
          g_assert (!tp_handle_set_is_member (activities_set, room_handle));
        }
      else
        {
          if (tp_handle_set_is_member (activities_set, room_handle))
            {
              NODE_DEBUG (node, "Room advertised twice, skipping");
              tp_handle_unref (room_repo, room_handle);
              continue;
            }

          g_object_ref (activity);

          DEBUG ("ref: %s (%d) refcount: %d\n",
              gabble_olpc_activity_get_room (activity),
              activity->room, G_OBJECT (activity)->ref_count);
        }
      /* pass ownership to the activities_set */
      tp_handle_set_add (activities_set, room_handle);
      tp_handle_unref (room_repo, room_handle);

      if (tp_strdiff (activity->id, act_id))
        {
          DEBUG ("Assigning new ID <%s> to room #%u <%s>", act_id, room_handle,
              room);
          g_object_set (activity, "id", act_id, NULL);
        }
    }

  old_activities = g_hash_table_lookup (conn->olpc_pep_activities,
      GUINT_TO_POINTER (sender));

  if (old_activities != NULL)
    {
      /* We decrement the refcount (and free if needed) all the
       * activities previously announced by this contact. */
      tp_handle_set_foreach (old_activities,
          decrement_contacts_activities_set_foreach, conn);
    }

  /* Update the list of activities associated with this contact. */
  g_hash_table_insert (conn->olpc_pep_activities,
      GUINT_TO_POINTER (sender), activities_set);
}

static void
free_activities (GPtrArray *activities)
{
  guint i;

  for (i = 0; i < activities->len; i++)
    g_boxed_free (GABBLE_STRUCT_TYPE_ACTIVITY, activities->pdata[i]);

  g_ptr_array_free (activities, TRUE);
}

static void
check_activity_properties (GabbleConnection *conn,
                           GPtrArray *activities,
                           const gchar *from)
{
  /* XXX: dirty hack!
   * We use PEP instead of pubsub until we have MEP.
   * When we request activities from a remote contact we need to check
   * if we already "know" his activities (we have its properties).
   * If not, we need to explicitely ask to the user to send them to us.
   * When we'll have MEP we will be able to request activities
   * propreties from muc's pubsub node and so avoid all this crack.
   */
  gboolean query_needed = FALSE;
  guint i;

  for (i = 0; i < activities->len && !query_needed; i++)
    {
      GValue pair = {0,};
      guint channel;
      GabbleOlpcActivity *activity;

      g_value_init (&pair, GABBLE_STRUCT_TYPE_ACTIVITY);
      g_value_set_static_boxed (&pair, g_ptr_array_index (activities, i));
      dbus_g_type_struct_get (&pair,
          1, &channel,
          G_MAXUINT);

      activity = g_hash_table_lookup (conn->olpc_activities_info,
          GUINT_TO_POINTER (channel));
      if (activity == NULL || activity->properties == NULL)
        {
          query_needed = TRUE;
        }
    }

  if (query_needed)
    {
      pubsub_query (conn, from, NS_OLPC_ACTIVITY_PROPS,
          get_activity_properties_reply_cb, NULL);
    }
}

struct find_activities_of_buddy_ctx
{
  TpHandle buddy;
  GHashTable *activities;
};

static void
find_activities_of_buddy (TpHandle contact,
                          GabbleOlpcView *view,
                          struct find_activities_of_buddy_ctx *ctx)
{
  GPtrArray *act;
  guint i;

  act = gabble_olpc_view_get_buddy_activities (view, ctx->buddy);

  for (i = 0; i < act->len; i++)
    {
      GabbleOlpcActivity *activity;

      activity = g_ptr_array_index (act, i);
      g_hash_table_insert (ctx->activities, GUINT_TO_POINTER (activity->room),
          activity);
    }

  g_ptr_array_free (act, TRUE);
}

static void
copy_activity_to_array (TpHandle room,
                        GabbleOlpcActivity *activity,
                        GPtrArray *activities)
{
  GValue gvalue = { 0 };

  if (activity->id == NULL)
  {
    DEBUG ("... activity #%u has no ID, skipping", room);
    return;
  }

  g_value_init (&gvalue, GABBLE_STRUCT_TYPE_ACTIVITY);
  g_value_take_boxed (&gvalue, dbus_g_type_specialized_construct
      (GABBLE_STRUCT_TYPE_ACTIVITY));
  dbus_g_type_struct_set (&gvalue,
      0, activity->id,
      1, activity->room,
      G_MAXUINT);
  DEBUG ("... activity #%u (ID %s)",
      activity->room, activity->id);
  g_ptr_array_add (activities, g_value_get_boxed (&gvalue));
}

static GPtrArray *
find_buddy_activities_from_views (GabbleConnection *conn,
                                  TpHandle contact)
{
  GPtrArray *result;
  struct find_activities_of_buddy_ctx ctx;

  result = g_ptr_array_new ();

  /* We use a hash table first so we won't add twice the same activity */
  ctx.activities = g_hash_table_new (g_direct_hash, g_direct_equal);
  ctx.buddy = contact;

  g_hash_table_foreach (conn->olpc_views, (GHFunc) find_activities_of_buddy,
      &ctx);

  /* Now compute the result array using the hash table */
  g_hash_table_foreach (ctx.activities, (GHFunc) copy_activity_to_array,
      result);

  g_hash_table_destroy (ctx.activities);

  return result;
}

static void
return_buddy_activities_from_views (GabbleConnection *conn,
                                    TpHandle contact,
                                    DBusGMethodInvocation *context)
{
  GPtrArray *activities;

  activities = find_buddy_activities_from_views (conn, contact);
  gabble_svc_olpc_buddy_info_return_from_get_activities (context, activities);

  free_activities (activities);
}

static LmHandlerResult
get_activities_reply_cb (GabbleConnection *conn,
                         LmMessage *sent_msg,
                         LmMessage *reply_msg,
                         GObject *object,
                         gpointer user_data)
{
  DBusGMethodInvocation *context = user_data;
  GPtrArray *activities;
  const gchar *from;
  TpHandle from_handle;
  TpHandleRepoIface *contact_repo = tp_base_connection_get_handles (
      (TpBaseConnection *) conn, TP_HANDLE_TYPE_CONTACT);

  from = lm_message_node_get_attribute (reply_msg->node, "from");
  if (from == NULL)
    {
      GError error = { TP_ERRORS, TP_ERROR_NETWORK_ERROR,
        "Error in pubsub reply: no sender" };

      dbus_g_method_return_error (context, &error);
      return LM_HANDLER_RESULT_REMOVE_MESSAGE;
    }

  from_handle = tp_handle_lookup (contact_repo, from, NULL, NULL);
  if (from_handle == 0)
    {
      GError error = { TP_ERRORS, TP_ERROR_NETWORK_ERROR,
        "Error in pubsub reply: unknown sender" };

      dbus_g_method_return_error (context, &error);
      return LM_HANDLER_RESULT_REMOVE_MESSAGE;
    }

  if (lm_message_get_sub_type (reply_msg) != LM_MESSAGE_SUB_TYPE_RESULT)
    {
      DEBUG ("Failed to query PEP node. Compute activities list using views");
      return_buddy_activities_from_views (conn, from_handle, context);
      return LM_HANDLER_RESULT_REMOVE_MESSAGE;
    }

  extract_activities (conn, reply_msg, from_handle);

  activities = get_buddy_activities (conn, from_handle);

  /* FIXME: race between client and PEP */
  check_activity_properties (conn, activities, from);

  gabble_svc_olpc_buddy_info_return_from_get_activities (context, activities);

  free_activities (activities);
  return LM_HANDLER_RESULT_REMOVE_MESSAGE;
}

static void
olpc_buddy_info_get_activities (GabbleSvcOLPCBuddyInfo *iface,
                                guint contact,
                                DBusGMethodInvocation *context)
{
  GabbleConnection *conn = GABBLE_CONNECTION (iface);
  TpBaseConnection *base = (TpBaseConnection *) conn;
  const gchar *jid;

  DEBUG ("called");

  gabble_connection_ensure_capabilities (conn, PRESENCE_CAP_OLPC_1);
  if (!check_pep (conn, context))
    return;

  jid = inspect_contact (base, context, contact);
  if (jid == NULL)
    return;

  if (!pubsub_query (conn, jid, NS_OLPC_ACTIVITIES, get_activities_reply_cb,
        context))
    {
      GError error = { TP_ERRORS, TP_ERROR_NETWORK_ERROR,
        "Failed to send property request to server" };

      dbus_g_method_return_error (context, &error);
    }
}

/* FIXME: API could be improved */
static gboolean
upload_activities_pep (GabbleConnection *conn,
                       GabbleConnectionMsgReplyFunc callback,
                       gpointer user_data,
                       GError **error)
{
  TpBaseConnection *base = (TpBaseConnection *) conn;
  LmMessageNode *publish;
  LmMessage *msg = pubsub_make_publish_msg (NULL, NS_OLPC_ACTIVITIES,
      NS_OLPC_ACTIVITIES, "activities", &publish);
  TpHandleSet *my_activities = g_hash_table_lookup
      (conn->olpc_pep_activities, GUINT_TO_POINTER (base->self_handle));
  GError *e = NULL;
  gboolean ret;

  if (my_activities != NULL)
    {
      TpIntSetIter iter = TP_INTSET_ITER_INIT (tp_handle_set_peek
            (my_activities));

      while (tp_intset_iter_next (&iter))
        {
          GabbleOlpcActivity *activity = g_hash_table_lookup (
              conn->olpc_activities_info, GUINT_TO_POINTER (iter.element));
          LmMessageNode *activity_node;

          g_assert (activity != NULL);
          if (!gabble_olpc_activity_is_visible (activity))
            continue;

          activity_node = lm_message_node_add_child (publish,
              "activity", "");
          lm_message_node_set_attributes (activity_node,
              "type", activity->id,
              "room", gabble_olpc_activity_get_room (activity),
              NULL);
        }
    }

  ret = _gabble_connection_send_with_reply (conn, msg, callback, NULL,
        user_data, &e);

  if (!ret)
    {
      g_set_error (error, TP_ERRORS, TP_ERROR_NETWORK_ERROR,
          "Failed to send property change request to server: %s", e->message);
      g_error_free (e);
    }

  lm_message_unref (msg);
  return ret;
}

static LmHandlerResult
set_activities_reply_cb (GabbleConnection *conn,
                         LmMessage *sent_msg,
                         LmMessage *reply_msg,
                         GObject *object,
                         gpointer user_data)
{
  DBusGMethodInvocation *context = user_data;

  if (!check_publish_reply_msg (reply_msg, context))
    return LM_HANDLER_RESULT_REMOVE_MESSAGE;

  /* FIXME: emit ActivitiesChanged? */

  gabble_svc_olpc_buddy_info_return_from_set_activities (context);
  return LM_HANDLER_RESULT_REMOVE_MESSAGE;
}

static void
olpc_buddy_info_set_activities (GabbleSvcOLPCBuddyInfo *iface,
                                const GPtrArray *activities,
                                DBusGMethodInvocation *context)
{
  GabbleConnection *conn = GABBLE_CONNECTION (iface);
  TpBaseConnection *base = (TpBaseConnection *) conn;
  TpHandleRepoIface *room_repo = tp_base_connection_get_handles (
      base, TP_HANDLE_TYPE_ROOM);
  guint i;
  TpHandleSet *activities_set, *old_activities;

  DEBUG ("called");

  gabble_connection_ensure_capabilities (conn, PRESENCE_CAP_OLPC_1);
  if (!check_pep (conn, context))
    return;

  activities_set = tp_handle_set_new (room_repo);

  for (i = 0; i < activities->len; i++)
    {
      GValue pair = {0,};
      gchar *id;
      guint channel;
      const gchar *room = NULL;
      GabbleOlpcActivity *activity;
      GError *error = NULL;

      g_value_init (&pair, GABBLE_STRUCT_TYPE_ACTIVITY);
      g_value_set_static_boxed (&pair, g_ptr_array_index (activities, i));
      dbus_g_type_struct_get (&pair,
          0, &id,
          1, &channel,
          G_MAXUINT);

      if (!tp_handle_is_valid (room_repo, channel, &error))
        {
          DEBUG ("Invalid room handle");
          dbus_g_method_return_error (context, error);

          /* We have to unref information previously
           * refed in this loop */
          tp_handle_set_foreach (activities_set,
              decrement_contacts_activities_set_foreach, conn);

          /* set_activities failed so we don't unref old activities
           * of the local user */

          tp_handle_set_destroy (activities_set);
          g_error_free (error);
          g_free (id);
          return;
        }

      room = tp_handle_inspect (room_repo, channel);

      activity = g_hash_table_lookup (conn->olpc_activities_info,
          GUINT_TO_POINTER (channel));

      if (activity == NULL)
        {
          activity = add_activity_info (conn, channel);
        }
      else
        {
          if (tp_handle_set_is_member (activities_set, channel))
            {
              error = g_error_new (TP_ERRORS,
                  TP_ERROR_INVALID_ARGUMENT,
                  "Can't set twice the same activity: %s", room);

              DEBUG ("activity already added: %s", room);
              dbus_g_method_return_error (context, error);

              /* We have to unref information previously
               * refed in this loop */
              tp_handle_set_foreach (activities_set,
                  decrement_contacts_activities_set_foreach, conn);

              /* set_activities failed so we don't unref old activities
               * of the local user */

              tp_handle_set_destroy (activities_set);
              g_error_free (error);
              g_free (activity);
              g_free (id);
              return;
            }

          g_object_ref (activity);

          DEBUG ("ref: %s (%d) refcount: %d\n",
              gabble_olpc_activity_get_room (activity),
              activity->room, G_OBJECT (activity)->ref_count);
        }

      g_object_set (activity, "id", id, NULL);
      g_free (id);

      tp_handle_set_add (activities_set, channel);
    }

  old_activities = g_hash_table_lookup (conn->olpc_pep_activities,
      GUINT_TO_POINTER (base->self_handle));

  if (old_activities != NULL)
    {
      /* We decrement the refcount (and free if needed) all the
       * activities previously announced by our own contact. */
      tp_handle_set_foreach (old_activities,
          decrement_contacts_activities_set_foreach, conn);
    }

  /* Update the list of activities associated with our own contact. */
  g_hash_table_insert (conn->olpc_pep_activities,
      GUINT_TO_POINTER (base->self_handle), activities_set);

  if (!upload_activities_pep (conn, set_activities_reply_cb, context, NULL))
    {
      GError error = { TP_ERRORS, TP_ERROR_NETWORK_ERROR,
        "Failed to send property request to server" };

      dbus_g_method_return_error (context, &error);
    }

  /* FIXME: what if we were advertising properties for things that
   * we've declared are no longer in our activities list? Strictly speaking
   * we should probably re-upload our activity properties PEP if that's
   * the case */
}

gboolean
olpc_buddy_info_activities_event_handler (GabbleConnection *conn,
                                          LmMessage *msg,
                                          TpHandle handle)
{
  GPtrArray *activities;
  TpBaseConnection *base = (TpBaseConnection *) conn;

  if (handle == base->self_handle)
    /* Ignore echoed pubsub notifications */
    return TRUE;

  extract_activities (conn, msg, handle);
  activities = get_buddy_activities (conn, handle);
  gabble_svc_olpc_buddy_info_emit_activities_changed (conn, handle,
      activities);
  free_activities (activities);
  return TRUE;
}

static GabbleOlpcActivity *
add_activity_info_in_set (GabbleConnection *conn,
                          TpHandle room_handle,
                          const gchar *from,
                          GHashTable *table)
{
  GabbleOlpcActivity *activity;
  TpHandle from_handle;
  TpHandleSet *activities_set;
  TpHandleRepoIface *contact_repo = tp_base_connection_get_handles (
      (TpBaseConnection *) conn, TP_HANDLE_TYPE_CONTACT);
  TpHandleRepoIface *room_repo = tp_base_connection_get_handles (
      (TpBaseConnection *) conn, TP_HANDLE_TYPE_ROOM);

  from_handle = tp_handle_lookup (contact_repo, from, NULL, NULL);

  if (from_handle == 0)
    {
      DEBUG ("unknown sender");
      return NULL;
    }

  activity = add_activity_info (conn, room_handle);

  /* Add activity information in the list of the contact */
  activities_set = g_hash_table_lookup (table, GUINT_TO_POINTER (
        from_handle));
  if (activities_set == NULL)
    {
      activities_set = tp_handle_set_new (room_repo);
      g_hash_table_insert (table, GUINT_TO_POINTER (from_handle),
          activities_set);
    }

  /* add_activity_info_in_set isn't meant to be called if the
   * activity already existed */
  g_assert (!tp_handle_set_is_member (activities_set, room_handle));

  tp_handle_set_add (activities_set, room_handle);

  return activity;
}

static GabbleOlpcActivity *
extract_current_activity (GabbleConnection *conn,
                          LmMessageNode *node,
                          const gchar *contact,
                          gboolean create_activity)
{
  const gchar *room, *id;
  GabbleOlpcActivity *activity;
  TpHandleRepoIface *room_repo = tp_base_connection_get_handles (
      (TpBaseConnection *) conn, TP_HANDLE_TYPE_ROOM);
  TpHandleRepoIface *contact_repo = tp_base_connection_get_handles (
      (TpBaseConnection *) conn, TP_HANDLE_TYPE_CONTACT);
  TpHandle room_handle, contact_handle;
  gboolean created = FALSE;

  if (node == NULL)
    return NULL;

  id = lm_message_node_get_attribute (node, "type");
  if (id == NULL)
    {
      /* This attribute should be called "id" and not "type". Gadget uses the
       * right name. */
      id = lm_message_node_get_attribute (node, "id");
    }

  room = lm_message_node_get_attribute (node, "room");
  if (room == NULL || room[0] == '\0')
    return NULL;

  room_handle = tp_handle_ensure (room_repo, room, NULL, NULL);
  if (room_handle == 0)
    return NULL;

  contact_handle = tp_handle_lookup (contact_repo, contact, NULL, NULL);
  if (contact_handle == 0)
    return NULL;

  activity = g_hash_table_lookup (conn->olpc_activities_info,
      GUINT_TO_POINTER (room_handle));

  if (activity == NULL && create_activity)
    {
      /* Humm we received as current activity an activity we don't know yet.
       * If the remote user doesn't announce this activity
       * in his next activities list, information about
       * it will be freed */

      DEBUG ("unknown current activity %s", room);

      activity = add_activity_info_in_set (conn, room_handle, contact,
          conn->olpc_pep_activities);
      g_object_set (activity, "id", id, NULL);
      created = TRUE;
    }

  tp_handle_unref (room_repo, room_handle);

  /* update current-activity cache */
  if (activity != NULL)
    {
      g_hash_table_insert (conn->olpc_current_act,
          GUINT_TO_POINTER (contact_handle), activity);

      if (!created)
        g_object_ref (activity);
    }
  else
    {
      g_hash_table_remove (conn->olpc_current_act,
          GUINT_TO_POINTER (contact_handle));
    }

  return activity;
}

static LmHandlerResult
get_current_activity_reply_cb (GabbleConnection *conn,
                               LmMessage *sent_msg,
                               LmMessage *reply_msg,
                               GObject *object,
                               gpointer user_data)
{
  DBusGMethodInvocation *context = user_data;
  LmMessageNode *node;
  const gchar *from;
  GabbleOlpcActivity *activity;

  if (lm_message_get_sub_type (reply_msg) != LM_MESSAGE_SUB_TYPE_RESULT)
    {
      DEBUG ("Failed to query PEP node. No current activity");

      gabble_svc_olpc_buddy_info_return_from_get_current_activity (context,
          "", 0);

      return LM_HANDLER_RESULT_REMOVE_MESSAGE;
    }

  from = lm_message_node_get_attribute (reply_msg->node, "from");
  node = lm_message_node_find_child (reply_msg->node, "activity");
  activity = extract_current_activity (conn, node, from, TRUE);
  if (activity == NULL)
    {
      DEBUG ("GetCurrentActivity returns no activity");

      gabble_svc_olpc_buddy_info_return_from_get_current_activity (context,
          "", 0);
    }
  else
    {
      DEBUG ("GetCurrentActivity returns (\"%s\", room#%u)", activity->id,
          activity->room);

      gabble_svc_olpc_buddy_info_return_from_get_current_activity (context,
          activity->id, activity->room);
    }

  return LM_HANDLER_RESULT_REMOVE_MESSAGE;
}

static void
olpc_buddy_info_get_current_activity (GabbleSvcOLPCBuddyInfo *iface,
                                      guint contact,
                                      DBusGMethodInvocation *context)
{
  GabbleConnection *conn = GABBLE_CONNECTION (iface);
  TpBaseConnection *base = (TpBaseConnection *) conn;
  const gchar *jid;
  GabbleOlpcActivity *activity;

  DEBUG ("called for contact#%u", contact);

  gabble_connection_ensure_capabilities (conn, PRESENCE_CAP_OLPC_1);
  if (!check_pep (conn, context))
    return;

  jid = inspect_contact (base, context, contact);
  if (jid == NULL)
    return;

  activity = g_hash_table_lookup (conn->olpc_current_act,
      GUINT_TO_POINTER (contact));
  if (activity != NULL)
    {
      DEBUG ("found current activity in cache: %s (%u)", activity->id,
          activity->room);

      gabble_svc_olpc_buddy_info_return_from_get_current_activity (context,
          activity->id, activity->room);
      return;
    }

    DEBUG ("current activity not in cache, query PEP node");

    if (!pubsub_query (conn, jid, NS_OLPC_CURRENT_ACTIVITY,
        get_current_activity_reply_cb, context))
    {
      GError error = { TP_ERRORS, TP_ERROR_NETWORK_ERROR,
        "Failed to send property request to server" };

      dbus_g_method_return_error (context, &error);
    }
}

static LmHandlerResult
set_current_activity_reply_cb (GabbleConnection *conn,
                               LmMessage *sent_msg,
                               LmMessage *reply_msg,
                               GObject *object,
                               gpointer user_data)
{
  DBusGMethodInvocation *context = user_data;

  if (!check_publish_reply_msg (reply_msg, context))
    return LM_HANDLER_RESULT_REMOVE_MESSAGE;

  gabble_svc_olpc_buddy_info_return_from_set_current_activity (context);
  return LM_HANDLER_RESULT_REMOVE_MESSAGE;
}

/* Check if this activity is in our own activities list */
static gboolean
activity_in_own_set (GabbleConnection *conn,
                     const gchar *room)
{
  TpBaseConnection *base = (TpBaseConnection *) conn;
  TpHandleSet *activities_set;
  TpHandleRepoIface *room_repo = tp_base_connection_get_handles (
      (TpBaseConnection *) conn, TP_HANDLE_TYPE_ROOM);
  TpHandle room_handle;

  room_handle = tp_handle_lookup (room_repo, room, NULL, NULL);
  if (room_handle == 0)
    /* If activity's information was in the list, we would
     * have found the handle as Activity keep a ref on it */
    return FALSE;

  activities_set = g_hash_table_lookup (conn->olpc_pep_activities,
      GINT_TO_POINTER (base->self_handle));

  if (activities_set == NULL ||
      !tp_handle_set_is_member (activities_set, room_handle))
    return FALSE;

  return TRUE;
}

static void
olpc_buddy_info_set_current_activity (GabbleSvcOLPCBuddyInfo *iface,
                                      const gchar *activity,
                                      guint channel,
                                      DBusGMethodInvocation *context)
{
  GabbleConnection *conn = GABBLE_CONNECTION (iface);
  TpBaseConnection *base = (TpBaseConnection *) conn;
  LmMessage *msg;
  LmMessageNode *publish;
  const gchar *room = "";

  DEBUG ("called");

  gabble_connection_ensure_capabilities (conn, PRESENCE_CAP_OLPC_1);
  if (!check_pep (conn, context))
    return;

  /* if activity == "" there is no current activity */
  if (activity[0] != '\0')
    {
      room = inspect_room (base, context, channel);
      if (room == NULL)
        return;

      if (!activity_in_own_set (conn, room))
        {
          GError error = { TP_ERRORS, TP_ERROR_INVALID_ARGUMENT,
            "Can't set an activity as current if you're not announcing it" };

          dbus_g_method_return_error (context, &error);
          return;
        }
    }

  msg = pubsub_make_publish_msg (NULL, NS_OLPC_CURRENT_ACTIVITY,
      NS_OLPC_CURRENT_ACTIVITY, "activity", &publish);

  lm_message_node_set_attributes (publish,
      "type", activity,
      "room", room,
      NULL);

  if (!_gabble_connection_send_with_reply (conn, msg,
        set_current_activity_reply_cb, NULL, context, NULL))
    {
      GError error = { TP_ERRORS, TP_ERROR_NETWORK_ERROR,
        "Failed to send property change request to server" };

      dbus_g_method_return_error (context, &error);
    }

  lm_message_unref (msg);
}

gboolean
olpc_buddy_info_current_activity_event_handler (GabbleConnection *conn,
                                                LmMessage *msg,
                                                TpHandle handle)
{
  TpBaseConnection *base = (TpBaseConnection *) conn;
  LmMessageNode *node;
  const gchar *from;
  GabbleOlpcActivity *activity;

  if (handle == base->self_handle)
    /* Ignore echoed pubsub notifications */
    return TRUE;

  from = lm_message_node_get_attribute (msg->node, "from");
  node = lm_message_node_find_child (msg->node, "activity");

  activity = extract_current_activity (conn, node, from, TRUE);
  if (activity != NULL)
    {
      DEBUG ("emitting CurrentActivityChanged(contact#%u, ID \"%s\", room#%u)",
             handle, activity->id, activity->room);
      gabble_svc_olpc_buddy_info_emit_current_activity_changed (conn, handle,
          activity->id, activity->room);
    }
  else
    {
      DEBUG ("emitting CurrentActivityChanged(contact#%u, \"\", 0)",
             handle);
      gabble_svc_olpc_buddy_info_emit_current_activity_changed (conn, handle,
          "", 0);
    }

  return TRUE;
}

void
olpc_buddy_info_iface_init (gpointer g_iface,
                            gpointer iface_data)
{
  GabbleSvcOLPCBuddyInfoClass *klass = g_iface;

#define IMPLEMENT(x) gabble_svc_olpc_buddy_info_implement_##x (\
    klass, olpc_buddy_info_##x)
  IMPLEMENT(get_activities);
  IMPLEMENT(set_activities);
  IMPLEMENT(get_properties);
  IMPLEMENT(set_properties);
  IMPLEMENT(get_current_activity);
  IMPLEMENT(set_current_activity);
#undef IMPLEMENT
}

/* FIXME: API could be improved */
static gboolean
upload_activity_properties_pep (GabbleConnection *conn,
                                GabbleConnectionMsgReplyFunc callback,
                                gpointer user_data,
                                GError **error)
{
  TpBaseConnection *base = (TpBaseConnection *) conn;
  LmMessageNode *publish;
  LmMessage *msg = pubsub_make_publish_msg (NULL, NS_OLPC_ACTIVITY_PROPS,
      NS_OLPC_ACTIVITY_PROPS, "activities", &publish);
  GError *e = NULL;
  gboolean ret;
  TpHandleSet *my_activities = g_hash_table_lookup (conn->olpc_pep_activities,
      GUINT_TO_POINTER (base->self_handle));

  if (my_activities != NULL)
    {
      TpIntSetIter iter = TP_INTSET_ITER_INIT (tp_handle_set_peek
          (my_activities));

      while (tp_intset_iter_next (&iter))
        {
          GabbleOlpcActivity *activity = g_hash_table_lookup (
              conn->olpc_activities_info, GUINT_TO_POINTER (iter.element));

          activity_info_contribute_properties (activity, publish, TRUE);
        }
    }

  ret = _gabble_connection_send_with_reply (conn, msg, callback, NULL,
        user_data, &e);

  if (!ret)
    {
      g_set_error (error, TP_ERRORS, TP_ERROR_NETWORK_ERROR,
          "Failed to send property change request to server: %s", e->message);
      g_error_free (e);
    }

  lm_message_unref (msg);
  return ret;
}

typedef struct {
    DBusGMethodInvocation *context;
    gboolean visibility_changed;
    GabbleOlpcActivity *activity;
} set_properties_ctx;

static LmHandlerResult
set_activity_properties_activities_reply_cb (GabbleConnection *conn,
                                             LmMessage *sent_msg,
                                             LmMessage *reply_msg,
                                             GObject *object,
                                             gpointer user_data)
{
  set_properties_ctx *context = user_data;

  /* if the SetProperties() call was skipped, both messages are NULL */
  g_assert ((sent_msg == NULL) == (reply_msg == NULL));

  if (reply_msg != NULL &&
      !check_publish_reply_msg (reply_msg, context->context))
    {
      g_slice_free (set_properties_ctx, context);
      return LM_HANDLER_RESULT_REMOVE_MESSAGE;
    }

  gabble_svc_olpc_activity_properties_emit_activity_properties_changed (
      conn, context->activity->room, context->activity->properties);

  gabble_svc_olpc_activity_properties_return_from_set_properties (
      context->context);

  g_slice_free (set_properties_ctx, context);
  return LM_HANDLER_RESULT_REMOVE_MESSAGE;
}

static LmHandlerResult
set_activity_properties_reply_cb (GabbleConnection *conn,
                                  LmMessage *sent_msg,
                                  LmMessage *reply_msg,
                                  GObject *object,
                                  gpointer user_data)
{
  set_properties_ctx *context = user_data;

  /* if the SetProperties() call was skipped, both messages are NULL */
  g_assert ((sent_msg == NULL) == (reply_msg == NULL));

  if (reply_msg != NULL &&
      !check_publish_reply_msg (reply_msg, context->context))
    {
      g_slice_free (set_properties_ctx, context);
      return LM_HANDLER_RESULT_REMOVE_MESSAGE;
    }

  if (context->visibility_changed)
    {
      GError *err = NULL;

      if (!upload_activities_pep (conn,
            set_activity_properties_activities_reply_cb,
            context, &err))
        {
          dbus_g_method_return_error (context->context, err);
          g_error_free (err);
        }
    }
  else
    {
      /* nothing to do, so just "succeed" */
      set_activity_properties_activities_reply_cb (conn, NULL, NULL, NULL,
          context);
    }

  return LM_HANDLER_RESULT_REMOVE_MESSAGE;
}

static gboolean
refresh_invitations (GabbleConnection *conn,
                     GabbleMucChannel *chan,
                     GabbleOlpcActivity *activity,
                     GError **error)
{
  TpHandleRepoIface *contact_repo = tp_base_connection_get_handles (
      (TpBaseConnection *) conn, TP_HANDLE_TYPE_CONTACT);
  TpHandleSet *invitees = g_object_get_qdata ((GObject *) chan,
      invitees_quark ());

  if (invitees != NULL && tp_handle_set_size (invitees) > 0)
    {
      LmMessage *msg = lm_message_new (NULL, LM_MESSAGE_TYPE_MESSAGE);
      TpIntSetIter iter = TP_INTSET_ITER_INIT (tp_handle_set_peek
          (invitees));

      activity_info_contribute_properties (activity, msg->node, FALSE);

      while (tp_intset_iter_next (&iter))
        {
          const gchar *to = tp_handle_inspect (contact_repo, iter.element);

          lm_message_node_set_attribute (msg->node, "to", to);
          if (!_gabble_connection_send (conn, msg, error))
            {
              DEBUG ("Unable to re-send activity properties to invitee %s",
                  to);
              lm_message_unref (msg);
              return FALSE;
            }
        }

      lm_message_unref (msg);
    }

  return TRUE;
}

static gboolean
invite_gadget (GabbleConnection *conn,
               GabbleMucChannel *muc)
{
  if (!check_gadget_activity (conn, NULL))
    return FALSE;

  DEBUG ("Activity becomes public. Invite gadget to it");
  return gabble_muc_channel_send_invite (muc, conn->olpc_gadget_activity,
      "Share activity", NULL);
}

static void
olpc_activity_properties_set_properties (GabbleSvcOLPCActivityProperties *iface,
                                         guint room,
                                         GHashTable *properties,
                                         DBusGMethodInvocation *context)
{
  GabbleConnection *conn = GABBLE_CONNECTION (iface);
  TpBaseConnection *base = (TpBaseConnection *) conn;
  LmMessage *msg;
  const gchar *jid;
  GHashTable *properties_copied;
  GabbleOlpcActivity *activity;
  GabbleMucChannel *muc_channel;
  guint state;
  gboolean was_visible, is_visible;
  set_properties_ctx *ctx;
  GError *err = NULL;

  DEBUG ("called");

  gabble_connection_ensure_capabilities (conn, PRESENCE_CAP_OLPC_1);
  if (!check_pep (conn, context))
    return;

  jid = inspect_room (base, context, room);
  if (jid == NULL)
    return;

  if (!activity_in_own_set (conn, jid))
    {
      GError error = { TP_ERRORS, TP_ERROR_INVALID_ARGUMENT,
          "Can't set properties on an activity if you're not announcing it" };

      dbus_g_method_return_error (context, &error);
      return;
    }

  muc_channel = gabble_muc_factory_find_text_channel (conn->muc_factory,
      room);
  if (muc_channel != NULL)
    {
      g_object_get (muc_channel,
          "state", &state,
          NULL);
    }
  if (muc_channel == NULL || state != MUC_STATE_JOINED)
    {
      GError error = { TP_ERRORS, TP_ERROR_INVALID_ARGUMENT,
          "Can't set properties on an activity if you're not in it" };

      dbus_g_method_return_error (context, &error);
      return;
    }

  properties_copied = g_hash_table_new_full (g_str_hash, g_str_equal, g_free,
      (GDestroyNotify) tp_g_value_slice_free);
  tp_g_hash_table_update (properties_copied, properties,
      (GBoxedCopyFunc) g_strdup, (GBoxedCopyFunc) tp_g_value_slice_dup);

  activity = g_hash_table_lookup (conn->olpc_activities_info,
      GUINT_TO_POINTER (room));

  was_visible = gabble_olpc_activity_is_visible (activity);

  g_object_set (activity, "properties", properties_copied, NULL);

  is_visible = gabble_olpc_activity_is_visible (activity);

  msg = lm_message_new (jid, LM_MESSAGE_TYPE_MESSAGE);
  lm_message_node_set_attribute (msg->node, "type", "groupchat");
  activity_info_contribute_properties (activity, msg->node, FALSE);
  if (!_gabble_connection_send (conn, msg, NULL))
    {
      GError error = { TP_ERRORS, TP_ERROR_NETWORK_ERROR,
        "Failed to send property change notification to chatroom" };

      lm_message_unref (msg);
      dbus_g_method_return_error (context, &error);
      return;
    }
  lm_message_unref (msg);

  if (!refresh_invitations (conn, muc_channel, activity, &err))
    {
      dbus_g_method_return_error (context, err);
      g_error_free (err);
      return;
    }

  ctx = g_slice_new (set_properties_ctx);
  ctx->context = context;
  ctx->visibility_changed = (was_visible != is_visible);
  ctx->activity = activity;

  if (!was_visible && is_visible)
    {
      /* activity becomes visible. Invite gadget */
      invite_gadget (conn, muc_channel);
    }

  if (was_visible || is_visible)
    {
      if (!upload_activity_properties_pep (conn,
            set_activity_properties_reply_cb, ctx, &err))
        {
          g_slice_free (set_properties_ctx, ctx);
          dbus_g_method_return_error (context, err);
          g_error_free (err);
          return;
        }
    }
  else
    {
      /* chain straight to the reply callback, which changes our Activities
       * list */
      set_activity_properties_reply_cb (conn, NULL, NULL, NULL, ctx);
    }
}

static void
olpc_activity_properties_get_properties (GabbleSvcOLPCActivityProperties *iface,
                                         guint room,
                                         DBusGMethodInvocation *context)
{
  GabbleConnection *conn = GABBLE_CONNECTION (iface);
  gboolean not_prop = FALSE;
  GHashTable *properties;
  GabbleOlpcActivity *activity;

  DEBUG ("called");

  gabble_connection_ensure_capabilities (conn, PRESENCE_CAP_OLPC_1);
  if (!check_pep (conn, context))
    return;

  activity = g_hash_table_lookup (conn->olpc_activities_info,
      GUINT_TO_POINTER (room));

  if (activity == NULL || activity->properties == NULL)
    {
      /* no properties */
      properties = g_hash_table_new (g_str_hash, g_str_equal);
      not_prop = TRUE;
    }
  else
    {
      properties = activity->properties;
    }

  gabble_svc_olpc_activity_properties_return_from_get_properties (context,
      properties);

  if (not_prop)
    g_hash_table_destroy (properties);
}

struct _i_hate_g_hash_table_foreach
{
  GHashTable *old_properties;
  gboolean new_infos;
};

static void
check_prop_in_old_properties (gpointer key,
                              gpointer value,
                              gpointer user_data)
{
  const gchar *prop = key;
  GValue *gvalue = value, *old_gvalue;
  struct _i_hate_g_hash_table_foreach *data =
    (struct _i_hate_g_hash_table_foreach *) user_data;

  old_gvalue = g_hash_table_lookup (data->old_properties, prop);

  if (old_gvalue == NULL)
    {
      data->new_infos = TRUE;
    }
  else if (G_VALUE_TYPE (gvalue) != G_VALUE_TYPE (old_gvalue))
    {
      data->new_infos = TRUE;
    }
  else
    {
      if (G_VALUE_TYPE (gvalue) ==  G_TYPE_STRING)
        {
          const gchar *str1, *str2;

          str1 = g_value_get_string (gvalue);
          str2 = g_value_get_string (old_gvalue);

          if (tp_strdiff (str1, str2))
            {
              data->new_infos = TRUE;
            }
        }
      else if (G_VALUE_TYPE (gvalue) == G_TYPE_BOOLEAN)
        {
          gboolean bool1, bool2;

          bool1 = g_value_get_boolean (gvalue);
          bool2 = g_value_get_boolean (old_gvalue);

          if (bool1 != bool2)
            {
              data->new_infos = TRUE;
            }
        }
      else
        {
          /* if in doubt, emit the signal */
          data->new_infos = TRUE;
        }
    }
}

static gboolean
properties_contains_new_infos (GHashTable *old_properties,
                               GHashTable *new_properties)
{
  struct _i_hate_g_hash_table_foreach data;

  if (g_hash_table_size (new_properties) > g_hash_table_size (old_properties))
    /* New key/value pair(s) */
    return TRUE;

  data.old_properties = old_properties;
  data.new_infos = FALSE;

  g_hash_table_foreach (new_properties, check_prop_in_old_properties,
      &data);

  return data.new_infos;
}

static void
update_activity_properties (GabbleConnection *conn,
                            const gchar *room,
                            const gchar *contact,
                            LmMessageNode *properties_node)
{
  GHashTable *new_properties, *old_properties;
  gboolean new_infos = FALSE;
  GabbleOlpcActivity *activity;
  TpHandle room_handle;
  TpHandleRepoIface *room_repo = tp_base_connection_get_handles (
      (TpBaseConnection *) conn, TP_HANDLE_TYPE_ROOM);

  room_handle = tp_handle_ensure (room_repo, room, NULL, NULL);

  activity = g_hash_table_lookup (conn->olpc_activities_info,
      GUINT_TO_POINTER (room_handle));

  if (activity == NULL)
    {
      DEBUG ("unknown activity: %s", room);
      if (contact != NULL)
        {
          /* Humm we received properties for an activity we don't
           * know yet.
           * If the remote user doesn't announce this activity
           * in his next activities list, information about
           * it will be freed */
          activity = add_activity_info_in_set (conn, room_handle, contact,
              conn->olpc_pep_activities);
        }
      else
        {
          activity = add_activity_info (conn, room_handle);
        }
    }

  tp_handle_unref (room_repo, room_handle);

  if (activity == NULL)
    return;

  old_properties = activity->properties;

  new_properties = lm_message_node_extract_properties (properties_node,
      "property");

  if (g_hash_table_size (new_properties) == 0)
    {
      g_hash_table_destroy (new_properties);
      return;
    }

  if (old_properties == NULL ||
      properties_contains_new_infos (old_properties,
        new_properties))
    {
      new_infos = TRUE;
    }

  g_object_set (activity, "properties", new_properties, NULL);

  if (new_infos)
    {
      /* Only emit the signal if we add new values */

      gabble_svc_olpc_activity_properties_emit_activity_properties_changed (
          conn, activity->room, new_properties);
    }
}

static gboolean
update_activities_properties (GabbleConnection *conn,
                              const gchar *contact,
                              LmMessage *msg)
{
  const gchar *room;
  LmMessageNode *node, *properties_node;

  node = lm_message_node_find_child (msg->node, "activities");
  if (node == NULL)
    return FALSE;

  for (properties_node = node->children; properties_node != NULL;
      properties_node = properties_node->next)
    {
      if (strcmp (properties_node->name, "properties") != 0)
        continue;

      room = lm_message_node_get_attribute (properties_node, "room");
      if (room == NULL)
        continue;

      update_activity_properties (conn, room, contact, properties_node);
    }
  return TRUE;
}

gboolean
olpc_activities_properties_event_handler (GabbleConnection *conn,
                                          LmMessage *msg,
                                          TpHandle handle)
{
  TpBaseConnection *base = (TpBaseConnection *) conn;
  const gchar *from;

  if (handle == base->self_handle)
    /* Ignore echoed pubsub notifications */
    return TRUE;

  from = lm_message_node_get_attribute (msg->node, "from");

  return update_activities_properties (conn, from, msg);
}

static void
connection_status_changed_cb (GabbleConnection *conn,
                              TpConnectionStatus status,
                              TpConnectionStatusReason reason,
                              gpointer user_data)
{
  if (status == TP_CONNECTION_STATUS_CONNECTED)
    {
      /* Well, let's do another crack.
       * We have to cleanup PEP node to avoid to confuse
       * remote contacts with old properties from a previous session.
       */
      if (!upload_activities_pep (conn, NULL, NULL, NULL))
        {
          DEBUG ("Failed to send PEP activities reset in response to "
              "initial connection");
        }
      if (!upload_activity_properties_pep (conn, NULL, NULL,
            NULL))
        {
          DEBUG ("Failed to send PEP activity props reset in response to "
              "initial connection");
        }
    }
}

static LmHandlerResult
pseudo_invite_reply_cb (GabbleConnection *conn,
                        LmMessage *sent_msg,
                        LmMessage *reply_msg,
                        GObject *object,
                        gpointer user_data)
{
  if (!check_publish_reply_msg (reply_msg, NULL))
    {
      NODE_DEBUG (reply_msg->node, "Failed to make PEP change in "
          "response to pseudo-invitation message");
      NODE_DEBUG (sent_msg->node, "The failed request was");
    }
  return LM_HANDLER_RESULT_REMOVE_MESSAGE;
}

gboolean
conn_olpc_process_activity_properties_message (GabbleConnection *conn,
                                               LmMessage *msg,
                                               const gchar *from)
{
  TpBaseConnection *base = (TpBaseConnection *) conn;
  TpHandleRepoIface *contact_repo = tp_base_connection_get_handles (base,
      TP_HANDLE_TYPE_CONTACT);
  TpHandleRepoIface *room_repo = tp_base_connection_get_handles (base,
      TP_HANDLE_TYPE_ROOM);
  LmMessageNode *node = lm_message_node_get_child_with_namespace (msg->node,
      "properties", NS_OLPC_ACTIVITY_PROPS);
  const gchar *id;
  TpHandle room_handle, contact_handle = 0;
  GabbleOlpcActivity *activity;
  TpHandleSet *their_invites, *our_activities;
  GHashTable *old_properties, *new_properties;
  gboolean properties_changed, pep_properties_changed, activities_changed;
  gboolean was_visible, is_visible;
  GabbleMucChannel *muc_channel = NULL;

  /* if no <properties xmlns=...>, then not for us */
  if (node == NULL)
    return FALSE;

  DEBUG ("Found <properties> node in <message>");

  id = lm_message_node_get_attribute (node, "activity");
  if (id == NULL)
    {
      NODE_DEBUG (node, "... activity ID missing - ignoring");
      return TRUE;
    }

  room_handle = gabble_get_room_handle_from_jid (room_repo, from);

  if (room_handle != 0)
    {
      muc_channel = gabble_muc_factory_find_text_channel (conn->muc_factory,
          room_handle);
    }

  if (muc_channel == NULL)
    {
      const gchar *room;

      DEBUG ("Activity properties message was a pseudo-invitation");

      /* FIXME: This is stupid. We should ref the handles in a TpHandleSet
       * per activity, then we could _ensure this handle */
      contact_handle = tp_handle_lookup (contact_repo, from, NULL, NULL);
      if (contact_handle == 0)
        {
          DEBUG ("... contact <%s> unknown - ignoring (FIX THIS)", from);
          return TRUE;
        }

      room = lm_message_node_get_attribute (node, "room");
      if (room == NULL)
        {
          NODE_DEBUG (node, "... room name missing - ignoring");
          return TRUE;
        }
      DEBUG ("... room <%s>", room);
      room_handle = tp_handle_ensure (room_repo, room, NULL, NULL);
      if (room_handle == 0)
        {
          DEBUG ("... room <%s> invalid - ignoring", room);
          return TRUE;
        }

      muc_channel = gabble_muc_factory_find_text_channel (conn->muc_factory,
          room_handle);
      if (muc_channel != NULL)
        {
          guint state;

          g_object_get (muc_channel,
              "state", &state,
              NULL);
          if (state == MUC_STATE_JOINED)
            {
              DEBUG ("Ignoring pseudo-invitation to <%s> - we're already "
                  "there", room);
              return TRUE;
            }
        }
    }
  else
    {
      TpHandle self_handle;

      DEBUG ("Activity properties message was in a chatroom");

      tp_group_mixin_get_self_handle ((GObject *) muc_channel, &self_handle,
          NULL);

      if (tp_handle_lookup (contact_repo, from, NULL, NULL) == self_handle)
        {
          DEBUG ("Ignoring echoed activity properties message from myself");
          return TRUE;
        }
    }

  activity = g_hash_table_lookup (conn->olpc_activities_info,
      GUINT_TO_POINTER (room_handle));

  if (contact_handle != 0)
    {
      their_invites = g_hash_table_lookup (conn->olpc_invited_activities,
          GUINT_TO_POINTER (contact_handle));
      if (their_invites == NULL)
        {
          activities_changed = TRUE;
          their_invites = tp_handle_set_new (room_repo);
          g_hash_table_insert (conn->olpc_invited_activities,
              GUINT_TO_POINTER (contact_handle), their_invites);
        }
      else
        {
          activities_changed = !tp_handle_set_is_member (their_invites,
              room_handle);
        }

      if (activity == NULL)
        {
          DEBUG ("... creating new Activity");
          activity = add_activity_info (conn, room_handle);
          tp_handle_set_add (their_invites, room_handle);
        }
      else if (!tp_handle_set_is_member (their_invites, room_handle))
        {
          DEBUG ("... it's the first time that contact invited me, "
              "referencing Activity on their behalf");
          g_object_ref (activity);
          tp_handle_set_add (their_invites, room_handle);
        }
      tp_handle_unref (room_repo, room_handle);
    }
  else
    {
      activities_changed = FALSE;
      /* we're in the room, so it ought to have an Activity ref'd */
      g_assert (activity != NULL);
    }

  new_properties = lm_message_node_extract_properties (node,
      "property");
  g_assert (new_properties);

  /* before applying the changes, gather enough information to work out
   * whether anything changed */

  old_properties = activity->properties;

  was_visible = gabble_olpc_activity_is_visible (activity);

  properties_changed = old_properties == NULL
    || properties_contains_new_infos (old_properties, new_properties);

  /* apply the info we found */

  if (tp_strdiff (activity->id, id))
    {
      DEBUG ("... recording new activity ID %s", id);
      g_object_set (activity, "id", id, NULL);
    }

  g_object_set (activity, "properties", new_properties, NULL);

  /* emit signals and amend our PEP nodes, if necessary */

  is_visible = gabble_olpc_activity_is_visible (activity);

  if (is_visible)
    {
      pep_properties_changed = properties_changed || !was_visible;
    }
  else
    {
      pep_properties_changed = was_visible;
    }

  if (properties_changed)
    gabble_svc_olpc_activity_properties_emit_activity_properties_changed (conn,
        room_handle, new_properties);

  if (activities_changed)
    {
      GPtrArray *activities;
      g_assert (contact_handle != 0);

      activities = get_buddy_activities (conn, contact_handle);
      gabble_svc_olpc_buddy_info_emit_activities_changed (conn, contact_handle,
          activities);
      free_activities (activities);
    }

  if (properties_changed && muc_channel != NULL)
    refresh_invitations (conn, muc_channel, activity, NULL);

  /* If we're announcing this activity, we might need to change our PEP node */
  if (pep_properties_changed)
    {
      our_activities = g_hash_table_lookup (conn->olpc_pep_activities,
          GUINT_TO_POINTER (base->self_handle));
      if (our_activities != NULL &&
          tp_handle_set_is_member (our_activities, room_handle))
        {
          if (!upload_activity_properties_pep (conn,
                pseudo_invite_reply_cb, NULL, NULL))
            {
              DEBUG ("Failed to send PEP properties change in response to "
              "properties change message");
            }
        }
   }

  if (is_visible != was_visible)
    {
      our_activities = g_hash_table_lookup (conn->olpc_pep_activities,
          GUINT_TO_POINTER (base->self_handle));
      if (our_activities != NULL &&
          tp_handle_set_is_member (our_activities, room_handle))
        {
          if (!upload_activities_pep (conn,
                pseudo_invite_reply_cb, NULL, NULL))
            {
              DEBUG ("Failed to send PEP activities change in response to "
              "properties change message");
            }
        }
   }

  return TRUE;
}

static LmHandlerResult
closed_pep_reply_cb (GabbleConnection *conn,
                     LmMessage *sent_msg,
                     LmMessage *reply_msg,
                     GObject *object,
                     gpointer user_data)
{
  if (!check_publish_reply_msg (reply_msg, NULL))
    {
      NODE_DEBUG (reply_msg->node, "Failed to make PEP change in "
          "response to channel closure");
      NODE_DEBUG (sent_msg->node, "The failed request was");
    }
  return LM_HANDLER_RESULT_REMOVE_MESSAGE;
}

static gboolean
revoke_invitations (GabbleConnection *conn,
                    GabbleMucChannel *chan,
                    GabbleOlpcActivity *activity,
                    GError **error)
{
  TpHandleRepoIface *contact_repo = tp_base_connection_get_handles (
      (TpBaseConnection *) conn, TP_HANDLE_TYPE_CONTACT);
  TpHandleSet *invitees = g_object_get_qdata ((GObject *) chan,
      invitees_quark ());

  if (invitees != NULL && tp_handle_set_size (invitees) > 0)
    {
      LmMessage *msg = lm_message_new (NULL, LM_MESSAGE_TYPE_MESSAGE);
      TpIntSetIter iter = TP_INTSET_ITER_INIT (tp_handle_set_peek
          (invitees));
      LmMessageNode *uninvite_node;

      uninvite_node = lm_message_node_add_child (msg->node, "uninvite", "");
      lm_message_node_set_attribute (uninvite_node, "xmlns",
          NS_OLPC_ACTIVITY_PROPS);
      lm_message_node_set_attribute (uninvite_node, "room",
          gabble_olpc_activity_get_room (activity));
      lm_message_node_set_attribute (uninvite_node, "id",
          activity->id);

      DEBUG ("revoke invitations for activity %s", activity->id);
      while (tp_intset_iter_next (&iter))
        {
          const gchar *to = tp_handle_inspect (contact_repo, iter.element);

          lm_message_node_set_attribute (msg->node, "to", to);
          if (!_gabble_connection_send (conn, msg, error))
            {
              DEBUG ("Unable to send activity invitee revocation %s",
                  to);
              lm_message_unref (msg);
              return FALSE;
            }
        }

      lm_message_unref (msg);
    }

  return TRUE;
}

gboolean
conn_olpc_process_activity_uninvite_message (GabbleConnection *conn,
                                             LmMessage *msg,
                                             const gchar *from)
{
  TpHandleRepoIface *room_repo = tp_base_connection_get_handles (
      (TpBaseConnection *) conn, TP_HANDLE_TYPE_ROOM);
  TpHandleRepoIface *contact_repo = tp_base_connection_get_handles (
      (TpBaseConnection *) conn, TP_HANDLE_TYPE_CONTACT);
  LmMessageNode *node;
  const gchar *id, *room;
  TpHandle room_handle, from_handle;
  TpHandleSet *rooms;

  node = lm_message_node_get_child_with_namespace (msg->node, "uninvite",
      NS_OLPC_ACTIVITY_PROPS);

  /* if no <uninvite xmlns=...>, then not for us */
  if (node == NULL)
    return FALSE;

  id = lm_message_node_get_attribute (node, "id");
  if (id == NULL)
    {
      DEBUG ("no activity id. Skip");
      return TRUE;
    }

  room = lm_message_node_get_attribute (node, "room");
  if (room == NULL)
    {
      DEBUG ("no room. Skip");
      return TRUE;
    }

  room_handle = tp_handle_lookup (room_repo, room, NULL, NULL);
  if (room_handle == 0)
    {
      DEBUG ("room %s unknown", room);
      return TRUE;
    }

  from_handle = tp_handle_lookup (contact_repo, from, NULL, NULL);
  if (from_handle == 0)
    {
      DEBUG ("sender %s unknown", from);
      return TRUE;
    }

  rooms = g_hash_table_lookup (conn->olpc_invited_activities,
      GUINT_TO_POINTER (from_handle));

  if (rooms == NULL)
    {
      DEBUG ("No invites associated with contact %d", from_handle);
      return TRUE;
    }

  if (tp_handle_set_remove (rooms, room_handle))
    {
      GabbleOlpcActivity *activity;
      GPtrArray *activities;

      activity = g_hash_table_lookup (conn->olpc_activities_info,
          GUINT_TO_POINTER (room_handle));

      if (activity == NULL)
        {
          DEBUG ("No info about activity associated with room %s", room);
          return TRUE;
        }

      if (tp_strdiff (id, activity->id))
        {
          DEBUG ("Uninvite's activity id (%s) doesn't match our "
              "activity id (%s)", id, activity->id);
          return TRUE;
        }

      DEBUG ("remove invite from %s", from);
      g_object_unref (activity);

      /* Emit BuddyInfo::ActivitiesChanged */
      activities = get_buddy_activities (conn, from_handle);
      gabble_svc_olpc_buddy_info_emit_activities_changed (conn, from_handle,
          activities);
      free_activities (activities);
    }
  else
    {
      DEBUG ("No invite from %s for activity %s (room %s)", from, id, room);
      return TRUE;
    }

  return TRUE;
}

static void
muc_channel_closed_cb (GabbleMucChannel *chan,
                       GabbleOlpcActivity *activity)
{
  GabbleConnection *conn;
  TpHandleSet *my_activities;
  gboolean was_in_our_pep = FALSE;

  g_object_get (activity, "connection", &conn, NULL);

  /* Revoke invitations we sent for this activity */
  revoke_invitations (conn, chan, activity, NULL);

  /* remove it from our advertised activities list, unreffing it in the
   * process if it was in fact advertised */
  my_activities = g_hash_table_lookup (conn->olpc_pep_activities,
      GUINT_TO_POINTER (TP_BASE_CONNECTION (conn)->self_handle));
  if (my_activities != NULL)
    {
      if (tp_handle_set_remove (my_activities, activity->room))
        {
          was_in_our_pep = gabble_olpc_activity_is_visible (activity);
          g_object_unref (activity);
        }
    }

  /* unref it again (it was referenced on behalf of the channel) */
  g_object_unref (activity);

  if (was_in_our_pep)
    {
      if (!upload_activities_pep (conn, closed_pep_reply_cb, NULL, NULL))
        {
          DEBUG ("Failed to send PEP activities change in response to "
              "channel close");
        }
      if (!upload_activity_properties_pep (conn, closed_pep_reply_cb, NULL,
            NULL))
        {
          DEBUG ("Failed to send PEP activity props change in response to "
              "channel close");
        }
    }

  g_object_unref (conn);
}

static void
muc_channel_pre_invite_cb (GabbleMucChannel *chan,
                           const gchar *jid,
                           GabbleOlpcActivity *activity)
{
  GabbleConnection *conn;
  TpHandleRepoIface *contact_repo;
  GQuark quark = invitees_quark ();
  TpHandleSet *invitees;
  /* send them the properties */
  LmMessage *msg;

  g_object_get (activity, "connection", &conn, NULL);
  contact_repo = tp_base_connection_get_handles
      ((TpBaseConnection *) conn, TP_HANDLE_TYPE_CONTACT);

  msg = lm_message_new (jid, LM_MESSAGE_TYPE_MESSAGE);

  if (activity_info_contribute_properties (activity, msg->node, FALSE))
    {
      /* not much we can do about errors - but if this fails, the invitation
       * will too, unless something extremely strange is going on */
      if (!_gabble_connection_send (conn, msg, NULL))
        {
          DEBUG ("Unable to send activity properties to invitee");
        }
    }
  lm_message_unref (msg);

  /* don't add gadget */
  if (tp_strdiff (jid, conn->olpc_gadget_activity))
    {
      TpHandle handle;
      GError *error = NULL;

      handle = tp_handle_ensure (contact_repo, jid, NULL, &error);
      if (handle == 0)
        {
          DEBUG ("can't add %s to invitees: %s", jid, error->message);
          g_error_free (error);
          g_object_unref (conn);
          return;
        }

      invitees = g_object_get_qdata ((GObject *) chan, quark);
      if (invitees == NULL)
        {
          invitees = tp_handle_set_new (contact_repo);
          g_object_set_qdata_full ((GObject *) chan, quark, invitees,
              (GDestroyNotify) tp_handle_set_destroy);
        }

      tp_handle_set_add (invitees, handle);
      tp_handle_unref (contact_repo, handle);
    }

  g_object_unref (conn);
}

typedef struct
{
  GabbleConnection *conn;
  TpHandle room_handle;
} remove_invite_foreach_ctx;

static void
remove_invite_foreach (gpointer key,
                       gpointer value,
                       gpointer user_data)
{
  TpHandle inviter = GPOINTER_TO_UINT (key);
  TpHandleSet *rooms = (TpHandleSet *) value;
  remove_invite_foreach_ctx *ctx = (remove_invite_foreach_ctx *) user_data;

  /* We are now in the activity and so the responsibilty to track
   * buddies membership is delegated to the PS. At some point, maybe that
   * should be done by CM's */
  if (tp_handle_set_remove (rooms, ctx->room_handle))
    {
      GabbleOlpcActivity *activity;
      GPtrArray *activities;

      activity = g_hash_table_lookup (ctx->conn->olpc_activities_info,
          GUINT_TO_POINTER (ctx->room_handle));

      activities = get_buddy_activities (ctx->conn, inviter);
      gabble_svc_olpc_buddy_info_emit_activities_changed (ctx->conn, inviter,
          activities);
      free_activities (activities);

      g_assert (activity != NULL);
      DEBUG ("forget invite for activity %s from contact %d", activity->id,
          inviter);
      g_object_unref (activity);
    }
}

static void
forget_activity_invites (GabbleConnection *conn,
                         TpHandle room_handle)
{
  remove_invite_foreach_ctx ctx;

  ctx.conn = conn;
  ctx.room_handle = room_handle;
  g_hash_table_foreach (conn->olpc_invited_activities, remove_invite_foreach,
      &ctx);
}

static void
muc_channel_contact_join_cb (GabbleMucChannel *chan,
                             TpHandle contact,
                             GabbleOlpcActivity *activity)
{
  GabbleConnection *conn;

  g_object_get (activity, "connection", &conn, NULL);

  if (contact == TP_BASE_CONNECTION (conn)->self_handle)
    {
      /* We join the channel, forget about all invites we received about
       * this activity */
      forget_activity_invites (conn, activity->room);
    }
  else
    {
      GQuark quark = invitees_quark ();
      TpHandleSet *invitees;

      invitees = g_object_get_qdata ((GObject *) chan, quark);
      if (invitees != NULL)
        {
          DEBUG ("contact %d joined the muc, remove the invite we sent to him",
              contact);
          tp_handle_set_remove (invitees, contact);
        }
    }

  g_object_unref (conn);
}

static void
muc_factory_new_channel_cb (gpointer key,
                            gpointer value,
                            gpointer data)
{
  GabbleConnection *conn = GABBLE_CONNECTION (data);
<<<<<<< HEAD
  GabbleExportableChannel *chan = GABBLE_EXPORTABLE_CHANNEL (key);
  GabbleOlpcActivity *activity;
=======
  TpExportableChannel *chan = TP_EXPORTABLE_CHANNEL (key);
  ActivityInfo *info;
>>>>>>> 7d0652e3
  TpHandle room_handle;

  if (!GABBLE_IS_MUC_CHANNEL (chan))
    return;

  g_object_get (chan,
      "handle", &room_handle,
      NULL);

  /* ref the activity as long as we have a channel open */

  activity = g_hash_table_lookup (conn->olpc_activities_info,
      GUINT_TO_POINTER (room_handle));

  if (activity == NULL)
    {
      activity = add_activity_info (conn, room_handle);
    }
  else
    {
      g_object_ref (activity);
    }

  g_signal_connect (chan, "closed", G_CALLBACK (muc_channel_closed_cb),
      activity);
  g_signal_connect (chan, "pre-invite", G_CALLBACK (muc_channel_pre_invite_cb),
      activity);
  g_signal_connect (chan, "contact-join",
      G_CALLBACK (muc_channel_contact_join_cb), activity);
}

static void
muc_factory_new_channels_cb (GabbleMucFactory *fac,
                             GHashTable *channels,
                             GabbleConnection *conn)
{
  g_hash_table_foreach (channels, muc_factory_new_channel_cb, conn);
}

static void
connection_presence_do_update (GabblePresenceCache *cache,
                               TpHandle handle,
                               GabbleConnection *conn)
{
  GabblePresence *presence;

  presence = gabble_presence_cache_get (cache, handle);

  if (presence && presence->status <= GABBLE_PRESENCE_LAST_UNAVAILABLE)
    {
      /* Contact becomes unavailable. We have to unref all the information
       * provided by him
       */
      GPtrArray *empty = g_ptr_array_new ();
      TpHandleSet *list;

      list = g_hash_table_lookup (conn->olpc_pep_activities,
          GUINT_TO_POINTER (handle));

      if (list != NULL)
        tp_handle_set_foreach (list,
            decrement_contacts_activities_set_foreach, conn);

      g_hash_table_remove (conn->olpc_pep_activities,
          GUINT_TO_POINTER (handle));

      list = g_hash_table_lookup (conn->olpc_invited_activities,
          GUINT_TO_POINTER (handle));

      if (list != NULL)
        tp_handle_set_foreach (list,
            decrement_contacts_activities_set_foreach, conn);

      g_hash_table_remove (conn->olpc_invited_activities,
          GUINT_TO_POINTER (handle));

      gabble_svc_olpc_buddy_info_emit_activities_changed (conn, handle,
          empty);
      g_ptr_array_free (empty, TRUE);
    }
}

static void
buddy_changed (GabbleConnection *conn,
               LmMessageNode *change)
{
  LmMessageNode *node;
  const gchar *jid, *id_str;
  guint id;
  TpHandle handle;
  TpHandleRepoIface *contact_repo = tp_base_connection_get_handles (
    (TpBaseConnection *) conn, TP_HANDLE_TYPE_CONTACT);
  GabbleOlpcView *view;

  jid = lm_message_node_get_attribute (change, "jid");
  if (jid == NULL)
    {
      DEBUG ("No jid attribute in change message. Discard");
      return;
    }

  id_str = lm_message_node_get_attribute (change, "id");
  if (id_str == NULL)
    {
      DEBUG ("No view ID attribute in change message. Discard");
      return;
    }

  id = strtoul (id_str, NULL, 10);
  view = g_hash_table_lookup (conn->olpc_views, GUINT_TO_POINTER (id));
  if (view == NULL)
    {
      DEBUG ("No active view with ID %u", id);
      return;
    }

  handle = tp_handle_lookup (contact_repo, jid, NULL, NULL);
  if (handle == 0)
    {
      DEBUG ("Invalid jid: %s. Discard", jid);
      return;
    }

  node = lm_message_node_get_child_with_namespace (change,
      "properties", NS_OLPC_BUDDY_PROPS);
  if (node != NULL)
    {
      /* Buddy properties changes */
      GHashTable *properties;

      properties = lm_message_node_extract_properties (node,
          "property");

      gabble_olpc_view_set_buddy_properties (view, handle, properties);

      gabble_svc_olpc_buddy_info_emit_properties_changed (conn, handle,
          properties);

      g_hash_table_unref (properties);
    }

  node = lm_message_node_get_child_with_namespace (change,
      "activity", NS_OLPC_CURRENT_ACTIVITY);
  if (node != NULL)
    {
      /* Buddy current activity change */
      GabbleOlpcActivity *activity;

      /* extract_current_activity won't create the activity if we don't
       * know it yet as we'll have no way to find activity's info if
       * the activity is not in a view */
      activity = extract_current_activity (conn, node, jid, FALSE);
      if (activity == NULL)
        {
          gabble_svc_olpc_buddy_info_emit_current_activity_changed (conn,
              handle, "", 0);
        }
      else
        {
          gabble_svc_olpc_buddy_info_emit_current_activity_changed (conn,
              handle, activity->id, activity->room);
        }
    }
}

static void
activity_changed (GabbleConnection *conn,
                  LmMessageNode *change)
{
  LmMessageNode *node;

  node = lm_message_node_get_child_with_namespace (change, "properties",
      NS_OLPC_ACTIVITY_PROPS);
  if (node != NULL)
    {
      const gchar *room;
      LmMessageNode *properties_node;

      room = lm_message_node_get_attribute (change, "room");
      properties_node = lm_message_node_get_child_with_namespace (change,
          "properties", NS_OLPC_ACTIVITY_PROPS);

      if (room != NULL && properties_node != NULL)
        {
          update_activity_properties (conn, room, NULL, properties_node);
        }
    }
}

<<<<<<< HEAD
static gboolean
populate_buddies_from_nodes (GabbleConnection *conn,
                             LmMessageNode *node,
                             const gchar *node_name,
                             GArray *buddies,
                             GPtrArray *buddies_properties)
{
  TpHandleRepoIface *contact_repo = tp_base_connection_get_handles (
      (TpBaseConnection *) conn, TP_HANDLE_TYPE_CONTACT);
  LmMessageNode *buddy;
=======
  g_signal_connect (TP_CHANNEL_MANAGER (conn->muc_factory), "new-channels",
      G_CALLBACK (muc_factory_new_channels_cb), conn);
>>>>>>> 7d0652e3

  for (buddy = node->children; buddy != NULL; buddy = buddy->next)
    {
      const gchar *jid;
      TpHandle handle;

      if (tp_strdiff (buddy->name, node_name))
        continue;

      jid = lm_message_node_get_attribute (buddy, "jid");

      handle = tp_handle_ensure (contact_repo, jid, NULL, NULL);
      if (handle == 0)
        {
          guint i;

          DEBUG ("Invalid jid: %s", jid);

          /* Free the ressources previously allocated */
          for (i = 0; i < buddies->len; i++)
            tp_handle_unref (contact_repo, g_array_index (buddies, TpHandle,
                  i));

          if (buddies_properties != NULL)
            {
              g_ptr_array_foreach (buddies_properties,
                  (GFunc) g_hash_table_unref, NULL);
            }

          return FALSE;
        }

      g_array_append_val (buddies, handle);

      if (buddies_properties != NULL)
        {
          LmMessageNode *properties_node;
          GHashTable *properties;

          properties_node = lm_message_node_get_child_with_namespace (buddy,
              "properties", NS_OLPC_BUDDY_PROPS);
          properties = lm_message_node_extract_properties (properties_node,
              "property");

          g_ptr_array_add (buddies_properties, properties);
        }
    }

  return TRUE;
}

static gboolean
add_activities_to_view_from_node (GabbleConnection *conn,
                                  GabbleOlpcView *view,
                                  LmMessageNode *node)
{
  TpHandleRepoIface *room_repo = tp_base_connection_get_handles (
      (TpBaseConnection *) conn, TP_HANDLE_TYPE_ROOM);
  TpHandleRepoIface *contact_repo = tp_base_connection_get_handles (
      (TpBaseConnection *) conn, TP_HANDLE_TYPE_CONTACT);
  GHashTable *activities;
  LmMessageNode *activity_node;
  GPtrArray *buddies_to_add;
  struct buddies_to_add_t
    {
      GArray *buddies;
      GPtrArray *buddies_properties;
      TpHandle room;
    };
  guint i;

  activities = g_hash_table_new_full (g_direct_hash, g_direct_equal, NULL,
      g_object_unref );

  buddies_to_add = g_ptr_array_new ();

  for (activity_node = node->children; activity_node != NULL;
      activity_node = activity_node->next)
    {
      const gchar *jid, *act_id;
      LmMessageNode *properties_node;
      GHashTable *properties;
      TpHandle handle;
      GabbleOlpcActivity *activity;
      struct buddies_to_add_t *tmp;

      jid = lm_message_node_get_attribute (activity_node, "room");
      if (jid == NULL)
        {
          NODE_DEBUG (activity_node, "No room attribute, skipping");
          continue;
        }

      act_id = lm_message_node_get_attribute (activity_node, "id");
      if (act_id == NULL)
        {
          NODE_DEBUG (activity_node, "No activity ID, skipping");
          continue;
        }

      handle = tp_handle_ensure (room_repo, jid, NULL, NULL);
      if (handle == 0)
        {
          DEBUG ("Invalid jid: %s", jid);
          g_hash_table_destroy (activities);
          return LM_HANDLER_RESULT_REMOVE_MESSAGE;
        }

      properties_node = lm_message_node_get_child_with_namespace (
          activity_node, "properties", NS_OLPC_ACTIVITY_PROPS);
      properties = lm_message_node_extract_properties (properties_node,
          "property");

      gabble_svc_olpc_activity_properties_emit_activity_properties_changed (
          conn, handle, properties);

      /* ref the activity while it is in the view */
      activity = g_hash_table_lookup (conn->olpc_activities_info,
          GUINT_TO_POINTER (handle));
      if (activity == NULL)
        {
          activity = add_activity_info (conn, handle);
        }
      else
        {
          g_object_ref (activity);
        }

      g_hash_table_insert (activities, GUINT_TO_POINTER (handle), activity);
      tp_handle_unref (room_repo, handle);

      if (tp_strdiff (activity->id, act_id))
        {
          DEBUG ("Assigning new ID <%s> to room #%u", act_id, handle);

          g_object_set (activity, "id", act_id, NULL);
        }

      g_object_set (activity, "properties", properties, NULL);

      /* We have to wait that activities were added to the view before
       * adding participants */
      tmp = g_slice_new (struct buddies_to_add_t);
      tmp->buddies = g_array_new (FALSE, FALSE, sizeof (TpHandle));
      tmp->buddies_properties = g_ptr_array_new ();
      tmp->room = handle;

      if (!populate_buddies_from_nodes (conn, activity_node, "buddy",
            tmp->buddies, tmp->buddies_properties))
        {
          g_array_free (tmp->buddies, TRUE);
          g_ptr_array_free (tmp->buddies_properties, TRUE);
          continue;
        }

      g_ptr_array_add (buddies_to_add, tmp);
    }

  gabble_olpc_view_add_activities (view, activities);

  /* Add participants to the view */
  for (i = 0; i < buddies_to_add->len; i++)
    {
      struct buddies_to_add_t *tmp;
      guint j;

      tmp = g_ptr_array_index (buddies_to_add, i);

      gabble_olpc_view_add_buddies (view, tmp->buddies,
          tmp->buddies_properties, tmp->room);

      /* Free the ressource allocated in populate_buddies_from_nodes */
      for (j = 0; j < tmp->buddies->len; j++)
        {
          TpHandle handle;
          GHashTable *props;

          handle = g_array_index (tmp->buddies, TpHandle, j);
          props = g_ptr_array_index (tmp->buddies_properties, j);

          tp_handle_unref (contact_repo, handle);
          g_hash_table_unref (props);
        }

      g_array_free (tmp->buddies, TRUE);
      g_ptr_array_free (tmp->buddies_properties, TRUE);
      g_slice_free (struct buddies_to_add_t, tmp);
    }

  g_ptr_array_free (buddies_to_add, TRUE);
  g_hash_table_destroy (activities);

  return TRUE;
}

static void
activity_added (GabbleConnection *conn,
                LmMessageNode *added)
{
  const gchar *id_str;
  guint id;
  GabbleOlpcView *view;

  id_str = lm_message_node_get_attribute (added, "id");
  if (id_str == NULL)
    return;

  id = strtoul (id_str, NULL, 10);
  view = g_hash_table_lookup (conn->olpc_views, GUINT_TO_POINTER (id));
  if (view == NULL)
    {
      DEBUG ("no view with ID %u", id);
      return;
    }

  add_activities_to_view_from_node (conn, view, added);
}

/* if activity is not zero, buddies are associated with the given
 * activity room */
static gboolean
add_buddies_to_view_from_node (GabbleConnection *conn,
                               GabbleOlpcView *view,
                               LmMessageNode *node,
                               const gchar *node_name,
                               TpHandle activity)
{
  GArray *buddies;
  TpHandleRepoIface *contact_repo = tp_base_connection_get_handles (
      (TpBaseConnection *) conn, TP_HANDLE_TYPE_CONTACT);
  GPtrArray *buddies_properties;
  guint i;

  buddies = g_array_new (FALSE, FALSE, sizeof (TpHandle));
  buddies_properties = g_ptr_array_new ();

  if (!populate_buddies_from_nodes (conn, node, node_name, buddies,
        buddies_properties))
    {
      g_array_free (buddies, TRUE);
      g_ptr_array_free (buddies_properties, TRUE);
      return FALSE;
    }

  if (buddies->len == 0)
    {
      g_array_free (buddies, TRUE);
      g_ptr_array_free (buddies_properties, TRUE);
      return TRUE;
    }

  gabble_olpc_view_add_buddies (view, buddies, buddies_properties, activity);

  for (i = 0; i < buddies->len; i++)
    {
      TpHandle handle;
      GHashTable *properties;

      handle = g_array_index (buddies, TpHandle, i);
      properties = g_ptr_array_index (buddies_properties, i);

      gabble_svc_olpc_buddy_info_emit_properties_changed (conn, handle,
          properties);

      /* Free the ressource allocated in populate_buddies_from_nodes */
      tp_handle_unref (contact_repo, handle);
      g_hash_table_unref (properties);
    }

  g_array_free (buddies, TRUE);
  g_ptr_array_free (buddies_properties, TRUE);

  return TRUE;
}

static void
buddy_added (GabbleConnection *conn,
             LmMessageNode *added)
{
  const gchar *id_str;
  guint id;
  GabbleOlpcView *view;

  id_str = lm_message_node_get_attribute (added, "id");
  if (id_str == NULL)
    return;

  id = strtoul (id_str, NULL, 10);
  view = g_hash_table_lookup (conn->olpc_views, GUINT_TO_POINTER (id));
  if (view == NULL)
    {
      DEBUG ("no view with ID %u", id);
      return;
    }

  add_buddies_to_view_from_node (conn, view, added, "buddy", 0);
}

static gboolean
remove_buddies_from_view_from_node (GabbleConnection *conn,
                                    GabbleOlpcView *view,
                                    LmMessageNode *node)
{
  TpHandleSet *buddies;
  TpHandleRepoIface *contact_repo = tp_base_connection_get_handles (
      (TpBaseConnection *) conn, TP_HANDLE_TYPE_CONTACT);
  LmMessageNode *buddy;

  buddies = tp_handle_set_new (contact_repo);

  for (buddy = node->children; buddy != NULL; buddy = buddy->next)
    {

      const gchar *jid;
      TpHandle handle;

      if (tp_strdiff (buddy->name, "buddy"))
        continue;

      jid = lm_message_node_get_attribute (buddy, "jid");

      handle = tp_handle_ensure (contact_repo, jid, NULL, NULL);
      if (handle == 0)
        {
          DEBUG ("Invalid jid: %s", jid);
          tp_handle_set_destroy (buddies);
          return FALSE;
        }

      tp_handle_set_add (buddies, handle);
      tp_handle_unref (contact_repo, handle);
    }

  gabble_olpc_view_remove_buddies (view, buddies);
  tp_handle_set_destroy (buddies);

  return TRUE;
}

static void
buddy_removed (GabbleConnection *conn,
               LmMessageNode *removed)
{
  const gchar *id_str;
  guint id;
  GabbleOlpcView *view;

  id_str = lm_message_node_get_attribute (removed, "id");
  if (id_str == NULL)
    return;

  id = strtoul (id_str, NULL, 10);
  view = g_hash_table_lookup (conn->olpc_views, GUINT_TO_POINTER (id));
  if (view == NULL)
    {
      DEBUG ("no view with ID %u", id);
      return;
    }

  remove_buddies_from_view_from_node (conn, view, removed);
}

static gboolean
remove_activities_from_view_from_node (GabbleConnection *conn,
                                       GabbleOlpcView *view,
                                       LmMessageNode *node)
{
  TpHandleSet *rooms;
  TpHandleRepoIface *room_repo = tp_base_connection_get_handles (
      (TpBaseConnection *) conn, TP_HANDLE_TYPE_ROOM);
  LmMessageNode *activity;

  rooms = tp_handle_set_new (room_repo);

  for (activity = node->children; activity != NULL; activity = activity->next)
    {
      const gchar *room;
      TpHandle handle;

      if (tp_strdiff (activity->name, "activity"))
        continue;

      room = lm_message_node_get_attribute (activity, "room");

      handle = tp_handle_ensure (room_repo, room, NULL, NULL);
      if (handle == 0)
        {
          DEBUG ("Invalid room: %s", room);
          tp_handle_set_destroy (rooms);
          return FALSE;
        }

      tp_handle_set_add (rooms, handle);
      tp_handle_unref (room_repo, handle);
    }

  gabble_olpc_view_remove_activities (view, rooms);
  tp_handle_set_destroy (rooms);

  return TRUE;
}

static void
activity_removed (GabbleConnection *conn,
                  LmMessageNode *removed)
{
  const gchar *id_str;
  guint id;
  GabbleOlpcView *view;

  id_str = lm_message_node_get_attribute (removed, "id");
  if (id_str == NULL)
    return;

  id = strtoul (id_str, NULL, 10);
  view = g_hash_table_lookup (conn->olpc_views, GUINT_TO_POINTER (id));
  if (view == NULL)
    {
      DEBUG ("no view with ID %u", id);
      return;
    }

  remove_activities_from_view_from_node (conn, view, removed);
}

static gboolean
remove_buddies_from_activity_view (GabbleConnection *conn,
                                   GabbleOlpcView *view,
                                   LmMessageNode *node,
                                   const gchar *node_name,
                                   TpHandle room)
{
  GArray *buddies;
  guint i;
  TpHandleRepoIface *contact_repo = tp_base_connection_get_handles (
      (TpBaseConnection *) conn, TP_HANDLE_TYPE_CONTACT);

  buddies = g_array_new (FALSE, FALSE, sizeof (TpHandle));

  if (!populate_buddies_from_nodes (conn, node, node_name, buddies,
        NULL))
    {
      g_array_free (buddies, TRUE);
      return FALSE;
    }

  gabble_olpc_view_buddies_left_activity (view, buddies, room);

  /* Free the ressource allocated in populate_buddies_from_nodes */
  for (i = 0; i < buddies->len; i++)
    {
      TpHandle handle;

      handle = g_array_index (buddies, TpHandle, i);

      tp_handle_unref (contact_repo, handle);
    }

  g_array_free (buddies, TRUE);
  return TRUE;
}

static void
activity_membership_change (GabbleConnection *conn,
                            LmMessageNode *activity_node)
{
  const gchar *id_str;
  guint id;
  GabbleOlpcView *view;
  TpHandle handle;
  const gchar *room;
  TpHandleRepoIface *room_repo = tp_base_connection_get_handles (
      (TpBaseConnection *) conn, TP_HANDLE_TYPE_ROOM);

  id_str = lm_message_node_get_attribute (activity_node, "view");
  if (id_str == NULL)
    return;

  id = strtoul (id_str, NULL, 10);
  view = g_hash_table_lookup (conn->olpc_views, GUINT_TO_POINTER (id));
  if (view == NULL)
    {
      DEBUG ("no view with ID %u", id);
      return;
    }

  room = lm_message_node_get_attribute (activity_node, "room");
  if (room == NULL)
    {
      DEBUG ("no room attribute");
      return;
    }

  handle = tp_handle_ensure (room_repo, room, NULL, NULL);
  if (handle == 0)
    {
      DEBUG ("Invalid room handle");
      return;
    }

  /* joined buddies */
  add_buddies_to_view_from_node (conn, view, activity_node, "joined", handle);

  /* left buddies */
  remove_buddies_from_activity_view (conn, view, activity_node, "left",
      handle);

  tp_handle_unref (room_repo, handle);
}

LmHandlerResult
conn_olpc_msg_cb (LmMessageHandler *handler,
                  LmConnection *connection,
                  LmMessage *message,
                  gpointer user_data)
{
  GabbleConnection *conn = GABBLE_CONNECTION (user_data);
  const gchar *from;
  LmMessageNode *node;

  from = lm_message_node_get_attribute (message->node, "from");
  if (from == NULL)
    return LM_HANDLER_RESULT_REMOVE_MESSAGE;

  /* If we are receiving notifications from Gadget that means we
   * previoulsy sent it a view request, so
   * conn->olpc_gadget_{buddy,activity} have been defined */
  if (tp_strdiff (from, conn->olpc_gadget_buddy) &&
      tp_strdiff (from, conn->olpc_gadget_activity))
      return LM_HANDLER_RESULT_ALLOW_MORE_HANDLERS;

  for (node = message->node->children; node != NULL; node = node->next)
    {
      const gchar *ns;

      ns = lm_message_node_get_attribute (node, "xmlns");

      if (!tp_strdiff (node->name, "change") &&
        !tp_strdiff (ns, NS_OLPC_BUDDY))
        {
          buddy_changed (conn, node);
        }
      else if (!tp_strdiff (node->name, "change") &&
          !tp_strdiff (ns, NS_OLPC_ACTIVITY))
        {
          activity_changed (conn, node);
        }
      else if (!tp_strdiff (node->name, "added") &&
          !tp_strdiff (ns, NS_OLPC_BUDDY))
        {
          buddy_added (conn, node);
        }
      else if (!tp_strdiff (node->name, "removed") &&
          !tp_strdiff (ns, NS_OLPC_BUDDY))
        {
          buddy_removed (conn, node);
        }
      else if (!tp_strdiff (node->name, "added") &&
          !tp_strdiff (ns, NS_OLPC_ACTIVITY))
        {
          activity_added (conn, node);
        }
      else if (!tp_strdiff (node->name, "removed") &&
          !tp_strdiff (ns, NS_OLPC_ACTIVITY))
        {
          activity_removed (conn, node);
        }
      else if (!tp_strdiff (node->name, "activity") &&
          !tp_strdiff (ns, NS_OLPC_ACTIVITY))
        {
          activity_membership_change (conn, node);
        }
    }

  return LM_HANDLER_RESULT_REMOVE_MESSAGE;
}

static void
connection_presences_updated_cb (GabblePresenceCache *cache,
                                 GArray *handles,
                                 GabbleConnection *conn)
{
  guint i;

  for (i = 0; i < handles->len ; i++)
    {
      TpHandle handle;

      handle = g_array_index (handles, TpHandle, i);
      connection_presence_do_update (cache, handle, conn);
    }
}

static void
disco_item_found_cb (GabbleDisco *disco,
                     GabbleDiscoItem *item,
                     GabbleConnection *conn)
{
  if (tp_strdiff (item->category, "collaboration") ||
      tp_strdiff (item->type, "gadget"))
    return;

  /* we can't use g_hash_table_lookup as the value associated in the hash
   * table is NULL */
  if (g_hash_table_lookup_extended (item->features, NS_OLPC_BUDDY, NULL, NULL))
    {
      DEBUG ("buddy gadget discovered");
      gabble_svc_olpc_gadget_emit_buddy_gadget_discovered (conn);
    }

  if (g_hash_table_lookup_extended (item->features, NS_OLPC_ACTIVITY, NULL,
        NULL))
    {
      DEBUG ("activity gadget discovered");
      gabble_svc_olpc_gadget_emit_activity_gadget_discovered (conn);
    }
}

void
conn_olpc_activity_properties_init (GabbleConnection *conn)
{
  /* room TpHandle => borrowed Activity */
  conn->olpc_activities_info = g_hash_table_new_full (g_direct_hash,
      g_direct_equal, NULL, NULL);

  /* Activity from PEP
   *
   * contact TpHandle => TpHandleSet of room handles,
   *    each representing a reference to an Activity
   *
   * Special case: the entry for self_handle is the complete list of
   * activities, not just those from PEP
   */
  conn->olpc_pep_activities = g_hash_table_new_full (g_direct_hash,
      g_direct_equal, NULL, (GDestroyNotify) tp_handle_set_destroy);

  /* Activity from pseudo-invitations
   *
   * contact TpHandle => TpHandleSet of room handles,
   *    each representing a reference to an Activity
   *
   * Special case: there is never an entry for self_handle
   */
  conn->olpc_invited_activities = g_hash_table_new_full (g_direct_hash,
      g_direct_equal, NULL, (GDestroyNotify) tp_handle_set_destroy);

  /* Active views
   *
   * view id guint => GabbleOlpcView
   */
  conn->olpc_views = g_hash_table_new_full (g_direct_hash, g_direct_equal,
      NULL, (GDestroyNotify) g_object_unref);

  /* Current activity
   *
   * contact TpHandle => reffed GabbleOlpcActivity
   */
  conn->olpc_current_act = g_hash_table_new_full (g_direct_hash,
      g_direct_equal, NULL, (GDestroyNotify) g_object_unref);

  conn->olpc_gadget_buddy = NULL;
  conn->olpc_gadget_activity = NULL;
  conn->olpc_gadget_publish = FALSE;

  g_signal_connect (conn, "status-changed",
      G_CALLBACK (connection_status_changed_cb), NULL);

  g_signal_connect (GABBLE_CHANNEL_MANAGER (conn->muc_factory), "new-channels",
      G_CALLBACK (muc_factory_new_channels_cb), conn);

  g_signal_connect (conn->disco, "item-found",
      G_CALLBACK (disco_item_found_cb), conn);

  g_signal_connect (conn->presence_cache, "presences-updated",
      G_CALLBACK (connection_presences_updated_cb), conn);
}

void
conn_olpc_activity_properties_dispose (GabbleConnection *self)
{
  g_hash_table_destroy (self->olpc_current_act);
  g_hash_table_destroy (self->olpc_pep_activities);
  g_hash_table_destroy (self->olpc_invited_activities);
  g_hash_table_destroy (self->olpc_views);
  g_hash_table_destroy (self->olpc_activities_info);
}

void
olpc_activity_properties_iface_init (gpointer g_iface,
                                     gpointer iface_data)
{
  GabbleSvcOLPCActivityPropertiesClass *klass = g_iface;

#define IMPLEMENT(x) gabble_svc_olpc_activity_properties_implement_##x (\
    klass, olpc_activity_properties_##x)
  IMPLEMENT(get_properties);
  IMPLEMENT(set_properties);
#undef IMPLEMENT
}

static void
view_closed_cb (GabbleOlpcView *view,
                GabbleConnection *conn)
{
  guint id;

  g_object_get (view, "id", &id, NULL);
  g_hash_table_remove (conn->olpc_views, GUINT_TO_POINTER (id));
}

static void
buddy_activities_changed_cb (GabbleOlpcView *view,
                             TpHandle contact,
                             GabbleConnection *conn)
{
  GPtrArray *activities;

  /* FIXME: this is not optimal as we completely ignore PEP-announced
   * activities. Ideally we should cache PEP activities. */
  activities = find_buddy_activities_from_views (conn, contact);

  gabble_svc_olpc_buddy_info_emit_activities_changed (conn, contact,
      activities);

  free_activities (activities);
}

static GabbleOlpcView *
create_view (GabbleConnection *conn,
             GabbleOlpcViewType type)
{
  guint id;
  GabbleOlpcView *view;

  /* Look for a free ID */
  for (id = 0; id < G_MAXUINT &&
      g_hash_table_lookup (conn->olpc_views, GUINT_TO_POINTER (id))
      != NULL; id++);

  if (id == G_MAXUINT)
    {
      /* All the ID's are allocated */
      DEBUG ("All the view ID's are already used!");
      return NULL;
    }

  view = gabble_olpc_view_new (conn, type, id);
  g_hash_table_insert (conn->olpc_views, GUINT_TO_POINTER (id), view);

  g_signal_connect (view, "closed_", G_CALLBACK (view_closed_cb), conn);

  g_signal_connect (view, "buddy-activities-changed",
      G_CALLBACK (buddy_activities_changed_cb), conn);

  return view;
}

static LmHandlerResult
buddy_view_query_result_cb (GabbleConnection *conn,
                            LmMessage *sent_msg,
                            LmMessage *reply_msg,
                            GObject *_view,
                            gpointer user_data)
{
  LmMessageNode *view_node;
  GabbleOlpcView *view = GABBLE_OLPC_VIEW (_view);

  view_node = lm_message_node_get_child_with_namespace (reply_msg->node,
      "view", NS_OLPC_BUDDY);
  if (view_node == NULL)
    return LM_HANDLER_RESULT_REMOVE_MESSAGE;

  add_buddies_to_view_from_node (conn, view, view_node, "buddy", 0);

  return LM_HANDLER_RESULT_REMOVE_MESSAGE;
}

static void
olpc_gadget_request_random_buddies (GabbleSvcOLPCGadget *iface,
                                    guint max,
                                    DBusGMethodInvocation *context)
{
  GabbleConnection *conn = GABBLE_CONNECTION (iface);
  LmMessage *query;
  gchar *max_str, *id_str;
  gchar *object_path;
  guint id;
  GabbleOlpcView *view;

  if (!check_gadget_buddy (conn, context))
    return;

  if (max == 0)
    {
      GError error = { TP_ERRORS, TP_ERROR_INVALID_ARGUMENT,
        "max have to be greater than 0" };

      DEBUG ("%s", error.message);
      dbus_g_method_return_error (context, &error);
      return;
    }

  view = create_view (conn, GABBLE_OLPC_VIEW_TYPE_BUDDY);
  if (view == NULL)
    {
      GError error = { TP_ERRORS, TP_ERROR_NETWORK_ERROR,
        "can't create view" };

      DEBUG ("%s", error.message);
      dbus_g_method_return_error (context, &error);
      return;
    }

  g_object_get (view,
      "id", &id,
      "object-path", &object_path,
      NULL);

  max_str = g_strdup_printf ("%u", max);
  id_str = g_strdup_printf ("%u", id);

  query = lm_message_build_with_sub_type (conn->olpc_gadget_buddy,
      LM_MESSAGE_TYPE_IQ, LM_MESSAGE_SUB_TYPE_GET,
      '(', "view", "",
          '@', "xmlns", NS_OLPC_BUDDY,
          '@', "id", id_str,
          '(', "random", "",
            '@', "max", max_str,
          ')',
      ')',
      NULL);

  g_free (max_str);
  g_free (id_str);

  if (!_gabble_connection_send_with_reply (conn, query,
        buddy_view_query_result_cb, G_OBJECT (view), NULL, NULL))
    {
      GError error = { TP_ERRORS, TP_ERROR_NETWORK_ERROR,
        "Failed to send buddy search query to server" };

      DEBUG ("%s", error.message);
      dbus_g_method_return_error (context, &error);
      lm_message_unref (query);
      g_free (object_path);
      return;
    }

  gabble_svc_olpc_gadget_return_from_request_random_buddies (context,
      object_path);

  g_free (object_path);
  lm_message_unref (query);
}

static void
olpc_gadget_search_buddies_by_properties (GabbleSvcOLPCGadget *iface,
                                          GHashTable *properties,
                                          DBusGMethodInvocation *context)
{
  GabbleConnection *conn = GABBLE_CONNECTION (iface);
  LmMessage *query;
  LmMessageNode *properties_node;
  gchar *id_str;
  gchar *object_path;
  guint id;
  GabbleOlpcView *view;

  if (!check_gadget_buddy (conn, context))
    return;

  view = create_view (conn, GABBLE_OLPC_VIEW_TYPE_BUDDY);
  if (view == NULL)
    {
      GError error = { TP_ERRORS, TP_ERROR_NETWORK_ERROR,
        "can't create view" };

      DEBUG ("%s", error.message);
      dbus_g_method_return_error (context, &error);
      return;
    }

  g_object_get (view,
      "id", &id,
      "object-path", &object_path,
      NULL);

  id_str = g_strdup_printf ("%u", id);

  query = lm_message_build_with_sub_type (conn->olpc_gadget_buddy,
      LM_MESSAGE_TYPE_IQ, LM_MESSAGE_SUB_TYPE_GET,
      '(', "view", "",
          '@', "xmlns", NS_OLPC_BUDDY,
          '@', "id", id_str,
          '(', "buddy", "",
            '(', "properties", "",
              '*', &properties_node,
              '@', "xmlns", NS_OLPC_BUDDY_PROPS,
            ')',
          ')',
      ')',
      NULL);

  g_free (id_str);

  lm_message_node_add_children_from_properties (properties_node, properties,
      "property");

  if (!_gabble_connection_send_with_reply (conn, query,
        buddy_view_query_result_cb, G_OBJECT (view), NULL, NULL))
    {
      GError error = { TP_ERRORS, TP_ERROR_NETWORK_ERROR,
        "Failed to send buddy search query to server" };

      DEBUG ("%s", error.message);
      dbus_g_method_return_error (context, &error);
      lm_message_unref (query);
      g_free (object_path);
      return;
    }

  gabble_svc_olpc_gadget_return_from_search_buddies_by_properties (context,
      object_path);

  g_free (object_path);
  lm_message_unref (query);
}

static void
olpc_gadget_search_buddies_by_alias (GabbleSvcOLPCGadget *iface,
                                     const gchar *alias,
                                     DBusGMethodInvocation *context)
{
  GabbleConnection *conn = GABBLE_CONNECTION (iface);
  LmMessage *query;
  gchar *id_str;
  gchar *object_path;
  guint id;
  GabbleOlpcView *view;

  if (!check_gadget_buddy (conn, context))
    return;

  view = create_view (conn, GABBLE_OLPC_VIEW_TYPE_BUDDY);
  if (view == NULL)
    {
      GError error = { TP_ERRORS, TP_ERROR_NETWORK_ERROR,
        "can't create view" };

      DEBUG ("%s", error.message);
      dbus_g_method_return_error (context, &error);
      return;
    }

  g_object_get (view,
      "id", &id,
      "object-path", &object_path,
      NULL);

  id_str = g_strdup_printf ("%u", id);

  query = lm_message_build_with_sub_type (conn->olpc_gadget_buddy,
      LM_MESSAGE_TYPE_IQ, LM_MESSAGE_SUB_TYPE_GET,
      '(', "view", "",
          '@', "xmlns", NS_OLPC_BUDDY,
          '@', "id", id_str,
          '(', "buddy", "",
            '@', "alias", alias,
          ')',
      ')',
      NULL);

  g_free (id_str);

  if (!_gabble_connection_send_with_reply (conn, query,
        buddy_view_query_result_cb, G_OBJECT (view), NULL, NULL))
    {
      GError error = { TP_ERRORS, TP_ERROR_NETWORK_ERROR,
        "Failed to send buddy search query to server" };

      DEBUG ("%s", error.message);
      dbus_g_method_return_error (context, &error);
      lm_message_unref (query);
      g_free (object_path);
      return;
    }

  gabble_svc_olpc_gadget_return_from_search_buddies_by_alias (context,
      object_path);

  g_free (object_path);
  lm_message_unref (query);
}

static LmHandlerResult
activity_view_query_result_cb (GabbleConnection *conn,
                               LmMessage *sent_msg,
                               LmMessage *reply_msg,
                               GObject *_view,
                               gpointer user_data)
{
  LmMessageNode *view_node;
  GabbleOlpcView *view = GABBLE_OLPC_VIEW (_view);

  view_node = lm_message_node_get_child_with_namespace (reply_msg->node,
      "view", NS_OLPC_ACTIVITY);
  if (view_node == NULL)
    return LM_HANDLER_RESULT_REMOVE_MESSAGE;

  add_activities_to_view_from_node (conn, view, view_node);

  return LM_HANDLER_RESULT_REMOVE_MESSAGE;
}

static void
olpc_gadget_request_random_activities (GabbleSvcOLPCGadget *iface,
                                       guint max,
                                       DBusGMethodInvocation *context)
{
  GabbleConnection *conn = GABBLE_CONNECTION (iface);
  LmMessage *query;
  gchar *max_str, *id_str;
  gchar *object_path;
  guint id;
  GabbleOlpcView *view;

  if (!check_gadget_activity (conn, context))
    return;

  if (max == 0)
    {
      GError error = { TP_ERRORS, TP_ERROR_INVALID_ARGUMENT,
        "max have to be greater than 0" };

      DEBUG ("%s", error.message);
      dbus_g_method_return_error (context, &error);
      return;
    }

  view = create_view (conn, GABBLE_OLPC_VIEW_TYPE_ACTIVITY);
  if (view == NULL)
    {
      GError error = { TP_ERRORS, TP_ERROR_NETWORK_ERROR,
        "can't create view" };

      DEBUG ("%s", error.message);
      dbus_g_method_return_error (context, &error);
      return;
    }

  g_object_get (view,
      "id", &id,
      "object-path", &object_path,
      NULL);

  max_str = g_strdup_printf ("%u", max);
  id_str = g_strdup_printf ("%u", id);

  query = lm_message_build_with_sub_type (conn->olpc_gadget_activity,
      LM_MESSAGE_TYPE_IQ, LM_MESSAGE_SUB_TYPE_GET,
      '(', "view", "",
          '@', "xmlns", NS_OLPC_ACTIVITY,
          '@', "id", id_str,
          '(', "random", "",
            '@', "max", max_str,
          ')',
      ')',
      NULL);

  g_free (max_str);
  g_free (id_str);

  if (!_gabble_connection_send_with_reply (conn, query,
        activity_view_query_result_cb, G_OBJECT (view), NULL, NULL))
    {
      GError error = { TP_ERRORS, TP_ERROR_NETWORK_ERROR,
        "Failed to send activity search query to server" };

      DEBUG ("%s", error.message);
      dbus_g_method_return_error (context, &error);
      lm_message_unref (query);
      g_free (object_path);
      return;
    }

  gabble_svc_olpc_gadget_return_from_request_random_activities (context,
      object_path);

  g_free (object_path);
  lm_message_unref (query);
}

static void
olpc_gadget_search_activities_by_properties (GabbleSvcOLPCGadget *iface,
                                             GHashTable *properties,
                                             DBusGMethodInvocation *context)
{
  GabbleConnection *conn = GABBLE_CONNECTION (iface);
  LmMessage *query;
  LmMessageNode *properties_node;
  gchar *id_str;
  gchar *object_path;
  guint id;
  GabbleOlpcView *view;

  if (!check_gadget_activity (conn, context))
    return;

  view = create_view (conn, GABBLE_OLPC_VIEW_TYPE_ACTIVITY);
  if (view == NULL)
    {
      GError error = { TP_ERRORS, TP_ERROR_NETWORK_ERROR,
        "can't create view" };

      DEBUG ("%s", error.message);
      dbus_g_method_return_error (context, &error);
      return;
    }

  g_object_get (view,
      "id", &id,
      "object-path", &object_path,
      NULL);

  id_str = g_strdup_printf ("%u", id);

  query = lm_message_build_with_sub_type (conn->olpc_gadget_activity,
      LM_MESSAGE_TYPE_IQ, LM_MESSAGE_SUB_TYPE_GET,
      '(', "view", "",
          '@', "xmlns", NS_OLPC_ACTIVITY,
          '@', "id", id_str,
          '(', "activity", "",
            '(', "properties", "",
              '*', &properties_node,
              '@', "xmlns", NS_OLPC_ACTIVITY_PROPS,
            ')',
          ')',
      ')',
      NULL);

  g_free (id_str);

  lm_message_node_add_children_from_properties (properties_node, properties,
      "property");

  if (!_gabble_connection_send_with_reply (conn, query,
        activity_view_query_result_cb, G_OBJECT (view), NULL, NULL))
    {
      GError error = { TP_ERRORS, TP_ERROR_NETWORK_ERROR,
        "Failed to send activity search query to server" };

      DEBUG ("%s", error.message);
      dbus_g_method_return_error (context, &error);
      lm_message_unref (query);
      g_free (object_path);
      return;
    }

  gabble_svc_olpc_gadget_return_from_search_activities_by_properties (context,
      object_path);

  g_free (object_path);
  lm_message_unref (query);
}

static void
olpc_gadget_search_activities_by_participants (GabbleSvcOLPCGadget *iface,
                                               const GArray *participants,
                                               DBusGMethodInvocation *context)
{
  GabbleConnection *conn = GABBLE_CONNECTION (iface);
  LmMessage *query;
  LmMessageNode *activity_node;
  gchar *id_str;
  gchar *object_path;
  guint id, i;
  GabbleOlpcView *view;
  TpHandleRepoIface *contact_repo = tp_base_connection_get_handles (
      (TpBaseConnection *) conn, TP_HANDLE_TYPE_CONTACT);

  if (participants->len == 0)
    {
     GError error = { TP_ERRORS, TP_ERROR_INVALID_ARGUMENT,
        "you must pass at least one participant" };

      DEBUG ("%s", error.message);
      dbus_g_method_return_error (context, &error);
      return;
    }

  if (!check_gadget_activity (conn, context))
    return;

  view = create_view (conn, GABBLE_OLPC_VIEW_TYPE_ACTIVITY);
  if (view == NULL)
    {
      GError error = { TP_ERRORS, TP_ERROR_NETWORK_ERROR,
        "can't create view" };

      DEBUG ("%s", error.message);
      dbus_g_method_return_error (context, &error);
      return;
    }

  g_object_get (view,
      "id", &id,
      "object-path", &object_path,
      NULL);

  id_str = g_strdup_printf ("%u", id);

  query = lm_message_build_with_sub_type (conn->olpc_gadget_activity,
      LM_MESSAGE_TYPE_IQ, LM_MESSAGE_SUB_TYPE_GET,
      '(', "view", "",
          '@', "xmlns", NS_OLPC_ACTIVITY,
          '@', "id", id_str,
          '(', "activity", "",
            '*', &activity_node,
          ')',
      ')',
      NULL);

  g_free (id_str);

  for (i = 0; i < participants->len; i++)
    {
      LmMessageNode *buddy;
      const gchar *jid;

      jid = tp_handle_inspect (contact_repo,
          g_array_index (participants, TpHandle, i));

      buddy = lm_message_node_add_child (activity_node, "buddy", "");
      lm_message_node_set_attribute (buddy, "jid", jid);
    }

  if (!_gabble_connection_send_with_reply (conn, query,
        activity_view_query_result_cb, G_OBJECT (view), NULL, NULL))
    {
      GError error = { TP_ERRORS, TP_ERROR_NETWORK_ERROR,
        "Failed to send activity search query to server" };

      DEBUG ("%s", error.message);
      dbus_g_method_return_error (context, &error);
      lm_message_unref (query);
      g_free (object_path);
      return;
    }

  gabble_svc_olpc_gadget_return_from_search_activities_by_participants (
      context, object_path);

  g_free (object_path);
  lm_message_unref (query);
}

static gboolean
send_presence_to_gadget (GabbleConnection *conn,
                         LmMessageSubType sub_type,
                         GError **error)
{
  return gabble_connection_send_presence (conn, sub_type,
      conn->olpc_gadget_buddy, NULL, error);
}

static void
olpc_gadget_publish (GabbleSvcOLPCGadget *iface,
                     gboolean publish,
                     DBusGMethodInvocation *context)
{
  GabbleConnection *conn = GABBLE_CONNECTION (iface);
  GError *error = NULL;

  if (!check_gadget_buddy (conn, context))
    return;

  conn->olpc_gadget_publish = publish;

  if (publish)
    {
      /* FIXME: we should check if we are already registered before. Not
       * convenient as roster.[ch] is handle oriented */
      /* FIXME: add to roster ? */
      if (!send_presence_to_gadget (conn, LM_MESSAGE_SUB_TYPE_SUBSCRIBE,
            &error))
        {
          dbus_g_method_return_error (context, error);
          g_error_free (error);
          return;
        }
    }
  else
    {
      /* FIXME: remove from roster ? */
      if (!send_presence_to_gadget (conn, LM_MESSAGE_SUB_TYPE_UNSUBSCRIBE,
            &error))
        {
          dbus_g_method_return_error (context, error);
          g_error_free (error);
          return;
        }

      if (!send_presence_to_gadget (conn, LM_MESSAGE_SUB_TYPE_UNSUBSCRIBED,
            &error))
        {
          dbus_g_method_return_error (context, error);
          g_error_free (error);
          return;
        }
    }

  gabble_svc_olpc_gadget_return_from_publish (context);
}

static gboolean
close_view_foreach (gpointer key,
                    GabbleOlpcView *view,
                    GabbleConnection *conn)
{
  g_signal_handlers_disconnect_by_func (view, G_CALLBACK (view_closed_cb),
      conn);

  gabble_olpc_view_close (view, NULL);

  return TRUE;
}

static void
close_all_views (GabbleConnection *conn)
{
  g_hash_table_foreach_remove (conn->olpc_views, (GHRFunc) close_view_foreach,
      conn);
}

LmHandlerResult
conn_olpc_presence_cb (LmMessageHandler *handler,
                       LmConnection *connection,
                       LmMessage *presence,
                       gpointer user_data)
{
  GabbleConnection *conn = GABBLE_CONNECTION (user_data);
  LmMessageNode *pres_node;
  const gchar *from;
  LmMessageSubType sub_type;
  GError *error = NULL;

  if (!check_gadget_buddy (conn, NULL))
    return LM_HANDLER_RESULT_ALLOW_MORE_HANDLERS;

  pres_node = lm_message_get_node (presence);
  from = lm_message_node_get_attribute (pres_node, "from");
  if (from == NULL)
    return LM_HANDLER_RESULT_ALLOW_MORE_HANDLERS;

  /* We are only interested about presence from Gadget */
  if (tp_strdiff (from, conn->olpc_gadget_buddy))
    return LM_HANDLER_RESULT_ALLOW_MORE_HANDLERS;

  sub_type = lm_message_get_sub_type (presence);

  if (sub_type == LM_MESSAGE_SUB_TYPE_SUBSCRIBE)
    {
      if (conn->olpc_gadget_publish)
        {
          DEBUG ("accept Gadget subscribe request");

          if (!send_presence_to_gadget (conn, LM_MESSAGE_SUB_TYPE_SUBSCRIBED,
                &error))
            {
              DEBUG ("failed to send subscribed presence to Gadget: %s",
                  error->message);
              g_error_free (error);
            }
        }
      else
        {
          DEBUG ("decline Gadget subscribe request");

          if (!send_presence_to_gadget (conn, LM_MESSAGE_SUB_TYPE_UNSUBSCRIBED,
                &error))
            {
              DEBUG ("failed to send subscribed presence to Gadget: %s",
                  error->message);
              g_error_free (error);
            }
        }
    }
  else if (sub_type == LM_MESSAGE_SUB_TYPE_NOT_SET ||
      sub_type == LM_MESSAGE_SUB_TYPE_AVAILABLE)
    {
      DEBUG ("Got presence from Gadget. Close open views if any");
      close_all_views (conn);
    }

  return LM_HANDLER_RESULT_REMOVE_MESSAGE;
}

void
conn_olpc_gadget_propeties_getter (GObject *object,
                                   GQuark interface,
                                   GQuark name,
                                   GValue *value,
                                   gpointer getter_data)
{
  GabbleConnection *conn = GABBLE_CONNECTION (object);

  if (!tp_strdiff (g_quark_to_string (name), "ActivityGadgetAvailable"))
    {
      g_value_set_boolean (value, check_gadget_activity (conn, NULL));
    }
  else if (!tp_strdiff (g_quark_to_string (name), "BuddyGadgetAvailable"))
    {
      g_value_set_boolean (value, check_gadget_buddy (conn, NULL));
    }
  else
    {
      g_assert_not_reached ();
    }
}

void
olpc_gadget_iface_init (gpointer g_iface,
                        gpointer iface_data)
{
  GabbleSvcOLPCGadgetClass *klass = g_iface;

#define IMPLEMENT(x) gabble_svc_olpc_gadget_implement_##x (\
    klass, olpc_gadget_##x)
  IMPLEMENT(request_random_buddies);
  IMPLEMENT(search_buddies_by_properties);
  IMPLEMENT(search_buddies_by_alias);
  IMPLEMENT(request_random_activities);
  IMPLEMENT(search_activities_by_properties);
  IMPLEMENT(search_activities_by_participants);
  IMPLEMENT(publish);
#undef IMPLEMENT
}<|MERGE_RESOLUTION|>--- conflicted
+++ resolved
@@ -2833,13 +2833,8 @@
                             gpointer data)
 {
   GabbleConnection *conn = GABBLE_CONNECTION (data);
-<<<<<<< HEAD
-  GabbleExportableChannel *chan = GABBLE_EXPORTABLE_CHANNEL (key);
+  TpExportableChannel *chan = TP_EXPORTABLE_CHANNEL (key);
   GabbleOlpcActivity *activity;
-=======
-  TpExportableChannel *chan = TP_EXPORTABLE_CHANNEL (key);
-  ActivityInfo *info;
->>>>>>> 7d0652e3
   TpHandle room_handle;
 
   if (!GABBLE_IS_MUC_CHANNEL (chan))
@@ -3029,7 +3024,6 @@
     }
 }
 
-<<<<<<< HEAD
 static gboolean
 populate_buddies_from_nodes (GabbleConnection *conn,
                              LmMessageNode *node,
@@ -3040,10 +3034,6 @@
   TpHandleRepoIface *contact_repo = tp_base_connection_get_handles (
       (TpBaseConnection *) conn, TP_HANDLE_TYPE_CONTACT);
   LmMessageNode *buddy;
-=======
-  g_signal_connect (TP_CHANNEL_MANAGER (conn->muc_factory), "new-channels",
-      G_CALLBACK (muc_factory_new_channels_cb), conn);
->>>>>>> 7d0652e3
 
   for (buddy = node->children; buddy != NULL; buddy = buddy->next)
     {
@@ -3711,7 +3701,7 @@
   g_signal_connect (conn, "status-changed",
       G_CALLBACK (connection_status_changed_cb), NULL);
 
-  g_signal_connect (GABBLE_CHANNEL_MANAGER (conn->muc_factory), "new-channels",
+  g_signal_connect (TP_CHANNEL_MANAGER (conn->muc_factory), "new-channels",
       G_CALLBACK (muc_factory_new_channels_cb), conn);
 
   g_signal_connect (conn->disco, "item-found",
