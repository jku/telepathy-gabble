--- conflicted
+++ resolved
@@ -751,11 +751,7 @@
 
         DEBUG ("Received auth reply. Sending CONNECT command");
 
-<<<<<<< HEAD
-        domain = compute_domain(priv->stream_id, priv->peer_jid,
-=======
         domain = compute_domain (priv->stream_id, priv->peer_jid,
->>>>>>> f8f728b4
             priv->self_full_jid);
 
         msg[0] = SOCKS5_VERSION;
@@ -812,11 +808,7 @@
             return string->len;
           }
 
-<<<<<<< HEAD
-        domain = compute_domain(priv->stream_id, priv->peer_jid,
-=======
         domain = compute_domain (priv->stream_id, priv->peer_jid,
->>>>>>> f8f728b4
             priv->self_full_jid);
 
         if (!check_domain (&string->str[5], domain_len, domain))
@@ -939,11 +931,7 @@
             return string->len;
           }
 
-<<<<<<< HEAD
-        domain = compute_domain(priv->stream_id, priv->self_full_jid,
-=======
         domain = compute_domain (priv->stream_id, priv->self_full_jid,
->>>>>>> f8f728b4
             priv->peer_jid);
 
         if (!check_domain (&string->str[5], domain_len, domain))
