--- conflicted
+++ resolved
@@ -1238,30 +1238,10 @@
   LmMessageNode *si_node, *file_node;
   gchar *stream_id, *size_str, *full_jid;
 
-<<<<<<< HEAD
-  contact_repo = tp_base_connection_get_handles (
-     (TpBaseConnection *) self->priv->connection, TP_HANDLE_TYPE_CONTACT);
-  room_repo = tp_base_connection_get_handles (
-     (TpBaseConnection *) self->priv->connection, TP_HANDLE_TYPE_ROOM);
-
-  jid = tp_handle_inspect (contact_repo, self->priv->handle);
-
-  if (gabble_get_room_handle_from_jid (room_repo, jid) == 0)
-    {
-      /* Not a MUC jid, need to get a resource */
-      const gchar *resource;
-
-      /* FIXME: should we check for SI, bytestreams and/or IBB too?
-       * http://bugs.freedesktop.org/show_bug.cgi?id=23777 */
-      resource = gabble_presence_pick_resource_by_caps (presence,
-          DEVICE_AGNOSTIC,
-          gabble_capability_set_predicate_has, NS_FILE_TRANSFER);
-=======
   if (resource)
     full_jid = g_strdup_printf ("%s/%s", jid, resource);
   else
     full_jid = g_strdup (jid);
->>>>>>> 6de667f0
 
   DEBUG ("Offering SI Bytestream file transfer to %s", full_jid);
 
@@ -1455,11 +1435,13 @@
       /* FIXME: should we check for SI, bytestreams and/or IBB too?
        * http://bugs.freedesktop.org/show_bug.cgi?id=23777 */
       si_resource = gabble_presence_pick_resource_by_caps (presence,
-          gabble_capability_set_predicate_has, NS_FILE_TRANSFER);
+         DEVICE_AGNOSTIC, gabble_capability_set_predicate_has,
+         NS_FILE_TRANSFER);
       si = (si_resource != NULL);
 
       share_resource = gabble_presence_pick_resource_by_caps (presence,
-          gabble_capability_set_predicate_has, NS_GOOGLE_FEAT_SHARE);
+          DEVICE_AGNOSTIC, gabble_capability_set_predicate_has,
+          NS_GOOGLE_FEAT_SHARE);
       jingle_share  = (share_resource != NULL);
     }
   else
