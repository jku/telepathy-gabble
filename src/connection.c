/*
 * gabble-connection.c - Source for GabbleConnection
 * Copyright (C) 2005, 2006 Collabora Ltd.
 * Copyright (C) 2005, 2006 Nokia Corporation
 *
 * This library is free software; you can redistribute it and/or
 * modify it under the terms of the GNU Lesser General Public
 * License as published by the Free Software Foundation; either
 * version 2.1 of the License, or (at your option) any later version.
 *
 * This library is distributed in the hope that it will be useful,
 * but WITHOUT ANY WARRANTY; without even the implied warranty of
 * MERCHANTABILITY or FITNESS FOR A PARTICULAR PURPOSE.  See the GNU
 * Lesser General Public License for more details.
 *
 * You should have received a copy of the GNU Lesser General Public
 * License along with this library; if not, write to the Free Software
 * Foundation, Inc., 51 Franklin St, Fifth Floor, Boston, MA  02110-1301  USA
 */

#include "config.h"
#include "connection.h"

#include <string.h>

#define DBUS_API_SUBJECT_TO_CHANGE

#include <dbus/dbus-glib.h>
#include <dbus/dbus-glib-lowlevel.h>
#include <glib-object.h>
#include <loudmouth/loudmouth.h>
#include <telepathy-glib/channel-iface.h>
#include <telepathy-glib/channel-factory-iface.h>
#include <telepathy-glib/dbus.h>
#include <telepathy-glib/enums.h>
#include <telepathy-glib/errors.h>
#include <telepathy-glib/gtypes.h>
#include <telepathy-glib/handle-repo-dynamic.h>
#include <telepathy-glib/handle-repo-static.h>
#include <telepathy-glib/interfaces.h>
#include <telepathy-glib/svc-connection.h>
#include <telepathy-glib/svc-generic.h>

#include "extensions/extensions.h"

#define DEBUG_FLAG GABBLE_DEBUG_CONNECTION

#include "bytestream-factory.h"
#include "capabilities.h"
#include "caps-hash.h"
#include "conn-aliasing.h"
#include "conn-avatars.h"
#include "conn-presence.h"
#include "conn-olpc.h"
#include "conn-requests.h"
#include "debug.h"
#include "disco.h"
#include "media-channel.h"
#include "register.h"
#include "roomlist-channel.h"
#include "im-factory.h"
#include "media-factory.h"
#include "muc-factory.h"
#include "namespaces.h"
#include "presence-cache.h"
#include "presence.h"
#include "pubsub.h"
#include "request-pipeline.h"
#include "roster.h"
#include "private-tubes-factory.h"
#include "util.h"
#include "vcard-manager.h"

static guint disco_reply_timeout = 5000;

static void conn_service_iface_init (gpointer, gpointer);
static void capabilities_service_iface_init (gpointer, gpointer);
static void conn_capabilities_fill_contact_attributes (GObject *obj,
  const GArray *contacts, GHashTable *attributes_hash);

G_DEFINE_TYPE_WITH_CODE(GabbleConnection,
    gabble_connection,
    TP_TYPE_BASE_CONNECTION,
    G_IMPLEMENT_INTERFACE (TP_TYPE_SVC_CONNECTION,
      conn_service_iface_init);
    G_IMPLEMENT_INTERFACE (TP_TYPE_SVC_CONNECTION_INTERFACE_ALIASING,
      conn_aliasing_iface_init);
    G_IMPLEMENT_INTERFACE (TP_TYPE_SVC_CONNECTION_INTERFACE_AVATARS,
      conn_avatars_iface_init);
    G_IMPLEMENT_INTERFACE (TP_TYPE_SVC_CONNECTION_INTERFACE_CAPABILITIES,
      capabilities_service_iface_init);
    G_IMPLEMENT_INTERFACE(TP_TYPE_SVC_DBUS_PROPERTIES,
       tp_dbus_properties_mixin_iface_init);
    G_IMPLEMENT_INTERFACE (TP_TYPE_SVC_CONNECTION_INTERFACE_CONTACTS,
      tp_contacts_mixin_iface_init);
    G_IMPLEMENT_INTERFACE (TP_TYPE_SVC_CONNECTION_INTERFACE_SIMPLE_PRESENCE,
      tp_presence_mixin_simple_presence_iface_init);
    G_IMPLEMENT_INTERFACE (TP_TYPE_SVC_CONNECTION_INTERFACE_PRESENCE,
      conn_presence_iface_init);
    G_IMPLEMENT_INTERFACE (GABBLE_TYPE_SVC_CONNECTION_INTERFACE_REQUESTS,
      gabble_conn_requests_iface_init);
    G_IMPLEMENT_INTERFACE (GABBLE_TYPE_SVC_OLPC_BUDDY_INFO,
      olpc_buddy_info_iface_init);
    G_IMPLEMENT_INTERFACE (GABBLE_TYPE_SVC_OLPC_ACTIVITY_PROPERTIES,
      olpc_activity_properties_iface_init);
    )

/* properties */
enum
{
    PROP_CONNECT_SERVER = 1,
    PROP_PORT,
    PROP_OLD_SSL,
    PROP_REQUIRE_ENCRYPTION,
    PROP_REGISTER,
    PROP_LOW_BANDWIDTH,
    PROP_STREAM_SERVER,
    PROP_USERNAME,
    PROP_PASSWORD,
    PROP_RESOURCE,
    PROP_PRIORITY,
    PROP_HTTPS_PROXY_SERVER,
    PROP_HTTPS_PROXY_PORT,
    PROP_FALLBACK_CONFERENCE_SERVER,
    PROP_STUN_SERVER,
    PROP_STUN_PORT,
    PROP_IGNORE_SSL_ERRORS,
    PROP_ALIAS,

    LAST_PROPERTY
};

/* private structure */

struct _GabbleConnectionPrivate
{
  LmMessageHandler *iq_disco_cb;
  LmMessageHandler *iq_unknown_cb;
  LmMessageHandler *stream_error_cb;
  LmMessageHandler *msg_cb;

  /* connection properties */
  gchar *connect_server;
  guint port;
  gboolean old_ssl;
  gboolean require_encryption;

  gboolean ignore_ssl_errors;
  TpConnectionStatusReason ssl_error;

  gboolean do_register;

  gboolean low_bandwidth;

  gchar *https_proxy_server;
  guint16 https_proxy_port;

  gchar *stun_server;
  guint16 stun_port;

  gchar *fallback_conference_server;

  /* authentication properties */
  gchar *stream_server;
  gchar *username;
  gchar *password;
  gchar *resource;
  gint8 priority;
  gchar *alias;

  /* reference to conference server name */
  const gchar *conference_server;

  /* serial number of current advertised caps */
  guint caps_serial;

  /* gobject housekeeping */
  gboolean dispose_has_run;
};

#define GABBLE_CONNECTION_GET_PRIVATE(obj) ((obj)->priv)

static void connection_capabilities_update_cb (GabblePresenceCache *,
    TpHandle, GabblePresenceCapabilities, GabblePresenceCapabilities,
    gpointer);

static GPtrArray *
_gabble_connection_create_channel_factories (TpBaseConnection *conn)
{
  GabbleConnection *self = GABBLE_CONNECTION (conn);

  GPtrArray *channel_factories = g_ptr_array_sized_new (4);

  self->roster = gabble_roster_new (self);
  g_signal_connect (self->roster, "nickname-update", G_CALLBACK
      (gabble_conn_aliasing_nickname_updated), self);

  g_ptr_array_add (channel_factories, self->roster);

  self->muc_factory = g_object_new (GABBLE_TYPE_MUC_FACTORY,
      "connection", self,
      NULL);
  g_ptr_array_add (channel_factories, self->muc_factory);

  g_ptr_array_add (channel_factories,
                   g_object_new (GABBLE_TYPE_MEDIA_FACTORY,
                                 "connection", self,
                                 NULL));

  self->private_tubes_factory = gabble_private_tubes_factory_new (self);
  g_ptr_array_add (channel_factories, self->private_tubes_factory);

  /* Temporary hack for requestotron support - divert the channel factories
   * and channel managers to somewhere under our control */
  self->channel_factories = channel_factories;
<<<<<<< HEAD
  self->channel_managers = g_ptr_array_sized_new (0);
  channel_factories = g_ptr_array_sized_new (0);

=======
  channel_factories = g_ptr_array_sized_new (0);

  self->channel_managers = g_ptr_array_sized_new (1);

  g_ptr_array_add (self->channel_managers,
      g_object_new (GABBLE_TYPE_IM_FACTORY,
        "connection", self,
        NULL));

>>>>>>> 69469b93
  return channel_factories;
}

static GObject *
gabble_connection_constructor (GType type,
                               guint n_construct_properties,
                               GObjectConstructParam *construct_params)
{
  GabbleConnection *self = GABBLE_CONNECTION (
      G_OBJECT_CLASS (gabble_connection_parent_class)->constructor (
        type, n_construct_properties, construct_params));

  DEBUG("Post-construction: (GabbleConnection *)%p", self);

  self->req_pipeline = gabble_request_pipeline_new (self);
  self->disco = gabble_disco_new (self);
  self->vcard_manager = gabble_vcard_manager_new (self);
  g_signal_connect (self->vcard_manager, "nickname-update", G_CALLBACK
      (gabble_conn_aliasing_nickname_updated), self);

  self->presence_cache = gabble_presence_cache_new (self);
  g_signal_connect (self->presence_cache, "nickname-update", G_CALLBACK
      (gabble_conn_aliasing_nickname_updated), self);
  g_signal_connect (self->presence_cache, "capabilities-update", G_CALLBACK
      (connection_capabilities_update_cb), self);

  capabilities_fill_cache (self->presence_cache);

  tp_contacts_mixin_init (G_OBJECT (self),
      G_STRUCT_OFFSET (GabbleConnection, contacts));

  tp_base_connection_register_with_contacts_mixin (TP_BASE_CONNECTION (self));

  conn_aliasing_init (self);
  conn_avatars_init (self);
  conn_presence_init (self);
  conn_olpc_activity_properties_init (self);
  gabble_conn_requests_init (self);

  tp_contacts_mixin_add_contact_attributes_iface (G_OBJECT (self),
      TP_IFACE_CONNECTION_INTERFACE_CAPABILITIES,
          conn_capabilities_fill_contact_attributes);


  self->bytestream_factory = gabble_bytestream_factory_new (self);

  self->avatar_requests = g_hash_table_new (NULL, NULL);

  return (GObject *) self;
}

static void
gabble_connection_init (GabbleConnection *self)
{
  GabbleConnectionPrivate *priv = G_TYPE_INSTANCE_GET_PRIVATE (self,
      GABBLE_TYPE_CONNECTION, GabbleConnectionPrivate);

  DEBUG("Initializing (GabbleConnection *)%p", self);

  self->priv = priv;
  self->lmconn = lm_connection_new (NULL);

  /* Set default parameters for optional parameters */
  priv->resource = g_strdup (GABBLE_PARAMS_DEFAULT_RESOURCE);

  priv->caps_serial = 1;
}

static void
gabble_connection_get_property (GObject    *object,
                                guint       property_id,
                                GValue     *value,
                                GParamSpec *pspec)
{
  GabbleConnection *self = (GabbleConnection *) object;
  GabbleConnectionPrivate *priv = GABBLE_CONNECTION_GET_PRIVATE (self);

  switch (property_id) {
    case PROP_CONNECT_SERVER:
      g_value_set_string (value, priv->connect_server);
      break;
    case PROP_STREAM_SERVER:
      g_value_set_string (value, priv->stream_server);
      break;
    case PROP_PORT:
      g_value_set_uint (value, priv->port);
      break;
    case PROP_OLD_SSL:
      g_value_set_boolean (value, priv->old_ssl);
      break;
    case PROP_REQUIRE_ENCRYPTION:
      g_value_set_boolean (value, priv->require_encryption);
      break;
    case PROP_REGISTER:
      g_value_set_boolean (value, priv->do_register);
      break;
    case PROP_LOW_BANDWIDTH:
      g_value_set_boolean (value, priv->low_bandwidth);
      break;
    case PROP_USERNAME:
      g_value_set_string (value, priv->username);
      break;
    case PROP_PASSWORD:
      g_value_set_string (value, priv->password);
      break;
    case PROP_RESOURCE:
      g_value_set_string (value, priv->resource);
      break;
    case PROP_PRIORITY:
      g_value_set_char (value, priv->priority);
      break;
    case PROP_HTTPS_PROXY_SERVER:
      g_value_set_string (value, priv->https_proxy_server);
      break;
    case PROP_HTTPS_PROXY_PORT:
      g_value_set_uint (value, priv->https_proxy_port);
      break;
    case PROP_FALLBACK_CONFERENCE_SERVER:
      g_value_set_string (value, priv->fallback_conference_server);
      break;
    case PROP_IGNORE_SSL_ERRORS:
      g_value_set_boolean (value, priv->ignore_ssl_errors);
      break;
    case PROP_ALIAS:
      g_value_set_string (value, priv->alias);
      break;
    case PROP_STUN_SERVER:
      g_value_set_string (value, priv->stun_server);
      break;
    case PROP_STUN_PORT:
      g_value_set_uint (value, priv->stun_port);
      break;
    default:
      G_OBJECT_WARN_INVALID_PROPERTY_ID (object, property_id, pspec);
      break;
  }
}

static void
gabble_connection_set_property (GObject      *object,
                                guint         property_id,
                                const GValue *value,
                                GParamSpec   *pspec)
{
  GabbleConnection *self = (GabbleConnection *) object;
  GabbleConnectionPrivate *priv = GABBLE_CONNECTION_GET_PRIVATE (self);

  switch (property_id) {
    case PROP_CONNECT_SERVER:
      g_free (priv->connect_server);
      priv->connect_server = g_value_dup_string (value);
      break;
    case PROP_PORT:
      priv->port = g_value_get_uint (value);
      break;
    case PROP_OLD_SSL:
      priv->old_ssl = g_value_get_boolean (value);
      break;
    case PROP_REQUIRE_ENCRYPTION:
      priv->require_encryption = g_value_get_boolean (value);
      break;
    case PROP_REGISTER:
      priv->do_register = g_value_get_boolean (value);
      break;
    case PROP_LOW_BANDWIDTH:
      priv->low_bandwidth = g_value_get_boolean (value);
      break;
    case PROP_STREAM_SERVER:
      g_free (priv->stream_server);
      priv->stream_server = g_value_dup_string (value);
      break;
    case PROP_USERNAME:
      g_free (priv->username);
      priv->username = g_value_dup_string (value);
      break;
   case PROP_PASSWORD:
      g_free (priv->password);
      priv->password = g_value_dup_string (value);
      break;
    case PROP_RESOURCE:
      g_free (priv->resource);
      priv->resource = g_value_dup_string (value);
      break;
    case PROP_PRIORITY:
      priv->priority = g_value_get_char (value);
      break;
    case PROP_HTTPS_PROXY_SERVER:
      g_free (priv->https_proxy_server);
      priv->https_proxy_server = g_value_dup_string (value);
      break;
    case PROP_HTTPS_PROXY_PORT:
      priv->https_proxy_port = g_value_get_uint (value);
      break;
    case PROP_FALLBACK_CONFERENCE_SERVER:
      g_free (priv->fallback_conference_server);
      priv->fallback_conference_server = g_value_dup_string (value);
      break;
    case PROP_IGNORE_SSL_ERRORS:
      priv->ignore_ssl_errors = g_value_get_boolean (value);
      break;
    case PROP_ALIAS:
      g_free (priv->alias);
      priv->alias = g_value_dup_string (value);
      break;
    case PROP_STUN_SERVER:
      g_free (priv->stun_server);
      priv->stun_server = g_value_dup_string (value);
      break;
    case PROP_STUN_PORT:
      priv->stun_port = g_value_get_uint (value);
      break;
    default:
      G_OBJECT_WARN_INVALID_PROPERTY_ID (object, property_id, pspec);
      break;
  }
}

static void gabble_connection_dispose (GObject *object);
static void gabble_connection_finalize (GObject *object);
static void connect_callbacks (TpBaseConnection *base);
static void disconnect_callbacks (TpBaseConnection *base);
static void connection_shut_down (TpBaseConnection *base);
static gboolean _gabble_connection_connect (TpBaseConnection *base,
    GError **error);

static gchar *
gabble_connection_get_unique_name (TpBaseConnection *self)
{
  GabbleConnectionPrivate *priv = GABBLE_CONNECTION_GET_PRIVATE (
      GABBLE_CONNECTION (self));

  return g_strdup_printf ("%s@%s/%s",
                          priv->username,
                          priv->stream_server,
                          priv->resource);
}

/* must be in the same order as GabbleListHandle in connection.h */
static const char *list_handle_strings[] =
{
    "publish",      /* GABBLE_LIST_HANDLE_PUBLISH */
    "subscribe",    /* GABBLE_LIST_HANDLE_SUBSCRIBE */
    "known",        /* GABBLE_LIST_HANDLE_KNOWN */
    "deny",         /* GABBLE_LIST_HANDLE_DENY */
    NULL
};

/* For the benefit of the unit tests, this will allow the connection to
 * be NULL
 */
void
_gabble_connection_create_handle_repos (TpBaseConnection *conn,
    TpHandleRepoIface *repos[NUM_TP_HANDLE_TYPES])
{
  repos[TP_HANDLE_TYPE_CONTACT] =
      tp_dynamic_handle_repo_new (TP_HANDLE_TYPE_CONTACT,
          gabble_normalize_contact, GUINT_TO_POINTER (GABBLE_JID_ANY));
  repos[TP_HANDLE_TYPE_ROOM] =
      tp_dynamic_handle_repo_new (TP_HANDLE_TYPE_ROOM, gabble_normalize_room,
          NULL);
  repos[TP_HANDLE_TYPE_GROUP] =
      tp_dynamic_handle_repo_new (TP_HANDLE_TYPE_GROUP, NULL, NULL);
  repos[TP_HANDLE_TYPE_LIST] =
      tp_static_handle_repo_new (TP_HANDLE_TYPE_LIST, list_handle_strings);
}

static void
base_connected_cb (TpBaseConnection *base_conn)
{
  GabbleConnection *conn = GABBLE_CONNECTION (base_conn);

  gabble_connection_connected_olpc (conn);
}

static void
gabble_connection_class_init (GabbleConnectionClass *gabble_connection_class)
{
  GObjectClass *object_class = G_OBJECT_CLASS (gabble_connection_class);
  TpBaseConnectionClass *parent_class = TP_BASE_CONNECTION_CLASS (
      gabble_connection_class);
  static const gchar *interfaces_always_present[] = {
      TP_IFACE_CONNECTION_INTERFACE_ALIASING,
      TP_IFACE_CONNECTION_INTERFACE_CAPABILITIES,
      TP_IFACE_CONNECTION_INTERFACE_SIMPLE_PRESENCE,
      TP_IFACE_CONNECTION_INTERFACE_PRESENCE,
      TP_IFACE_CONNECTION_INTERFACE_AVATARS,
      TP_IFACE_CONNECTION_INTERFACE_CONTACTS,
      NULL };

  DEBUG("Initializing (GabbleConnectionClass *)%p", gabble_connection_class);

  object_class->get_property = gabble_connection_get_property;
  object_class->set_property = gabble_connection_set_property;
  object_class->constructor = gabble_connection_constructor;

  parent_class->create_handle_repos = _gabble_connection_create_handle_repos;
  parent_class->get_unique_connection_name = gabble_connection_get_unique_name;
  parent_class->create_channel_factories =
    _gabble_connection_create_channel_factories;
  parent_class->connecting = connect_callbacks;
  parent_class->connected = base_connected_cb;
  parent_class->disconnected = disconnect_callbacks;
  parent_class->shut_down = connection_shut_down;
  parent_class->start_connecting = _gabble_connection_connect;
  parent_class->interfaces_always_present = interfaces_always_present;

  g_type_class_add_private (gabble_connection_class,
      sizeof (GabbleConnectionPrivate));

  object_class->dispose = gabble_connection_dispose;
  object_class->finalize = gabble_connection_finalize;

  g_object_class_install_property (object_class, PROP_CONNECT_SERVER,
      g_param_spec_string (
          "connect-server", "Hostname or IP of Jabber server",
          "The server used when establishing a connection.",
          NULL,
          G_PARAM_READWRITE | G_PARAM_STATIC_STRINGS));

  g_object_class_install_property (object_class, PROP_PORT,
      g_param_spec_uint (
          "port", "Jabber server port",
          "The port used when establishing a connection.",
          0, G_MAXUINT16, 0,
          G_PARAM_CONSTRUCT | G_PARAM_READWRITE | G_PARAM_STATIC_STRINGS));

  g_object_class_install_property (object_class, PROP_OLD_SSL,
      g_param_spec_boolean (
          "old-ssl", "Old-style SSL tunneled connection",
          "Establish the entire connection to the server within an "
          "SSL-encrypted tunnel. Note that this is not the same as connecting "
          "with TLS, which is not yet supported.",
          FALSE,
          G_PARAM_READWRITE | G_PARAM_STATIC_STRINGS));

  g_object_class_install_property (
      object_class, PROP_REQUIRE_ENCRYPTION,
      g_param_spec_boolean (
          "require-encryption", "Require encryption",
          "Require the connection to be encrypted, either via old-style SSL, "
          "or StartTLS mechanisms.",
          FALSE,
          G_PARAM_READWRITE | G_PARAM_STATIC_STRINGS));

  g_object_class_install_property (object_class, PROP_REGISTER,
      g_param_spec_boolean (
          "register", "Register account on server",
          "Register a new account on server.",
          FALSE,
          G_PARAM_READWRITE | G_PARAM_STATIC_STRINGS));

  g_object_class_install_property (object_class, PROP_LOW_BANDWIDTH,
      g_param_spec_boolean (
          "low-bandwidth", "Low bandwidth mode",
          "Determines whether we are in low bandwidth mode. This influences "
          "polling behaviour.",
          FALSE,
          G_PARAM_READWRITE | G_PARAM_STATIC_STRINGS));

  g_object_class_install_property (object_class, PROP_STREAM_SERVER,
      g_param_spec_string (
          "stream-server", "The server name used to initialise the stream.",
          "The server name used when initialising the stream, which is "
          "usually the part after the @ in the user's JID.",
          NULL,
          G_PARAM_READWRITE | G_PARAM_STATIC_STRINGS));

  g_object_class_install_property (object_class, PROP_USERNAME,
      g_param_spec_string (
          "username", "Jabber username",
          "The username used when authenticating.",
          NULL,
          G_PARAM_READWRITE | G_PARAM_STATIC_STRINGS));

  g_object_class_install_property (object_class, PROP_PASSWORD,
      g_param_spec_string (
          "password", "Jabber password",
          "The password used when authenticating.",
          NULL,
          G_PARAM_READWRITE | G_PARAM_STATIC_STRINGS));

  g_object_class_install_property (object_class, PROP_RESOURCE,
      g_param_spec_string (
          "resource", "Jabber resource",
          "The Jabber resource used when authenticating.",
          "Telepathy",
          G_PARAM_READWRITE | G_PARAM_STATIC_STRINGS));

  g_object_class_install_property (object_class, PROP_PRIORITY,
      g_param_spec_char (
          "priority", "Jabber presence priority",
          "The default priority used when reporting our presence.",
          G_MININT8, G_MAXINT8, 0,
          G_PARAM_READWRITE | G_PARAM_STATIC_STRINGS));

  g_object_class_install_property (object_class, PROP_HTTPS_PROXY_SERVER,
      g_param_spec_string (
          "https-proxy-server",
          "The server name used as an HTTPS proxy server",
          "The server name used as an HTTPS proxy server.",
          NULL,
          G_PARAM_READWRITE | G_PARAM_STATIC_STRINGS));

  g_object_class_install_property (object_class, PROP_HTTPS_PROXY_PORT,
      g_param_spec_uint (
          "https-proxy-port", "The HTTP proxy server port",
          "The HTTP proxy server port.",
          0, G_MAXUINT16, GABBLE_PARAMS_DEFAULT_HTTPS_PROXY_PORT,
          G_PARAM_CONSTRUCT | G_PARAM_READWRITE | G_PARAM_STATIC_STRINGS));

  g_object_class_install_property (object_class,
      PROP_FALLBACK_CONFERENCE_SERVER, g_param_spec_string (
          "fallback-conference-server",
          "The conference server used as fallback",
          "The conference server used as fallback when everything else fails.",
          NULL,
          G_PARAM_READWRITE | G_PARAM_STATIC_STRINGS));

  g_object_class_install_property (object_class, PROP_STUN_SERVER,
      g_param_spec_string (
          "stun-server", "STUN server",
          "STUN server.",
          NULL,
          G_PARAM_READWRITE | G_PARAM_STATIC_STRINGS));

  g_object_class_install_property (object_class, PROP_STUN_PORT,
      g_param_spec_uint (
          "stun-port", "STUN port",
          "STUN port.",
          0, G_MAXUINT16, GABBLE_PARAMS_DEFAULT_STUN_PORT,
          G_PARAM_CONSTRUCT | G_PARAM_READWRITE | G_PARAM_STATIC_STRINGS));

  g_object_class_install_property (object_class, PROP_IGNORE_SSL_ERRORS,
      g_param_spec_boolean (
          "ignore-ssl-errors", "Ignore SSL errors",
          "Continue connecting even if the server's "
          "SSL certificate is invalid or missing.",
          FALSE,
          G_PARAM_READWRITE | G_PARAM_STATIC_STRINGS));

  g_object_class_install_property (object_class, PROP_ALIAS,
      g_param_spec_string (
          "alias", "Alias/nick for local user",
          "Alias/nick for local user",
          NULL,
          G_PARAM_READWRITE | G_PARAM_STATIC_STRINGS));

  tp_dbus_properties_mixin_class_init (object_class,
      G_STRUCT_OFFSET (GabbleConnectionClass, properties_class));

  tp_contacts_mixin_class_init (object_class,
      G_STRUCT_OFFSET (GabbleConnectionClass, contacts_class));

  conn_presence_class_init (gabble_connection_class);

}

static gboolean
_unref_lm_connection (gpointer data)
{
  LmConnection *conn = (LmConnection *) data;

  lm_connection_unref (conn);
  return FALSE;
}

static void
gabble_connection_dispose (GObject *object)
{
  GabbleConnection *self = GABBLE_CONNECTION (object);
  TpBaseConnection *base = (TpBaseConnection *) self;
  GabbleConnectionPrivate *priv = GABBLE_CONNECTION_GET_PRIVATE (self);

  if (priv->dispose_has_run)
    return;

  priv->dispose_has_run = TRUE;

  DEBUG ("called");

  g_assert ((base->status == TP_CONNECTION_STATUS_DISCONNECTED) ||
            (base->status == TP_INTERNAL_CONNECTION_STATUS_NEW));
  g_assert (base->self_handle == 0);

  g_object_unref (self->bytestream_factory);
  self->bytestream_factory = NULL;

  g_object_unref (self->disco);
  self->disco = NULL;

  g_object_unref (self->req_pipeline);
  self->req_pipeline = NULL;

  g_object_unref (self->vcard_manager);
  self->vcard_manager = NULL;

  /* remove borrowed references before TpBaseConnection unrefs the channel
   * factories */
  self->roster = NULL;
  self->muc_factory = NULL;
  self->private_tubes_factory = NULL;

  if (self->self_presence != NULL)
    g_object_unref (self->self_presence);
  self->self_presence = NULL;

  g_object_unref (self->presence_cache);
  self->presence_cache = NULL;

  g_hash_table_destroy (self->olpc_activities_info);
  g_hash_table_destroy (self->olpc_pep_activities);
  g_hash_table_destroy (self->olpc_invited_activities);

  g_hash_table_destroy (self->avatar_requests);

  /* if this is not already the case, we'll crash anyway */
  g_assert (!lm_connection_is_open (self->lmconn));

  g_assert (priv->iq_disco_cb == NULL);
  g_assert (priv->iq_unknown_cb == NULL);
  g_assert (priv->stream_error_cb == NULL);
  g_assert (priv->msg_cb == NULL);

  /*
   * The Loudmouth connection can't be unref'd immediately because this
   * function might (indirectly) return into Loudmouth code which expects the
   * connection to always be there.
   */
  g_idle_add (_unref_lm_connection, self->lmconn);

  gabble_conn_requests_dispose (self);

  if (G_OBJECT_CLASS (gabble_connection_parent_class)->dispose)
    G_OBJECT_CLASS (gabble_connection_parent_class)->dispose (object);
}

static void
gabble_connection_finalize (GObject *object)
{
  GabbleConnection *self = GABBLE_CONNECTION (object);
  GabbleConnectionPrivate *priv = GABBLE_CONNECTION_GET_PRIVATE (self);

  DEBUG ("called with %p", object);

  g_free (priv->connect_server);
  g_free (priv->stream_server);
  g_free (priv->username);
  g_free (priv->password);
  g_free (priv->resource);

  g_free (priv->https_proxy_server);
  g_free (priv->stun_server);
  g_free (priv->fallback_conference_server);

  g_free (priv->alias);

  tp_contacts_mixin_finalize (G_OBJECT(self));

  conn_presence_finalize (self);

  G_OBJECT_CLASS (gabble_connection_parent_class)->finalize (object);
}

/**
 * _gabble_connection_set_properties_from_account
 *
 * Parses an account string which may be one of the following forms:
 *  username@server
 *  username@server/resource
 * and sets the properties for username, stream server and resource
 * appropriately. Also sets the connect server to the stream server if one has
 * not yet been specified.
 */
gboolean
_gabble_connection_set_properties_from_account (GabbleConnection *conn,
                                                const gchar      *account,
                                                GError          **error)
{
  GabbleConnectionPrivate *priv;
  char *username, *server, *resource;
  gboolean result;

  g_assert (GABBLE_IS_CONNECTION (conn));
  g_assert (account != NULL);

  priv = GABBLE_CONNECTION_GET_PRIVATE (conn);

  username = server = resource = NULL;
  result = TRUE;

  gabble_decode_jid (account, &username, &server, &resource);

  if (username == NULL || server == NULL ||
      *username == '\0' || *server == '\0')
    {
      g_set_error (error, TP_ERRORS, TP_ERROR_INVALID_ARGUMENT,
          "unable to get username and server from account");
      result = FALSE;
      goto OUT;
    }

  g_object_set (G_OBJECT (conn),
                "username", username,
                "stream-server", server,
                NULL);

  /* only override the default resource if we actually got one */
  if (resource)
    g_object_set (G_OBJECT (conn), "resource", resource, NULL);

OUT:
  g_free (username);
  g_free (server);
  g_free (resource);

  return result;
}


/**
 * _gabble_connection_send
 *
 * Send an LmMessage and trap network errors appropriately.
 */
gboolean
_gabble_connection_send (GabbleConnection *conn, LmMessage *msg, GError **error)
{
  GabbleConnectionPrivate *priv;
  GError *lmerror = NULL;

  g_assert (GABBLE_IS_CONNECTION (conn));

  priv = GABBLE_CONNECTION_GET_PRIVATE (conn);

  if (!lm_connection_send (conn->lmconn, msg, &lmerror))
    {
      DEBUG ("failed: %s", lmerror->message);

      g_set_error (error, TP_ERRORS, TP_ERROR_NETWORK_ERROR,
          "message send failed: %s", lmerror->message);

      g_error_free (lmerror);

      return FALSE;
    }

  return TRUE;
}

typedef struct {
    GabbleConnectionMsgReplyFunc reply_func;

    GabbleConnection *conn;
    LmMessage *sent_msg;
    gpointer user_data;

    GObject *object;
    gboolean object_alive;
} GabbleMsgHandlerData;

static LmHandlerResult
message_send_reply_cb (LmMessageHandler *handler,
                       LmConnection *connection,
                       LmMessage *reply_msg,
                       gpointer user_data)
{
  GabbleMsgHandlerData *handler_data = user_data;
  LmMessageSubType sub_type;

  sub_type = lm_message_get_sub_type (reply_msg);

  /* Is it a reply to this message? If we're talking to another loudmouth,
   * they can send us messages which have the same ID as ones we send. :-O */
  if (sub_type != LM_MESSAGE_SUB_TYPE_RESULT &&
      sub_type != LM_MESSAGE_SUB_TYPE_ERROR)
    {
      return LM_HANDLER_RESULT_ALLOW_MORE_HANDLERS;
    }

  if (handler_data->object_alive && handler_data->reply_func != NULL)
    {
      return handler_data->reply_func (handler_data->conn,
                                       handler_data->sent_msg,
                                       reply_msg,
                                       handler_data->object,
                                       handler_data->user_data);
    }

  return LM_HANDLER_RESULT_REMOVE_MESSAGE;
}

static void
message_send_object_destroy_notify_cb (gpointer data,
                                       GObject *where_the_object_was)
{
  GabbleMsgHandlerData *handler_data = data;

  handler_data->object = NULL;
  handler_data->object_alive = FALSE;
}

static void
message_send_handler_destroy_cb (gpointer data)
{
  GabbleMsgHandlerData *handler_data = data;

  lm_message_unref (handler_data->sent_msg);

  if (handler_data->object != NULL)
    {
      g_object_weak_unref (handler_data->object,
                           message_send_object_destroy_notify_cb,
                           handler_data);
    }

  g_slice_free (GabbleMsgHandlerData, handler_data);
}

/**
 * _gabble_connection_send_with_reply
 *
 * Send a tracked LmMessage and trap network errors appropriately.
 *
 * If object is non-NULL the handler will follow the lifetime of that object,
 * which means that if the object is destroyed the callback will not be invoked.
 *
 * if reply_func is NULL the reply will be ignored but connection_iq_unknown_cb
 * won't be called.
 */
gboolean
_gabble_connection_send_with_reply (GabbleConnection *conn,
                                    LmMessage *msg,
                                    GabbleConnectionMsgReplyFunc reply_func,
                                    GObject *object,
                                    gpointer user_data,
                                    GError **error)
{
  GabbleConnectionPrivate *priv;
  LmMessageHandler *handler;
  GabbleMsgHandlerData *handler_data;
  gboolean ret;
  GError *lmerror = NULL;

  g_assert (GABBLE_IS_CONNECTION (conn));

  priv = GABBLE_CONNECTION_GET_PRIVATE (conn);

  lm_message_ref (msg);

  handler_data = g_slice_new (GabbleMsgHandlerData);
  handler_data->reply_func = reply_func;
  handler_data->conn = conn;
  handler_data->sent_msg = msg;
  handler_data->user_data = user_data;

  handler_data->object = object;
  handler_data->object_alive = TRUE;

  if (object != NULL)
    {
      g_object_weak_ref (object, message_send_object_destroy_notify_cb,
                         handler_data);
    }

  handler = lm_message_handler_new (message_send_reply_cb, handler_data,
                                    message_send_handler_destroy_cb);

  ret = lm_connection_send_with_reply (conn->lmconn, msg, handler, &lmerror);
  if (!ret)
    {
      DEBUG ("failed: %s", lmerror->message);

      if (error)
        {
          g_set_error (error, TP_ERRORS, TP_ERROR_NETWORK_ERROR,
              "message send failed: %s", lmerror->message);
        }

      g_error_free (lmerror);
    }

  lm_message_handler_unref (handler);

  return ret;
}

static LmHandlerResult connection_iq_disco_cb (LmMessageHandler *,
    LmConnection *, LmMessage *, gpointer);
static LmHandlerResult connection_iq_unknown_cb (LmMessageHandler *,
    LmConnection *, LmMessage *, gpointer);
static LmHandlerResult connection_stream_error_cb (LmMessageHandler *,
    LmConnection *, LmMessage *, gpointer);
static LmSSLResponse connection_ssl_cb (LmSSL *, LmSSLStatus, gpointer);
static void connection_open_cb (LmConnection *, gboolean, gpointer);
static void connection_auth_cb (LmConnection *, gboolean, gpointer);
static void connection_disco_cb (GabbleDisco *, GabbleDiscoRequest *,
    const gchar *, const gchar *, LmMessageNode *, GError *, gpointer);
static void connection_disconnected_cb (LmConnection *, LmDisconnectReason,
    gpointer);


static gboolean
do_connect (GabbleConnection *conn, GError **error)
{
  GError *lmerror = NULL;

  DEBUG ("calling lm_connection_open");

  if (!lm_connection_open (conn->lmconn, connection_open_cb,
                           conn, NULL, &lmerror))
    {
      DEBUG ("lm_connection_open failed %s", lmerror->message);

      g_set_error (error, TP_ERRORS, TP_ERROR_NETWORK_ERROR,
          "lm_connection_open failed: %s", lmerror->message);

      g_error_free (lmerror);

      return FALSE;
    }

  return TRUE;
}

static void
connect_callbacks (TpBaseConnection *base)
{
  GabbleConnection *conn = GABBLE_CONNECTION (base);
  GabbleConnectionPrivate *priv = GABBLE_CONNECTION_GET_PRIVATE (conn);

  g_assert (priv->iq_disco_cb == NULL);
  g_assert (priv->iq_unknown_cb == NULL);
  g_assert (priv->stream_error_cb == NULL);
  g_assert (priv->msg_cb == NULL);

  priv->iq_disco_cb = lm_message_handler_new (connection_iq_disco_cb,
                                              conn, NULL);
  lm_connection_register_message_handler (conn->lmconn, priv->iq_disco_cb,
                                          LM_MESSAGE_TYPE_IQ,
                                          LM_HANDLER_PRIORITY_NORMAL);

  priv->iq_unknown_cb = lm_message_handler_new (connection_iq_unknown_cb,
                                            conn, NULL);
  lm_connection_register_message_handler (conn->lmconn, priv->iq_unknown_cb,
                                          LM_MESSAGE_TYPE_IQ,
                                          LM_HANDLER_PRIORITY_LAST);

  priv->stream_error_cb = lm_message_handler_new (connection_stream_error_cb,
                                            conn, NULL);
  lm_connection_register_message_handler (conn->lmconn, priv->stream_error_cb,
                                          LM_MESSAGE_TYPE_STREAM_ERROR,
                                          LM_HANDLER_PRIORITY_LAST);

  priv->msg_cb = lm_message_handler_new (pubsub_msg_event_cb,
                                            conn, NULL);
  lm_connection_register_message_handler (conn->lmconn, priv->msg_cb,
                                          LM_MESSAGE_TYPE_MESSAGE,
                                          LM_HANDLER_PRIORITY_FIRST);
}

static void
disconnect_callbacks (TpBaseConnection *base)
{
  GabbleConnection *conn = GABBLE_CONNECTION (base);
  GabbleConnectionPrivate *priv = GABBLE_CONNECTION_GET_PRIVATE (conn);

  g_assert (priv->iq_disco_cb != NULL);
  g_assert (priv->iq_unknown_cb != NULL);
  g_assert (priv->stream_error_cb != NULL);
  g_assert (priv->msg_cb != NULL);

  lm_connection_unregister_message_handler (conn->lmconn, priv->iq_disco_cb,
                                            LM_MESSAGE_TYPE_IQ);
  lm_message_handler_unref (priv->iq_disco_cb);
  priv->iq_disco_cb = NULL;

  lm_connection_unregister_message_handler (conn->lmconn, priv->iq_unknown_cb,
                                            LM_MESSAGE_TYPE_IQ);
  lm_message_handler_unref (priv->iq_unknown_cb);
  priv->iq_unknown_cb = NULL;

  lm_connection_unregister_message_handler (conn->lmconn,
      priv->stream_error_cb, LM_MESSAGE_TYPE_STREAM_ERROR);
  lm_message_handler_unref (priv->stream_error_cb);
  priv->stream_error_cb = NULL;

  lm_connection_unregister_message_handler (conn->lmconn, priv->msg_cb,
                                            LM_MESSAGE_TYPE_MESSAGE);
  lm_message_handler_unref (priv->msg_cb);
  priv->msg_cb = NULL;
}

/**
 * _gabble_connection_connect
 *
 * Use the stored server & authentication details to commence
 * the stages for connecting to the server and authenticating. Will
 * re-use an existing LmConnection if it is present, or create it
 * if necessary.
 *
 * Stage 1 is _gabble_connection_connect calling lm_connection_open
 * Stage 2 is connection_open_cb calling lm_connection_authenticate
 * Stage 3 is connection_auth_cb initiating service discovery
 * Stage 4 is connection_disco_cb advertising initial presence, requesting
 *   the roster and setting the CONNECTED state
 */
static gboolean
_gabble_connection_connect (TpBaseConnection *base,
                            GError **error)
{
  GabbleConnection *conn = GABBLE_CONNECTION (base);
  GabbleConnectionPrivate *priv = GABBLE_CONNECTION_GET_PRIVATE (conn);
  char *jid;

  g_assert (priv->port <= G_MAXUINT16);
  g_assert (priv->stream_server != NULL);
  g_assert (priv->username != NULL);
  g_assert (priv->password != NULL);
  g_assert (priv->resource != NULL);
  g_assert (lm_connection_is_open (conn->lmconn) == FALSE);

  jid = g_strdup_printf ("%s@%s", priv->username, priv->stream_server);
  lm_connection_set_jid (conn->lmconn, jid);
  g_free (jid);

  /* override server and port if either was provided */
  if (priv->connect_server != NULL || priv->port != 0)
    {
      gchar *server;

      if (priv->connect_server != NULL)
        server = priv->connect_server;
      else
        server = priv->stream_server;

      DEBUG ("disabling SRV because \"server\" or \"port\" parameter "
          "specified, will connect to %s", server);

      lm_connection_set_server (conn->lmconn, server);

      if (priv->port != 0)
        lm_connection_set_port (conn->lmconn, priv->port);
    }
  else
    {
      DEBUG ("letting SRV lookup decide server and port");
    }

  if (priv->https_proxy_server)
    {
      LmProxy *proxy;

      proxy = lm_proxy_new_with_server (LM_PROXY_TYPE_HTTP,
          priv->https_proxy_server, priv->https_proxy_port);

      lm_connection_set_proxy (conn->lmconn, proxy);

      lm_proxy_unref (proxy);
    }

  if (priv->old_ssl)
    {
      LmSSL *ssl = lm_ssl_new (NULL, connection_ssl_cb, conn, NULL);
      lm_connection_set_ssl (conn->lmconn, ssl);
      lm_ssl_unref (ssl);
    }
  else
    {
      LmSSL *ssl = lm_ssl_new (NULL, connection_ssl_cb, conn, NULL);
      lm_connection_set_ssl (conn->lmconn, ssl);

      /* Try to use StartTLS if possible, but be careful about
         allowing SSL errors in that default case. */
      lm_ssl_use_starttls (ssl, TRUE, priv->require_encryption);

      if (!priv->require_encryption)
          priv->ignore_ssl_errors = TRUE;

      lm_ssl_unref (ssl);
    }

  /* send whitespace to the server every 30 seconds */
  lm_connection_set_keep_alive_rate (conn->lmconn, 30);

  lm_connection_set_disconnect_function (conn->lmconn,
                                         connection_disconnected_cb,
                                         conn,
                                         NULL);

  return do_connect (conn, error);
}



static void
connection_disconnected_cb (LmConnection *lmconn,
                            LmDisconnectReason lm_reason,
                            gpointer user_data)
{
  GabbleConnection *conn = GABBLE_CONNECTION (user_data);
  TpBaseConnection *base = (TpBaseConnection *) user_data;

  g_assert (conn->lmconn == lmconn);

  DEBUG ("called with reason %u", lm_reason);

  /* if we were expecting this disconnection, we're done so can tell
   * the connection manager to unref us. otherwise it's a network error
   * or some other screw up we didn't expect, so we emit the status
   * change */
  if (base->status == TP_CONNECTION_STATUS_DISCONNECTED)
    {
      DEBUG ("expected; emitting DISCONNECTED");
      tp_base_connection_finish_shutdown ((TpBaseConnection *) conn);
    }
  else
    {
      DEBUG ("unexpected; calling tp_base_connection_change_status");
      tp_base_connection_change_status ((TpBaseConnection *) conn,
          TP_CONNECTION_STATUS_DISCONNECTED,
          TP_CONNECTION_STATUS_REASON_NETWORK_ERROR);
    }
}


static void
connection_shut_down (TpBaseConnection *base)
{
  GabbleConnection *conn = GABBLE_CONNECTION (base);

  g_assert (GABBLE_IS_CONNECTION (conn));

  /* If we're shutting down by user request, we don't want to be
   * unreffed until the LM connection actually closes; the event handler
   * will tell the base class that shutdown has finished.
   *
   * On the other hand, if we're shutting down because the connection
   * suffered a network error, the LM connection will already be closed,
   * so just tell the base class to finish shutting down immediately.
   */
  if (lm_connection_is_open (conn->lmconn))
    {
      DEBUG ("still open; calling lm_connection_close");
      lm_connection_close (conn->lmconn, NULL);
    }
  else
    {
      /* lm_connection_is_open() returns FALSE if LmConnection is in the
       * middle of connecting, so call this just in case */
      lm_connection_cancel_open (conn->lmconn);
      DEBUG ("closed; emitting DISCONNECTED");
      tp_base_connection_finish_shutdown (base);
    }
}


/**
 * _gabble_connection_signal_own_presence:
 * @self: A #GabbleConnection
 * @error: pointer in which to return a GError in case of failure.
 *
 * Signal the user's stored presence to the jabber server
 *
 * Retuns: FALSE if an error occurred
 */
gboolean
_gabble_connection_signal_own_presence (GabbleConnection *self, GError **error)
{
  GabblePresence *presence = self->self_presence;
  LmMessage *message = gabble_presence_as_message (presence, NULL);
  LmMessageNode *node = lm_message_get_node (message);
  gboolean ret;
  gchar *caps_hash;

  if (presence->status == GABBLE_PRESENCE_HIDDEN)
    {
      if ((self->features & GABBLE_CONNECTION_FEATURES_PRESENCE_INVISIBLE) != 0)
        lm_message_node_set_attribute (node, "type", "invisible");
    }

  /* XEP-0115 version 1.5 uses a verification string in the 'ver' attribute */
  caps_hash = caps_hash_compute_from_self_presence (self);
  node = lm_message_node_add_child (node, "c", NULL);
  lm_message_node_set_attributes (
    node,
    "xmlns", NS_CAPS,
    "hash",  "sha-1",
    "node",  NS_GABBLE_CAPS,
    "ver",   caps_hash,
    NULL);

  /* XEP-0115 deprecates 'ext' feature bundles. But we still need
   * BUNDLE_VOICE_V1 it for backward-compatibility with Gabble 0.2 */
  if (presence->caps & PRESENCE_CAP_GOOGLE_VOICE)
    lm_message_node_set_attribute (node, "ext", BUNDLE_VOICE_V1);

  ret = _gabble_connection_send (self, message, error);

  g_free (caps_hash);
  lm_message_unref (message);

  /* broadcast presence to MUCs */
  tp_channel_factory_iface_foreach (
      (TpChannelFactoryIface *) self->muc_factory,
      (TpChannelFunc) gabble_muc_channel_send_presence, NULL);

  return ret;
}

static LmMessage *_lm_iq_message_make_result (LmMessage *iq_message);

/**
 * _gabble_connection_send_iq_result
 *
 * Function used to acknowledge an IQ stanza.
 */
void
_gabble_connection_acknowledge_set_iq (GabbleConnection *conn,
                                       LmMessage *iq)
{
  LmMessage *result;

  g_assert (LM_MESSAGE_TYPE_IQ == lm_message_get_type (iq));
  g_assert (LM_MESSAGE_SUB_TYPE_SET == lm_message_get_sub_type (iq));

  result = _lm_iq_message_make_result (iq);

  if (NULL != result)
    {
      _gabble_connection_send (conn, result, NULL);
      lm_message_unref (result);
    }
}


/**
 * _gabble_connection_send_iq_error
 *
 * Function used to acknowledge an IQ stanza with an error.
 */
void
_gabble_connection_send_iq_error (GabbleConnection *conn,
                                  LmMessage *message,
                                  GabbleXmppError error,
                                  const gchar *errmsg)
{
  const gchar *to, *id;
  LmMessage *msg;
  LmMessageNode *iq_node;

  iq_node = lm_message_get_node (message);
  to = lm_message_node_get_attribute (iq_node, "from");
  id = lm_message_node_get_attribute (iq_node, "id");

  if (id == NULL)
    {
      NODE_DEBUG (iq_node, "can't acknowledge IQ with no id");
      return;
    }

  msg = lm_message_new_with_sub_type (to, LM_MESSAGE_TYPE_IQ,
                                      LM_MESSAGE_SUB_TYPE_ERROR);

  lm_message_node_set_attribute (msg->node, "id", id);

  lm_message_node_steal_children (msg->node, iq_node);

  gabble_xmpp_error_to_node (error, msg->node, errmsg);

  _gabble_connection_send (conn, msg, NULL);

  lm_message_unref (msg);
}

static LmMessage *
_lm_iq_message_make_result (LmMessage *iq_message)
{
  LmMessage *result;
  LmMessageNode *iq, *result_iq;
  const gchar *from_jid, *id;

  g_assert (lm_message_get_type (iq_message) == LM_MESSAGE_TYPE_IQ);
  g_assert (lm_message_get_sub_type (iq_message) == LM_MESSAGE_SUB_TYPE_GET ||
            lm_message_get_sub_type (iq_message) == LM_MESSAGE_SUB_TYPE_SET);

  iq = lm_message_get_node (iq_message);
  id = lm_message_node_get_attribute (iq, "id");

  if (id == NULL)
    {
      NODE_DEBUG (iq, "can't acknowledge IQ with no id");
      return NULL;
    }

  from_jid = lm_message_node_get_attribute (iq, "from");

  result = lm_message_new_with_sub_type (from_jid, LM_MESSAGE_TYPE_IQ,
                                         LM_MESSAGE_SUB_TYPE_RESULT);
  result_iq = lm_message_get_node (result);
  lm_message_node_set_attribute (result_iq, "id", id);

  return result;
}

/**
 * connection_iq_disco_cb
 *
 * Called by loudmouth when we get an incoming <iq>. This handler handles
 * disco-related IQs.
 */
static LmHandlerResult
connection_iq_disco_cb (LmMessageHandler *handler,
                        LmConnection *connection,
                        LmMessage *message,
                        gpointer user_data)
{
  GabbleConnection *self = GABBLE_CONNECTION (user_data);
  LmMessage *result;
  LmMessageNode *iq, *result_iq, *query, *result_query, *identity;
  const gchar *node, *suffix;
  GSList *features;
  GSList *i;
  gchar *caps_hash;

  if (lm_message_get_sub_type (message) != LM_MESSAGE_SUB_TYPE_GET)
    return LM_HANDLER_RESULT_ALLOW_MORE_HANDLERS;

  iq = lm_message_get_node (message);
  query = lm_message_node_get_child_with_namespace (iq, "query",
      NS_DISCO_INFO);

  if (!query)
    return LM_HANDLER_RESULT_ALLOW_MORE_HANDLERS;

  node = lm_message_node_get_attribute (query, "node");

  if (node && (
      0 != strncmp (node, NS_GABBLE_CAPS "#", strlen (NS_GABBLE_CAPS) + 1) ||
      strlen (node) < strlen (NS_GABBLE_CAPS) + 2))
    {
      NODE_DEBUG (iq, "got iq disco query with unexpected node attribute");
      return LM_HANDLER_RESULT_ALLOW_MORE_HANDLERS;
    }

  if (node == NULL)
    suffix = NULL;
  else
    suffix = node + strlen (NS_GABBLE_CAPS) + 1;

  result = _lm_iq_message_make_result (message);
  result_iq = lm_message_get_node (result);
  result_query = lm_message_node_add_child (result_iq, "query", NULL);
  lm_message_node_set_attribute (result_query, "xmlns", NS_DISCO_INFO);

  if (node)
    lm_message_node_set_attribute (result_query, "node", node);

  DEBUG ("got disco request for node %s, caps are %x", node,
      self->self_presence->caps);

  /* Every entity MUST have at least one identity (XEP-0030). Gabble publishs
   * one identity. If you change the identity here, you also need to change
   * caps_hash_compute_from_self_presence(). */
  identity = lm_message_node_add_child
      (result_query, "identity", NULL);
  lm_message_node_set_attribute (identity, "category", "client");
  lm_message_node_set_attribute (identity, "name", PACKAGE_STRING);
  lm_message_node_set_attribute (identity, "type", "pc");

  features = capabilities_get_features (self->self_presence->caps);

  DEBUG ("caps now %u", self->self_presence->caps);

  /* If node is not NULL, it can be either a caps bundle as defined in the
   * legacy XEP-0115 version 1.3 or an hash as defined in XEP-0115 version
   * 1.5. */

  caps_hash = caps_hash_compute_from_self_presence (self);

  if (NULL == node ||
      !tp_strdiff (suffix, BUNDLE_VOICE_V1) ||
      !tp_strdiff (suffix, caps_hash))
    {
      for (i = features; NULL != i; i = i->next)
        {
          const Feature *feature = (const Feature *) i->data;
          LmMessageNode *feature_node;

          /* When BUNDLE_VOICE_V1 is requested, only send the bundle */
          if (!tp_strdiff (suffix, BUNDLE_VOICE_V1) &&
              feature->feature_type != FEATURE_BUNDLE_COMPAT)
            continue;

          /* otherwise (no node or hash), put all features */
          feature_node = lm_message_node_add_child (result_query, "feature",
              NULL);
          lm_message_node_set_attribute (feature_node, "var", feature->ns);
        }

      NODE_DEBUG (result_iq, "sending disco response");

      if (!lm_connection_send (self->lmconn, result, NULL))
        {
          DEBUG ("sending disco response failed");
        }
    }
  else
    {
      /* Return <item-not-found>. It is possible that the remote contact
       * requested an old version (old hash) of our capabilities. In the
       * meantime, it will have gotten a new hash, and query the new hash
       * anyway. */
      _gabble_connection_send_iq_error (self, message,
          XMPP_ERROR_ITEM_NOT_FOUND, NULL);
    }
  g_free (caps_hash);

  lm_message_unref (result);
  g_slist_free (features);

  return LM_HANDLER_RESULT_REMOVE_MESSAGE;
}

/**
 * connection_iq_unknown_cb
 *
 * Called by loudmouth when we get an incoming <iq>. This handler is
 * at a lower priority than the others, and should reply with an error
 * about unsupported get/set attempts.
 */
static LmHandlerResult
connection_iq_unknown_cb (LmMessageHandler *handler,
                          LmConnection *connection,
                          LmMessage *message,
                          gpointer user_data)
{
  GabbleConnection *conn = GABBLE_CONNECTION (user_data);

  g_assert (connection == conn->lmconn);

  NODE_DEBUG (message->node, "got unknown iq");

  switch (lm_message_get_sub_type (message))
    {
    case LM_MESSAGE_SUB_TYPE_GET:
    case LM_MESSAGE_SUB_TYPE_SET:
      _gabble_connection_send_iq_error (conn, message,
          XMPP_ERROR_SERVICE_UNAVAILABLE, NULL);
      break;
    default:
      break;
    }

  return LM_HANDLER_RESULT_REMOVE_MESSAGE;
}

/**
 * connection_stream_error_cb
 *
 * Called by loudmouth when we get stream error, which means that
 * we're about to close the connection. The message contains the reason
 * for the connection hangup.
 */
static LmHandlerResult
connection_stream_error_cb (LmMessageHandler *handler,
                            LmConnection *connection,
                            LmMessage *message,
                            gpointer user_data)
{
  GabbleConnection *conn = GABBLE_CONNECTION (user_data);
  LmMessageNode *conflict_node;

  g_assert (connection == conn->lmconn);

  NODE_DEBUG (message->node, "got stream error");

  conflict_node = lm_message_node_get_child (message->node, "conflict");
  if (conflict_node)
    {
      DEBUG ("found conflict node, emiting status change");

      /* Another client with the same resource just
       * appeared, we're going down. */
        tp_base_connection_change_status ((TpBaseConnection *) conn,
            TP_CONNECTION_STATUS_DISCONNECTED,
            TP_CONNECTION_STATUS_REASON_NAME_IN_USE);
        return LM_HANDLER_RESULT_REMOVE_MESSAGE;
    }

  return LM_HANDLER_RESULT_ALLOW_MORE_HANDLERS;
}

/**
 * connection_ssl_cb
 *
 * If we're doing old SSL, this function gets called if the certificate
 * is dodgy.
 */
static LmSSLResponse
connection_ssl_cb (LmSSL      *lmssl,
                   LmSSLStatus status,
                   gpointer    data)
{
  GabbleConnection *conn = GABBLE_CONNECTION (data);
  GabbleConnectionPrivate *priv = GABBLE_CONNECTION_GET_PRIVATE (conn);
  const char *reason;
  TpConnectionStatusReason tp_reason;

  switch (status) {
    case LM_SSL_STATUS_NO_CERT_FOUND:
      reason = "The server doesn't provide a certificate.";
      tp_reason = TP_CONNECTION_STATUS_REASON_CERT_NOT_PROVIDED;
      break;
    case LM_SSL_STATUS_UNTRUSTED_CERT:
      reason = "The certificate can not be trusted.";
      tp_reason = TP_CONNECTION_STATUS_REASON_CERT_UNTRUSTED;
      break;
    case LM_SSL_STATUS_CERT_EXPIRED:
      reason = "The certificate has expired.";
      tp_reason = TP_CONNECTION_STATUS_REASON_CERT_EXPIRED;
      break;
    case LM_SSL_STATUS_CERT_NOT_ACTIVATED:
      reason = "The certificate has not been activated.";
      tp_reason = TP_CONNECTION_STATUS_REASON_CERT_NOT_ACTIVATED;
      break;
    case LM_SSL_STATUS_CERT_HOSTNAME_MISMATCH:
      reason = "The server hostname doesn't match the one in the certificate.";
      tp_reason = TP_CONNECTION_STATUS_REASON_CERT_HOSTNAME_MISMATCH;
      break;
    case LM_SSL_STATUS_CERT_FINGERPRINT_MISMATCH:
      reason = "The fingerprint doesn't match the expected value.";
      tp_reason = TP_CONNECTION_STATUS_REASON_CERT_FINGERPRINT_MISMATCH;
      break;
    case LM_SSL_STATUS_GENERIC_ERROR:
      reason = "An unknown SSL error occurred.";
      tp_reason = TP_CONNECTION_STATUS_REASON_CERT_OTHER_ERROR;
      break;
    default:
      g_assert_not_reached ();
      reason = "Unknown SSL error code from Loudmouth.";
      tp_reason = TP_CONNECTION_STATUS_REASON_ENCRYPTION_ERROR;
      break;
  }

  DEBUG ("called: %s", reason);

  if (priv->ignore_ssl_errors)
    {
      return LM_SSL_RESPONSE_CONTINUE;
    }
  else
    {
      priv->ssl_error = tp_reason;
      return LM_SSL_RESPONSE_STOP;
    }
}

static void
do_auth (GabbleConnection *conn)
{
  GabbleConnectionPrivate *priv = GABBLE_CONNECTION_GET_PRIVATE (conn);
  GError *error = NULL;

  DEBUG ("authenticating with username: %s, password: <hidden>, resource: %s",
           priv->username, priv->resource);

  if (!lm_connection_authenticate (conn->lmconn, priv->username,
        priv->password, priv->resource, connection_auth_cb, conn, NULL,
        &error))
    {
      DEBUG ("failed: %s", error->message);
      g_error_free (error);

      /* the reason this function can fail is through network errors,
       * authentication failures are reported to our auth_cb */
      tp_base_connection_change_status ((TpBaseConnection *) conn,
          TP_CONNECTION_STATUS_DISCONNECTED,
          TP_CONNECTION_STATUS_REASON_NETWORK_ERROR);
    }
}

static void
registration_finished_cb (GabbleRegister *reg,
                          gboolean success,
                          gint err_code,
                          const gchar *err_msg,
                          gpointer user_data)
{
  GabbleConnection *conn = GABBLE_CONNECTION (user_data);
  TpBaseConnection *base = (TpBaseConnection *) conn;

  if (base->status != TP_CONNECTION_STATUS_CONNECTING)
    {
      g_assert (base->status == TP_CONNECTION_STATUS_DISCONNECTED);
      return;
    }

  DEBUG ("%s", (success) ? "succeeded" : "failed");

  g_object_unref (reg);

  if (success)
    {
      do_auth (conn);
    }
  else
    {
      DEBUG ("err_code = %d, err_msg = '%s'",
               err_code, err_msg);

      tp_base_connection_change_status ((TpBaseConnection *) conn,
          TP_CONNECTION_STATUS_DISCONNECTED,
          (err_code == TP_ERROR_INVALID_ARGUMENT) ?
            TP_CONNECTION_STATUS_REASON_NAME_IN_USE :
            TP_CONNECTION_STATUS_REASON_AUTHENTICATION_FAILED);
    }
}

static void
do_register (GabbleConnection *conn)
{
  GabbleRegister *reg;

  reg = gabble_register_new (conn);

  g_signal_connect (reg, "finished", (GCallback) registration_finished_cb,
                    conn);

  gabble_register_start (reg);
}

/**
 * connection_open_cb
 *
 * Stage 2 of connecting, this function is called by loudmouth after the
 * result of the non-blocking lm_connection_open call is known. It makes
 * a request to authenticate the user with the server, or optionally
 * registers user on the server first.
 */
static void
connection_open_cb (LmConnection *lmconn,
                    gboolean      success,
                    gpointer      data)
{
  GabbleConnection *conn = GABBLE_CONNECTION (data);
  GabbleConnectionPrivate *priv = GABBLE_CONNECTION_GET_PRIVATE (conn);
  TpBaseConnection *base = (TpBaseConnection *) conn;

  if ((base->status != TP_CONNECTION_STATUS_CONNECTING) &&
      (base->status != TP_INTERNAL_CONNECTION_STATUS_NEW))
    {
      g_assert (base->status == TP_CONNECTION_STATUS_DISCONNECTED);
      return;
    }

  g_assert (priv);
  g_assert (lmconn == conn->lmconn);

  if (!success)
    {
      if (lm_connection_get_proxy (lmconn))
        {
          DEBUG ("failed, retrying without proxy");

          lm_connection_set_proxy (lmconn, NULL);

          if (do_connect (conn, NULL))
            {
              return;
            }
        }
      else
        {
          DEBUG ("failed");
        }

      if (priv->ssl_error)
        {
          tp_base_connection_change_status ((TpBaseConnection *) conn,
            TP_CONNECTION_STATUS_DISCONNECTED,
            priv->ssl_error);
        }
      else
        {
          tp_base_connection_change_status ((TpBaseConnection *) conn,
              TP_CONNECTION_STATUS_DISCONNECTED,
              TP_CONNECTION_STATUS_REASON_NETWORK_ERROR);
        }

      return;
    }

  if (!priv->do_register)
    do_auth (conn);
  else
    do_register (conn);
}

/**
 * connection_auth_cb
 *
 * Stage 3 of connecting, this function is called by loudmouth after the
 * result of the non-blocking lm_connection_authenticate call is known.
 * It sends a discovery request to find the server's features.
 */
static void
connection_auth_cb (LmConnection *lmconn,
                    gboolean      success,
                    gpointer      data)
{
  GabbleConnection *conn = GABBLE_CONNECTION (data);
  TpBaseConnection *base = (TpBaseConnection *) conn;
  TpHandleRepoIface *contact_handles = tp_base_connection_get_handles (base,
      TP_HANDLE_TYPE_CONTACT);
  GabbleConnectionPrivate *priv = GABBLE_CONNECTION_GET_PRIVATE (conn);
  GError *error = NULL;
  const gchar *jid;

  if (base->status != TP_CONNECTION_STATUS_CONNECTING)
    {
      g_assert (base->status == TP_CONNECTION_STATUS_DISCONNECTED);
      return;
    }

  g_assert (priv);
  g_assert (lmconn == conn->lmconn);

  if (!success)
    {
      DEBUG ("failed");

      tp_base_connection_change_status ((TpBaseConnection *) conn,
          TP_CONNECTION_STATUS_DISCONNECTED,
          TP_CONNECTION_STATUS_REASON_AUTHENTICATION_FAILED);

      return;
    }


  jid = lm_connection_get_full_jid (lmconn);

  base->self_handle = tp_handle_ensure (contact_handles, jid, NULL, &error);

  if (base->self_handle == 0)
    {
      DEBUG ("couldn't get our self handle: %s", error->message);

      g_error_free (error);

      tp_base_connection_change_status ((TpBaseConnection *) conn,
          TP_CONNECTION_STATUS_DISCONNECTED,
          TP_CONNECTION_STATUS_REASON_NETWORK_ERROR);

      return;
    }

  /* update priv->resource and priv->stream_server from the server's JID */
  if (!_gabble_connection_set_properties_from_account (conn, jid, &error))
    {
      DEBUG ("couldn't parse our own JID: %s", error->message);

      g_error_free (error);

      tp_base_connection_change_status ((TpBaseConnection *) conn,
          TP_CONNECTION_STATUS_DISCONNECTED,
          TP_CONNECTION_STATUS_REASON_NETWORK_ERROR);

      return;
    }

  DEBUG ("Created self handle %d, our JID is %s", base->self_handle, jid);

  /* set initial presence */
  conn->self_presence = gabble_presence_new ();
  gabble_presence_update (conn->self_presence, priv->resource,
      GABBLE_PRESENCE_AVAILABLE, NULL, priv->priority);

  /* set initial capabilities */
  gabble_presence_set_capabilities (conn->self_presence, priv->resource,
      capabilities_get_initial_caps (), priv->caps_serial++);

  if (!gabble_disco_request_with_timeout (conn->disco, GABBLE_DISCO_TYPE_INFO,
                                          priv->stream_server, NULL,
                                          disco_reply_timeout,
                                          connection_disco_cb, conn,
                                          G_OBJECT (conn), &error))
    {
      DEBUG ("sending disco request failed: %s",
          error->message);

      g_error_free (error);

      tp_base_connection_change_status ((TpBaseConnection *) conn,
          TP_CONNECTION_STATUS_DISCONNECTED,
          TP_CONNECTION_STATUS_REASON_NETWORK_ERROR);
    }
}

/**
 * connection_disco_cb
 *
 * Stage 4 of connecting, this function is called by GabbleDisco after the
 * result of the non-blocking server feature discovery call is known. It sends
 * the user's initial presence to the server, marking them as available,
 * and requests the roster.
 */
static void
connection_disco_cb (GabbleDisco *disco,
                     GabbleDiscoRequest *request,
                     const gchar *jid,
                     const gchar *node,
                     LmMessageNode *result,
                     GError *disco_error,
                     gpointer user_data)
{
  GabbleConnection *conn = user_data;
  TpBaseConnection *base = (TpBaseConnection *) conn;
  GabbleConnectionPrivate *priv;
  GError *error = NULL;

  if (base->status != TP_CONNECTION_STATUS_CONNECTING)
    {
      g_assert (base->status == TP_CONNECTION_STATUS_DISCONNECTED);
      return;
    }

  g_assert (GABBLE_IS_CONNECTION (conn));
  priv = GABBLE_CONNECTION_GET_PRIVATE (conn);

  if (disco_error)
    {
      DEBUG ("got disco error, setting no features: %s", disco_error->message);
      if (disco_error->code == GABBLE_DISCO_ERROR_TIMEOUT)
        {
          DEBUG ("didn't receive a response to our disco request: disconnect");
          goto ERROR;
        }
    }
  else
    {
      LmMessageNode *iter;

      NODE_DEBUG (result, "got");

      for (iter = result->children; iter != NULL; iter = iter->next)
        {
          if (0 == strcmp (iter->name, "identity"))
            {
              const gchar *category = lm_message_node_get_attribute (iter,
                  "category");
              const gchar *type = lm_message_node_get_attribute (iter, "type");

              if (!tp_strdiff (category, "pubsub") &&
                  !tp_strdiff (type, "pep"))
                /* XXX: should we also check for specific PubSub <feature>s? */
                conn->features |= GABBLE_CONNECTION_FEATURES_PEP;
            }
          else if (0 == strcmp (iter->name, "feature"))
            {
              const gchar *var = lm_message_node_get_attribute (iter, "var");

              if (var == NULL)
                continue;

              if (0 == strcmp (var, NS_GOOGLE_JINGLE_INFO))
                conn->features |= GABBLE_CONNECTION_FEATURES_GOOGLE_JINGLE_INFO;
              else if (0 == strcmp (var, NS_GOOGLE_ROSTER))
                conn->features |= GABBLE_CONNECTION_FEATURES_GOOGLE_ROSTER;
              else if (0 == strcmp (var, NS_PRESENCE_INVISIBLE))
                conn->features |= GABBLE_CONNECTION_FEATURES_PRESENCE_INVISIBLE;
              else if (0 == strcmp (var, NS_PRIVACY))
                conn->features |= GABBLE_CONNECTION_FEATURES_PRIVACY;
            }
        }

      DEBUG ("set features flags to %d", conn->features);
    }

  if (conn->features && GABBLE_CONNECTION_FEATURES_PEP)
    {
      const gchar *ifaces[] = { GABBLE_IFACE_OLPC_BUDDY_INFO,
          GABBLE_IFACE_OLPC_ACTIVITY_PROPERTIES, NULL };

      tp_base_connection_add_interfaces ((TpBaseConnection *) conn, ifaces);
    }

  /* send presence to the server to indicate availability */
  /* TODO: some way for the user to set this */
  if (!_gabble_connection_signal_own_presence (conn, &error))
    {
      DEBUG ("sending initial presence failed: %s", error->message);
      goto ERROR;
    }

  /* go go gadget on-line */
  tp_base_connection_change_status (base,
      TP_CONNECTION_STATUS_CONNECTED, TP_CONNECTION_STATUS_REASON_REQUESTED);

  return;

ERROR:
  if (error != NULL)
    g_error_free (error);

  tp_base_connection_change_status (base,
      TP_CONNECTION_STATUS_DISCONNECTED,
      TP_CONNECTION_STATUS_REASON_NETWORK_ERROR);

  return;
}


/****************************************************************************
 *                          D-BUS EXPORTED METHODS                          *
 ****************************************************************************/


static void
_emit_capabilities_changed (GabbleConnection *conn,
                            TpHandle handle,
                            GabblePresenceCapabilities old_caps,
                            GabblePresenceCapabilities new_caps)
{
  GPtrArray *caps_arr;
  const CapabilityConversionData *ccd;
  guint i;

  if (old_caps == new_caps)
    return;

  caps_arr = g_ptr_array_new ();

  for (ccd = capabilities_conversions; NULL != ccd->iface; ccd++)
    {
      if (ccd->c2tf_fn (old_caps | new_caps))
        {
          GValue caps_monster_struct = {0, };
          guint old_specific = ccd->c2tf_fn (old_caps);
          guint old_generic = old_specific ?
            TP_CONNECTION_CAPABILITY_FLAG_CREATE |
            TP_CONNECTION_CAPABILITY_FLAG_INVITE : 0;
          guint new_specific = ccd->c2tf_fn (new_caps);
          guint new_generic = new_specific ?
            TP_CONNECTION_CAPABILITY_FLAG_CREATE |
            TP_CONNECTION_CAPABILITY_FLAG_INVITE : 0;

          if (0 == (old_specific ^ new_specific))
            continue;

          g_value_init (&caps_monster_struct,
              TP_STRUCT_TYPE_CAPABILITY_CHANGE);
          g_value_take_boxed (&caps_monster_struct,
              dbus_g_type_specialized_construct
                (TP_STRUCT_TYPE_CAPABILITY_CHANGE));

          dbus_g_type_struct_set (&caps_monster_struct,
              0, handle,
              1, ccd->iface,
              2, old_generic,
              3, new_generic,
              4, old_specific,
              5, new_specific,
              G_MAXUINT);

          g_ptr_array_add (caps_arr, g_value_get_boxed (&caps_monster_struct));
        }
    }

  if (caps_arr->len)
    tp_svc_connection_interface_capabilities_emit_capabilities_changed (
        conn, caps_arr);


  for (i = 0; i < caps_arr->len; i++)
    {
      g_boxed_free (TP_STRUCT_TYPE_CAPABILITY_CHANGE,
          g_ptr_array_index (caps_arr, i));
    }
  g_ptr_array_free (caps_arr, TRUE);
}

static void
connection_capabilities_update_cb (GabblePresenceCache *cache,
                                   TpHandle handle,
                                   GabblePresenceCapabilities old_caps,
                                   GabblePresenceCapabilities new_caps,
                                   gpointer user_data)
{
  GabbleConnection *conn = GABBLE_CONNECTION (user_data);

  _emit_capabilities_changed (conn, handle, old_caps, new_caps);
}

/**
 * gabble_connection_advertise_capabilities
 *
 * Implements D-Bus method AdvertiseCapabilities
 * on interface org.freedesktop.Telepathy.Connection.Interface.Capabilities
 *
 * @error: Used to return a pointer to a GError detailing any error
 *         that occurred, D-Bus will throw the error only if this
 *         function returns FALSE.
 *
 * Returns: TRUE if successful, FALSE if an error was thrown.
 */
static void
gabble_connection_advertise_capabilities (TpSvcConnectionInterfaceCapabilities *iface,
                                          const GPtrArray *add,
                                          const gchar **del,
                                          DBusGMethodInvocation *context)
{
  GabbleConnection *self = GABBLE_CONNECTION (iface);
  TpBaseConnection *base = (TpBaseConnection *) self;
  guint i;
  GabblePresence *pres = self->self_presence;
  GabblePresenceCapabilities add_caps = 0, remove_caps = 0, caps, save_caps;
  GabbleConnectionPrivate *priv = GABBLE_CONNECTION_GET_PRIVATE (self);
  const CapabilityConversionData *ccd;
  GPtrArray *ret;
  GError *error = NULL;

  TP_BASE_CONNECTION_ERROR_IF_NOT_CONNECTED (base, context);

  DEBUG ("caps before: %x", pres->caps);

  for (i = 0; i < add->len; i++)
    {
      GValue iface_flags_pair = {0, };
      gchar *channel_type;
      guint flags;

      g_value_init (&iface_flags_pair, TP_STRUCT_TYPE_CAPABILITY_PAIR);
      g_value_set_static_boxed (&iface_flags_pair, g_ptr_array_index (add, i));

      dbus_g_type_struct_get (&iface_flags_pair,
                              0, &channel_type,
                              1, &flags,
                              G_MAXUINT);

      for (ccd = capabilities_conversions; NULL != ccd->iface; ccd++)
          if (g_str_equal (channel_type, ccd->iface))
            add_caps |= ccd->tf2c_fn (flags);

      g_free (channel_type);
    }

  for (i = 0; NULL != del[i]; i++)
    {
      for (ccd = capabilities_conversions; NULL != ccd->iface; ccd++)
          if (g_str_equal (del[i], ccd->iface))
            remove_caps |= ccd->tf2c_fn (~0);
    }

  save_caps = caps = pres->caps;

  caps |= add_caps;
  caps ^= (caps & remove_caps);

  DEBUG ("caps to add: %x", add_caps);
  DEBUG ("caps to remove: %x", remove_caps);
  DEBUG ("caps after: %x", caps);

  if (caps ^ save_caps)
    {
      DEBUG ("before != after, changing");
      gabble_presence_set_capabilities (pres, priv->resource, caps,
          priv->caps_serial++);
      DEBUG ("set caps: %x", pres->caps);
    }

  ret = g_ptr_array_new ();

  for (ccd = capabilities_conversions; NULL != ccd->iface; ccd++)
    {
      if (ccd->c2tf_fn (pres->caps))
        {
          GValue iface_flags_pair = {0, };

          g_value_init (&iface_flags_pair, TP_STRUCT_TYPE_CAPABILITY_PAIR);
          g_value_take_boxed (&iface_flags_pair,
              dbus_g_type_specialized_construct (
                  TP_STRUCT_TYPE_CAPABILITY_PAIR));

          dbus_g_type_struct_set (&iface_flags_pair,
                                  0, ccd->iface,
                                  1, ccd->c2tf_fn (pres->caps),
                                  G_MAXUINT);

          g_ptr_array_add (ret, g_value_get_boxed (&iface_flags_pair));
        }
    }

  if (caps ^ save_caps)
    {
      if (!_gabble_connection_signal_own_presence (self, &error))
        {
          dbus_g_method_return_error (context, error);
          return;
        }

      _emit_capabilities_changed (self, base->self_handle,
          save_caps, caps);
    }

  tp_svc_connection_interface_capabilities_return_from_advertise_capabilities (
      context, ret);
  g_ptr_array_free (ret, TRUE);
}

static const gchar *assumed_caps[] =
{
  TP_IFACE_CHANNEL_TYPE_TEXT,
  NULL
};


/**
 * gabble_connection_get_handle_capabilities
 *
 * Add capabilities of handle to the given GPtrArray
 */
static void
gabble_connection_get_handle_capabilities (GabbleConnection *self,
  TpHandle handle, GPtrArray *arr)
{
  TpBaseConnection *base = (TpBaseConnection *) self;
  GabblePresence *pres;
  const CapabilityConversionData *ccd;
  guint typeflags;
  const gchar **assumed;

  if (0 == handle)
    {
      /* obsolete request for the connection's capabilities, do nothing */
      return;
    }

  if (handle == base->self_handle)
    pres = self->self_presence;
  else
    pres = gabble_presence_cache_get (self->presence_cache, handle);

  if (NULL != pres)
    for (ccd = capabilities_conversions; NULL != ccd->iface; ccd++)
      {
        typeflags = ccd->c2tf_fn (pres->caps);

        if (typeflags)
          {
            GValue monster = {0, };

            g_value_init (&monster, TP_STRUCT_TYPE_CONTACT_CAPABILITY);
            g_value_take_boxed (&monster,
                dbus_g_type_specialized_construct (
                  TP_STRUCT_TYPE_CONTACT_CAPABILITY));

            dbus_g_type_struct_set (&monster,
                0, handle,
                1, ccd->iface,
                2, TP_CONNECTION_CAPABILITY_FLAG_CREATE |
                    TP_CONNECTION_CAPABILITY_FLAG_INVITE,
                3, typeflags,
                G_MAXUINT);

            g_ptr_array_add (arr, g_value_get_boxed (&monster));
          }
      }

  for (assumed = assumed_caps; NULL != *assumed; assumed++)
    {
      GValue monster = {0, };

      g_value_init (&monster, TP_STRUCT_TYPE_CONTACT_CAPABILITY);
      g_value_take_boxed (&monster,
          dbus_g_type_specialized_construct (
              TP_STRUCT_TYPE_CONTACT_CAPABILITY));

      dbus_g_type_struct_set (&monster,
          0, handle,
          1, *assumed,
          2, TP_CONNECTION_CAPABILITY_FLAG_CREATE |
              TP_CONNECTION_CAPABILITY_FLAG_INVITE,
          3, 0,
          G_MAXUINT);

      g_ptr_array_add (arr, g_value_get_boxed (&monster));
    }
}


static void
conn_capabilities_fill_contact_attributes (GObject *obj,
  const GArray *contacts, GHashTable *attributes_hash)
{
  GabbleConnection *self = GABBLE_CONNECTION (obj);
  guint i;
  GPtrArray *array = NULL;

  for (i = 0; i < contacts->len; i++)
    {
      TpHandle handle = g_array_index (contacts, guint, i);

      if (array == NULL)
        array = g_ptr_array_new ();

      gabble_connection_get_handle_capabilities (self, handle, array);

      if (array->len > 0)
        {
          GValue *val =  tp_g_value_slice_new (
            TP_ARRAY_TYPE_CONTACT_CAPABILITY_LIST);

          g_value_take_boxed (val, array);
          tp_contacts_mixin_set_contact_attribute (attributes_hash,
            handle, TP_IFACE_CONNECTION_INTERFACE_CAPABILITIES"/caps",
            val);

          array = NULL;
        }
    }

    if (array != NULL)
      g_ptr_array_free (array, TRUE);
}

/**
 * gabble_connection_get_capabilities
 *
 * Implements D-Bus method GetCapabilities
 * on interface org.freedesktop.Telepathy.Connection.Interface.Capabilities
 *
 * @error: Used to return a pointer to a GError detailing any error
 *         that occurred, D-Bus will throw the error only if this
 *         function returns FALSE.
 *
 * Returns: TRUE if successful, FALSE if an error was thrown.
 */
static void
gabble_connection_get_capabilities (TpSvcConnectionInterfaceCapabilities *iface,
                                    const GArray *handles,
                                    DBusGMethodInvocation *context)
{
  GabbleConnection *self = GABBLE_CONNECTION (iface);
  TpBaseConnection *base = (TpBaseConnection *) self;
  TpHandleRepoIface *contact_handles = tp_base_connection_get_handles (base,
      TP_HANDLE_TYPE_CONTACT);
  guint i;
  GPtrArray *ret;
  GError *error = NULL;

  TP_BASE_CONNECTION_ERROR_IF_NOT_CONNECTED (base, context);

  if (!tp_handles_are_valid (contact_handles, handles, TRUE, &error))
    {
      dbus_g_method_return_error (context, error);
      g_error_free (error);
      return;
    }

  ret = g_ptr_array_new ();

  for (i = 0; i < handles->len; i++)
    {
      TpHandle handle = g_array_index (handles, guint, i);

      gabble_connection_get_handle_capabilities (self, handle, ret);
    }

  tp_svc_connection_interface_capabilities_return_from_get_capabilities (
      context, ret);

  for (i = 0; i < ret->len; i++)
    {
      GValue monster = {0, };

      g_value_init (&monster, TP_STRUCT_TYPE_CONTACT_CAPABILITY);
      g_value_take_boxed (&monster, g_ptr_array_index (ret, i));
      g_value_unset (&monster);
    }

  g_ptr_array_free (ret, TRUE);
}


const char *
_gabble_connection_find_conference_server (GabbleConnection *conn)
{
  GabbleConnectionPrivate *priv;

  g_assert (GABBLE_IS_CONNECTION (conn));

  priv = GABBLE_CONNECTION_GET_PRIVATE (conn);

  if (priv->conference_server == NULL)
    {
      /* Find first server that has NS_MUC feature */
      const GabbleDiscoItem *item = gabble_disco_service_find (conn->disco,
          "conference", "text", NS_MUC);
      if (item != NULL)
        priv->conference_server = item->jid;
    }

  if (priv->conference_server == NULL)
    priv->conference_server = priv->fallback_conference_server;

  return priv->conference_server;
}


static gchar *
_gabble_connection_get_canonical_room_name (GabbleConnection *conn,
                                           const gchar *name)
{
  const gchar *server;

  g_assert (GABBLE_IS_CONNECTION (conn));

  if (strchr (name, '@'))
    return g_strdup (name);

  server = _gabble_connection_find_conference_server (conn);

  if (server == NULL)
    return NULL;

  return g_strdup_printf ("%s@%s", name, server);
}


typedef struct _RoomVerifyContext RoomVerifyContext;

typedef struct {
    GabbleConnection *conn;
    DBusGMethodInvocation *invocation;
    gboolean errored;
    guint count;
    GArray *handles;
    RoomVerifyContext *contexts;
} RoomVerifyBatch;

struct _RoomVerifyContext {
    gchar *jid;
    guint index;
    RoomVerifyBatch *batch;
    GabbleDiscoRequest *request;
};

static void
room_verify_batch_free (RoomVerifyBatch *batch)
{
  TpBaseConnection *base = (TpBaseConnection *) (batch->conn);
  TpHandleRepoIface *room_handles = tp_base_connection_get_handles (base,
      TP_HANDLE_TYPE_ROOM);
  guint i;

  tp_handles_unref (room_handles, batch->handles);
  g_array_free (batch->handles, TRUE);
  for (i = 0; i < batch->count; i++)
    {
      g_free (batch->contexts[i].jid);
    }
  g_free (batch->contexts);
  g_slice_free (RoomVerifyBatch, batch);
}

/* Frees the error and the batch. */
static void
room_verify_batch_raise_error (RoomVerifyBatch *batch,
                               GError *error)
{
  guint i;

  dbus_g_method_return_error (batch->invocation, error);
  g_error_free (error);
  batch->errored = TRUE;
  for (i = 0; i < batch->count; i++)
    {
      if (batch->contexts[i].request)
        {
          gabble_disco_cancel_request (batch->conn->disco,
                                      batch->contexts[i].request);
        }
    }
  room_verify_batch_free (batch);
}

static RoomVerifyBatch *
room_verify_batch_new (GabbleConnection *conn,
                       DBusGMethodInvocation *invocation,
                       guint count,
                       const gchar **jids)
{
  TpBaseConnection *base = (TpBaseConnection *) conn;
  TpHandleRepoIface *room_handles = tp_base_connection_get_handles (base,
      TP_HANDLE_TYPE_ROOM);
  RoomVerifyBatch *batch = g_slice_new (RoomVerifyBatch);
  guint i;

  batch->errored = FALSE;
  batch->conn = conn;
  batch->invocation = invocation;
  batch->count = count;
  batch->handles = g_array_sized_new (FALSE, FALSE, sizeof (TpHandle), count);
  batch->contexts = g_new0(RoomVerifyContext, count);
  for (i = 0; i < count; i++)
    {
      const gchar *name = jids[i];
      gchar *qualified_name;
      TpHandle handle;

      batch->contexts[i].index = i;
      batch->contexts[i].batch = batch;

      qualified_name = _gabble_connection_get_canonical_room_name (conn, name);

      if (!qualified_name)
        {
          GError *error = g_error_new (TP_ERRORS, TP_ERROR_NOT_AVAILABLE,
              "requested room handle %s does not specify a server, but we "
              "have not discovered any local conference servers and no "
              "fallback was provided", name);
          DEBUG ("%s", error->message);
          room_verify_batch_raise_error (batch, error);
          return NULL;
        }

      batch->contexts[i].jid = qualified_name;

      /* has the handle been verified before? */
      handle = tp_handle_lookup (room_handles, qualified_name, NULL, NULL);
      if (handle)
        tp_handle_ref (room_handles, handle);
      g_array_append_val (batch->handles, handle);
    }

  return batch;
}

/* If all handles in the array have been disco'd or got from cache,
free the batch and return TRUE. Else return FALSE. */
static gboolean
room_verify_batch_try_return (RoomVerifyBatch *batch)
{
  guint i;
  TpHandleRepoIface *room_handles = tp_base_connection_get_handles (
      (TpBaseConnection *) batch->conn, TP_HANDLE_TYPE_ROOM);
  gchar *sender;
  GError *error = NULL;

  for (i = 0; i < batch->count; i++)
    {
      if (!g_array_index (batch->handles, TpHandle, i))
        {
          /* we're not ready yet */
          return FALSE;
        }
    }

  sender = dbus_g_method_get_sender (batch->invocation);
  if (!tp_handles_client_hold (room_handles, sender, batch->handles, &error))
    {
      g_assert (error != NULL);
    }
  g_free (sender);

  if (error == NULL)
    {
      tp_svc_connection_return_from_request_handles (batch->invocation,
          batch->handles);
    }
  else
    {
      dbus_g_method_return_error (batch->invocation, error);
      g_error_free (error);
    }

  room_verify_batch_free (batch);
  return TRUE;
}

static void
room_jid_disco_cb (GabbleDisco *disco,
                   GabbleDiscoRequest *request,
                   const gchar *jid,
                   const gchar *node,
                   LmMessageNode *query_result,
                   GError *error,
                   gpointer user_data)
{
  RoomVerifyContext *rvctx = user_data;
  RoomVerifyBatch *batch = rvctx->batch;
  TpHandleRepoIface *room_handles = tp_base_connection_get_handles (
      (TpBaseConnection *) batch->conn, TP_HANDLE_TYPE_ROOM);
  LmMessageNode *lm_node;
  gboolean found = FALSE;
  TpHandle handle;

  /* stop the request getting cancelled after it's already finished */
  rvctx->request = NULL;

  /* if an error is being handled already, quietly go away */
  if (batch->errored)
    {
      return;
    }

  if (error != NULL)
    {
      DEBUG ("disco reply error %s", error->message);

      /* disco will free the old error, _raise_error will free the new one */
      error = g_error_new (TP_ERRORS, TP_ERROR_NOT_AVAILABLE,
        "can't retrieve room info: %s", error->message);

      room_verify_batch_raise_error (batch, error);

      return;
    }

  for (lm_node = query_result->children; lm_node; lm_node = lm_node->next)
    {
      const gchar *var;

      if (tp_strdiff (lm_node->name, "feature"))
        continue;

      var = lm_message_node_get_attribute (lm_node, "var");

      /* for servers who consider schema compliance to be an optional bonus */
      if (var == NULL)
        var = lm_message_node_get_attribute (lm_node, "type");

      if (!tp_strdiff (var, NS_MUC))
        {
          found = TRUE;
          break;
        }
    }

  if (!found)
    {
      DEBUG ("no MUC support for service name in jid %s", rvctx->jid);

      error = g_error_new (TP_ERRORS, TP_ERROR_NOT_AVAILABLE,
          "specified server doesn't support MUC");

      room_verify_batch_raise_error (batch, error);

      return;
    }

  /* this refs the handle, so we're putting a ref in batch->handles */
  handle = tp_handle_ensure (room_handles, rvctx->jid, NULL, &error);
  if (handle == 0)
    {
      room_verify_batch_raise_error (batch, error);
      return;
    }

  DEBUG ("disco reported MUC support for service name in jid %s", rvctx->jid);
  g_array_index (batch->handles, TpHandle, rvctx->index) = handle;

  /* if this was the last callback to be run, send off the result */
  room_verify_batch_try_return (batch);
}

/**
 * room_jid_verify:
 *
 * Utility function that verifies that the service name of
 * the specified jid exists and reports MUC support.
 */
static gboolean
room_jid_verify (RoomVerifyBatch *batch,
                 guint i,
                 DBusGMethodInvocation *context)
{
  gchar *room, *service;
  gboolean ret;
  GError *error = NULL;

  room = service = NULL;
  gabble_decode_jid (batch->contexts[i].jid, &room, &service, NULL);

  if (room == NULL || *room == '\0' || service == NULL || *service == '\0')
    {
      g_set_error (&error, TP_ERRORS, TP_ERROR_INVALID_ARGUMENT,
          "unable to get room name and service from JID %s",
          batch->contexts[i].jid);

      ret = FALSE;

      goto out;
    }

  ret = (gabble_disco_request (batch->conn->disco, GABBLE_DISCO_TYPE_INFO,
                               service, NULL, room_jid_disco_cb,
                               batch->contexts + i,
                               G_OBJECT (batch->conn), &error) != NULL);

out:
  if (!ret)
    {
      room_verify_batch_raise_error (batch, error);
    }

  g_free (room);
  g_free (service);

  return ret;
}


/**
 * gabble_connection_request_handles
 *
 * Implements D-Bus method RequestHandles
 * on interface org.freedesktop.Telepathy.Connection
 *
 * @context: The D-Bus invocation context to use to return values
 *           or throw an error.
 */
static void
gabble_connection_request_handles (TpSvcConnection *iface,
                                   guint handle_type,
                                   const gchar **names,
                                   DBusGMethodInvocation *context)
{
  GabbleConnection *self = GABBLE_CONNECTION (iface);
  TpBaseConnection *base = (TpBaseConnection *) self;

  g_assert (GABBLE_IS_CONNECTION (self));

  TP_BASE_CONNECTION_ERROR_IF_NOT_CONNECTED (base, context);

  if (handle_type == TP_HANDLE_TYPE_ROOM)
    {
      RoomVerifyBatch *batch = NULL;
      guint count = 0, i;
      const gchar **cur_name;

      for (cur_name = names; *cur_name != NULL; cur_name++)
        {
          count++;
        }

      batch = room_verify_batch_new (self, context, count, names);
      if (!batch)
        {
          /* an error occurred while setting up the batch, and we returned
          error to dbus */
          return;
        }

      /* have all the handles been verified already? If so, nothing to do */
      if (room_verify_batch_try_return (batch))
        {
          return;
        }

      for (i = 0; i < count; i++)
        {
          if (!room_jid_verify (batch, i, context))
            {
              return;
            }
        }

      /* we've set the verification process going - the callback will handle
      returning or raising error */
      return;
    }

  /* else it's either an invalid type, or a type we can verify immediately -
   * in either case, let the superclass do it */
  tp_base_connection_dbus_request_handles (iface, handle_type, names, context);
}

void
gabble_connection_ensure_capabilities (GabbleConnection *self,
                                       GabblePresenceCapabilities caps)
{
  GabbleConnectionPrivate *priv = GABBLE_CONNECTION_GET_PRIVATE (self);
  GabblePresenceCapabilities old_caps, new_caps;

  old_caps = self->self_presence->caps;
  new_caps = old_caps;
  new_caps |= caps;

  if (old_caps ^ new_caps)
    {
      /* We changed capabilities */
      GError *error = NULL;

      gabble_presence_set_capabilities (self->self_presence, priv->resource,
          new_caps, priv->caps_serial++);

      if (!_gabble_connection_signal_own_presence (self, &error))
        DEBUG ("error sending presence: %s", error->message);
    }
}

/* We reimplement RequestHandles to be able to do async validation on
 * room handles */
static void
conn_service_iface_init (gpointer g_iface, gpointer iface_data)
{
  TpSvcConnectionClass *klass = (TpSvcConnectionClass *) g_iface;

  gabble_conn_requests_conn_iface_init (g_iface, iface_data);

#define IMPLEMENT(x) tp_svc_connection_implement_##x (klass, \
    gabble_connection_##x)
  IMPLEMENT(request_handles);
#undef IMPLEMENT
}

static void
capabilities_service_iface_init (gpointer g_iface, gpointer iface_data)
{
  TpSvcConnectionInterfaceCapabilitiesClass *klass =
    (TpSvcConnectionInterfaceCapabilitiesClass *) g_iface;

#define IMPLEMENT(x) tp_svc_connection_interface_capabilities_implement_##x (\
    klass, gabble_connection_##x)
  IMPLEMENT(advertise_capabilities);
  IMPLEMENT(get_capabilities);
#undef IMPLEMENT
}


/* For unit tests only */
void
gabble_connection_set_disco_reply_timeout (guint timeout)
{
  disco_reply_timeout = timeout;
}<|MERGE_RESOLUTION|>--- conflicted
+++ resolved
@@ -213,11 +213,6 @@
   /* Temporary hack for requestotron support - divert the channel factories
    * and channel managers to somewhere under our control */
   self->channel_factories = channel_factories;
-<<<<<<< HEAD
-  self->channel_managers = g_ptr_array_sized_new (0);
-  channel_factories = g_ptr_array_sized_new (0);
-
-=======
   channel_factories = g_ptr_array_sized_new (0);
 
   self->channel_managers = g_ptr_array_sized_new (1);
@@ -227,7 +222,6 @@
         "connection", self,
         NULL));
 
->>>>>>> 69469b93
   return channel_factories;
 }
 
