/*
 * gabble-muc-channel.c - Source for GabbleMucChannel
 * Copyright (C) 2006 Collabora Ltd.
 * Copyright (C) 2006 Nokia Corporation
 *   @author Ole Andre Vadla Ravnaas <ole.andre.ravnaas@collabora.co.uk>
 *
 * This library is free software; you can redistribute it and/or
 * modify it under the terms of the GNU Lesser General Public
 * License as published by the Free Software Foundation; either
 * version 2.1 of the License, or (at your option) any later version.
 *
 * This library is distributed in the hope that it will be useful,
 * but WITHOUT ANY WARRANTY; without even the implied warranty of
 * MERCHANTABILITY or FITNESS FOR A PARTICULAR PURPOSE.  See the GNU
 * Lesser General Public License for more details.
 *
 * You should have received a copy of the GNU Lesser General Public
 * License along with this library; if not, write to the Free Software
 * Foundation, Inc., 51 Franklin St, Fifth Floor, Boston, MA  02110-1301  USA
 */

#include "config.h"
#include "muc-channel.h"

#include <stdio.h>
#include <string.h>

#include <dbus/dbus-glib.h>
#include <telepathy-glib/dbus.h>
#include <telepathy-glib/debug-ansi.h>
#include <telepathy-glib/errors.h>
#include <telepathy-glib/exportable-channel.h>
#include <telepathy-glib/gtypes.h>
#include <telepathy-glib/interfaces.h>
#include <telepathy-glib/channel-iface.h>

#define DEBUG_FLAG GABBLE_DEBUG_MUC
#include "connection.h"
#include "conn-aliasing.h"
#include "debug.h"
#include "disco.h"
#include "error.h"
#include "message-util.h"
#include "namespaces.h"
#include "presence.h"
#include "util.h"
#include "presence-cache.h"

#define DEFAULT_JOIN_TIMEOUT (180 * 1000)
#define MAX_NICK_RETRIES 3

#define PROPS_POLL_INTERVAL_LOW  (60 * 1000 * 5)
#define PROPS_POLL_INTERVAL_HIGH (60 * 1000)

static void channel_iface_init (gpointer, gpointer);
static void password_iface_init (gpointer, gpointer);
static void chat_state_iface_init (gpointer, gpointer);

G_DEFINE_TYPE_WITH_CODE (GabbleMucChannel, gabble_muc_channel,
    G_TYPE_OBJECT,
    G_IMPLEMENT_INTERFACE (TP_TYPE_SVC_DBUS_PROPERTIES,
      tp_dbus_properties_mixin_iface_init);
    G_IMPLEMENT_INTERFACE (TP_TYPE_SVC_CHANNEL,
      channel_iface_init);
    G_IMPLEMENT_INTERFACE (TP_TYPE_SVC_PROPERTIES_INTERFACE,
      tp_properties_mixin_iface_init);
    G_IMPLEMENT_INTERFACE (TP_TYPE_SVC_CHANNEL_INTERFACE_GROUP,
      tp_group_mixin_iface_init);
    G_IMPLEMENT_INTERFACE (TP_TYPE_SVC_CHANNEL_INTERFACE_PASSWORD,
      password_iface_init);
    G_IMPLEMENT_INTERFACE (TP_TYPE_SVC_CHANNEL_TYPE_TEXT,
      tp_message_mixin_text_iface_init);
    G_IMPLEMENT_INTERFACE (TP_TYPE_SVC_CHANNEL_INTERFACE_MESSAGES,
      tp_message_mixin_messages_iface_init);
    G_IMPLEMENT_INTERFACE (TP_TYPE_EXPORTABLE_CHANNEL, NULL);
    G_IMPLEMENT_INTERFACE (TP_TYPE_CHANNEL_IFACE, NULL);
    G_IMPLEMENT_INTERFACE (TP_TYPE_SVC_CHANNEL_INTERFACE_CHAT_STATE,
      chat_state_iface_init)
    )

static void gabble_muc_channel_send (GObject *obj, TpMessage *message,
    TpMessageSendingFlags flags);

static const gchar *gabble_muc_channel_interfaces[] = {
    TP_IFACE_CHANNEL_INTERFACE_GROUP,
    TP_IFACE_CHANNEL_INTERFACE_PASSWORD,
    TP_IFACE_PROPERTIES_INTERFACE,
    TP_IFACE_CHANNEL_INTERFACE_CHAT_STATE,
    TP_IFACE_CHANNEL_INTERFACE_MESSAGES,
    NULL
};

/* signal enum */
enum
{
    READY,
    JOIN_ERROR,
    PRE_INVITE,
    CONTACT_JOIN,
    PRE_PRESENCE,
    LAST_SIGNAL
};

static guint signals[LAST_SIGNAL] = {0};

/* properties */
enum
{
  PROP_OBJECT_PATH = 1,
  PROP_CHANNEL_TYPE,
  PROP_HANDLE_TYPE,
  PROP_HANDLE,
  PROP_TARGET_ID,
  PROP_REQUESTED,
  PROP_CONNECTION,
  PROP_STATE,
  PROP_INVITED,
  PROP_INVITATION_MESSAGE,
  PROP_INTERFACES,
  PROP_INITIATOR_HANDLE,
  PROP_INITIATOR_ID,
  PROP_CHANNEL_DESTROYED,
  PROP_CHANNEL_PROPERTIES,
  LAST_PROPERTY
};

#ifdef ENABLE_DEBUG
static const gchar *muc_states[] =
{
  "MUC_STATE_CREATED",
  "MUC_STATE_INITIATED",
  "MUC_STATE_AUTH",
  "MUC_STATE_JOINED",
  "MUC_STATE_ENDED",
};
#endif

/* role and affiliation enums */
typedef enum {
    ROLE_NONE = 0,
    ROLE_VISITOR,
    ROLE_PARTICIPANT,
    ROLE_MODERATOR,

    NUM_ROLES,

    INVALID_ROLE,
} GabbleMucRole;

typedef enum {
    AFFILIATION_NONE = 0,
    AFFILIATION_MEMBER,
    AFFILIATION_ADMIN,
    AFFILIATION_OWNER,

    NUM_AFFILIATIONS,

    INVALID_AFFILIATION,
} GabbleMucAffiliation;

static const gchar *muc_roles[NUM_ROLES] =
{
  "none",
  "visitor",
  "participant",
  "moderator",
};

static const gchar *muc_affiliations[NUM_AFFILIATIONS] =
{
  "none",
  "member",
  "admin",
  "owner",
};

/* room properties */
enum
{
  ROOM_PROP_ANONYMOUS = 0,
  ROOM_PROP_INVITE_ONLY,
  ROOM_PROP_INVITE_RESTRICTED,
  ROOM_PROP_MODERATED,
  ROOM_PROP_NAME,
  ROOM_PROP_DESCRIPTION,
  ROOM_PROP_PASSWORD,
  ROOM_PROP_PASSWORD_REQUIRED,
  ROOM_PROP_PERSISTENT,
  ROOM_PROP_PRIVATE,
  ROOM_PROP_SUBJECT,
  ROOM_PROP_SUBJECT_CONTACT,
  ROOM_PROP_SUBJECT_TIMESTAMP,

  NUM_ROOM_PROPS,

  INVALID_ROOM_PROP,
};

const TpPropertySignature room_property_signatures[NUM_ROOM_PROPS] = {
      { "anonymous",         G_TYPE_BOOLEAN },  /* impl: READ, WRITE */
      { "invite-only",       G_TYPE_BOOLEAN },  /* impl: READ, WRITE */
      { "invite-restricted", G_TYPE_BOOLEAN },  /* impl: WRITE */
      { "moderated",         G_TYPE_BOOLEAN },  /* impl: READ, WRITE */
      { "name",              G_TYPE_STRING },   /* impl: READ, WRITE */
      { "description",       G_TYPE_STRING },   /* impl: READ, WRITE */
      { "password",          G_TYPE_STRING },   /* impl: WRITE */
      { "password-required", G_TYPE_BOOLEAN },  /* impl: READ, WRITE */
      { "persistent",        G_TYPE_BOOLEAN },  /* impl: READ, WRITE */
      { "private",           G_TYPE_BOOLEAN },  /* impl: READ, WRITE */
      { "subject",           G_TYPE_STRING },   /* impl: READ, WRITE */
      { "subject-contact",   G_TYPE_UINT },     /* impl: READ */
      { "subject-timestamp", G_TYPE_UINT },     /* impl: READ */
};

/* private structures */

typedef struct {
    TpHandleSet *members;
    TpHandleSet *owners;
    GHashTable *owner_map;
} InitialStateAggregator;

struct _GabbleMucChannelPrivate
{
  GabbleConnection *conn;
  gchar *object_path;

  TpHandle initiator;

  GabbleMucState state;

  guint join_timer_id;
  guint poll_timer_id;

  TpChannelPasswordFlags password_flags;
  DBusGMethodInvocation *password_ctx;
  gchar *password;

  TpHandle handle;
  const gchar *jid;

  guint nick_retry_count;
  GString *self_jid;
  GabbleMucRole self_role;
  GabbleMucAffiliation self_affil;

  guint recv_id;

  TpPropertiesContext *properties_ctx;

  unsigned ready:1;
  unsigned closed:1;
  unsigned dispose_has_run:1;
  unsigned invited:1;

  gchar *invitation_message;

  /* Aggregate all presences when joining the chatroom */
  InitialStateAggregator *initial_state_aggregator;
};

#define GABBLE_MUC_CHANNEL_GET_PRIVATE(o) \
  (G_TYPE_INSTANCE_GET_PRIVATE ((o), GABBLE_TYPE_MUC_CHANNEL, \
                                GabbleMucChannelPrivate))


static void
initial_state_aggregator_free (InitialStateAggregator *isa)
{
  g_hash_table_destroy (isa->owner_map);
  tp_handle_set_destroy (isa->members);
  tp_handle_set_destroy (isa->owners);
  g_slice_free (InitialStateAggregator, isa);
}


static void
gabble_muc_channel_init (GabbleMucChannel *obj)
{
  GabbleMucChannelPrivate *priv = GABBLE_MUC_CHANNEL_GET_PRIVATE (obj);

  priv->initial_state_aggregator = g_slice_new0 (InitialStateAggregator);
  priv->initial_state_aggregator->owner_map = g_hash_table_new (g_direct_hash,
      g_direct_equal);
}


static TpHandle create_room_identity (GabbleMucChannel *)
  G_GNUC_WARN_UNUSED_RESULT;

#define NUM_SUPPORTED_MESSAGE_TYPES 3

static GObject *
gabble_muc_channel_constructor (GType type, guint n_props,
                                GObjectConstructParam *props)
{
  GObject *obj;
  GabbleMucChannel *self;
  GabbleMucChannelPrivate *priv;
  TpBaseConnection *conn;
  DBusGConnection *bus;
  TpHandleRepoIface *room_handles, *contact_handles;
  TpHandle self_handle;
  TpChannelTextMessageType types[NUM_SUPPORTED_MESSAGE_TYPES] = {
      TP_CHANNEL_TEXT_MESSAGE_TYPE_NORMAL,
      TP_CHANNEL_TEXT_MESSAGE_TYPE_ACTION,
      TP_CHANNEL_TEXT_MESSAGE_TYPE_NOTICE,
  };
  const gchar * const *supported_content_types = { NULL };

  obj = G_OBJECT_CLASS (gabble_muc_channel_parent_class)->
           constructor (type, n_props, props);
  self = GABBLE_MUC_CHANNEL (obj);

  priv = GABBLE_MUC_CHANNEL_GET_PRIVATE (self);
  conn = (TpBaseConnection *) priv->conn;

  room_handles = tp_base_connection_get_handles (conn, TP_HANDLE_TYPE_ROOM);
  contact_handles = tp_base_connection_get_handles (conn,
      TP_HANDLE_TYPE_CONTACT);

  /* ref our room handle */
  tp_handle_ref (room_handles, priv->handle);

  /* get the room's jid */
  priv->jid = tp_handle_inspect (room_handles, priv->handle);

  g_assert (priv->initiator != 0);
  tp_handle_ref (contact_handles, priv->initiator);

  /* create our own identity in the room */
  self_handle = create_room_identity (self);
  /* this causes us to have one ref to the self handle which is unreffed
   * at the end of this function */

  priv->initial_state_aggregator->members = tp_handle_set_new (
      contact_handles);
  priv->initial_state_aggregator->owners = tp_handle_set_new (contact_handles);

  /* initialize our own role and affiliation */
  priv->self_role = ROLE_NONE;
  priv->self_affil = AFFILIATION_NONE;

  /* register object on the bus */
  bus = tp_get_bus ();
  dbus_g_connection_register_g_object (bus, priv->object_path, obj);

  /* initialize group mixin */
  tp_group_mixin_init (obj,
      G_STRUCT_OFFSET (GabbleMucChannel, group),
      contact_handles, self_handle);

  /* set initial group flags */
  tp_group_mixin_change_flags (obj,
      TP_CHANNEL_GROUP_FLAG_PROPERTIES |
      TP_CHANNEL_GROUP_FLAG_CHANNEL_SPECIFIC_HANDLES |
      TP_CHANNEL_GROUP_FLAG_HANDLE_OWNERS_NOT_AVAILABLE |
      TP_CHANNEL_GROUP_FLAG_CAN_ADD,
      0);

  /* initialize properties mixin */
  tp_properties_mixin_init (obj, G_STRUCT_OFFSET (
        GabbleMucChannel, properties));

  /* initialize message mixin */
  tp_message_mixin_init (obj, G_STRUCT_OFFSET (GabbleMucChannel, message_mixin),
      conn);
  tp_message_mixin_implement_sending (obj, gabble_muc_channel_send,
      NUM_SUPPORTED_MESSAGE_TYPES, types, 0, supported_content_types);

  tp_group_mixin_add_handle_owner (obj, self_handle, conn->self_handle);

  if (priv->invited)
    {
      /* invited: add ourself to local pending and the inviter to members */
      TpIntSet *set_members, *set_pending;

      set_members = tp_intset_new ();
      set_pending = tp_intset_new ();

      tp_intset_add (set_members, priv->initiator);
      tp_intset_add (set_pending, self->group.self_handle);

      tp_group_mixin_change_members (obj, priv->invitation_message,
          set_members, NULL, set_pending, NULL,
          priv->initiator, TP_CHANNEL_GROUP_CHANGE_REASON_INVITED);

      tp_intset_destroy (set_members);
      tp_intset_destroy (set_pending);

      /* we've dealt with it (and copied it elsewhere), so there's no point
       * in keeping it */
      g_free (priv->invitation_message);
      priv->invitation_message = NULL;

      /* mark channel ready so NewChannel is emitted immediately */
      priv->ready = TRUE;
    }
  else
    {
      /* not invited: add ourselves to members (and hence join immediately) */
      GError *error = NULL;
      GArray *members = g_array_sized_new (FALSE, FALSE, sizeof (TpHandle), 1);

      g_assert (priv->initiator == conn->self_handle);
      g_assert (priv->invitation_message == NULL);

      g_array_append_val (members, self_handle);
      tp_group_mixin_add_members (obj, members,
          "", &error);
      g_assert (error == NULL);
      g_array_free (members, TRUE);
    }

  tp_handle_unref (contact_handles, self_handle);

  return obj;
}

static void
properties_disco_cb (GabbleDisco *disco,
                     GabbleDiscoRequest *request,
                     const gchar *jid,
                     const gchar *node,
                     LmMessageNode *query_result,
                     GError *error,
                     gpointer user_data)
{
  GabbleMucChannel *chan = user_data;
  TpIntSet *changed_props_val, *changed_props_flags;
  LmMessageNode *lm_node;
  const gchar *str;
  GValue val = { 0, };

  g_assert (GABBLE_IS_MUC_CHANNEL (chan));

  if (error)
    {
      DEBUG ("got error %s", error->message);
      return;
    }

  changed_props_val = tp_intset_sized_new (NUM_ROOM_PROPS);
  changed_props_flags = tp_intset_sized_new (NUM_ROOM_PROPS);

  /*
   * Update room definition.
   */

  /* ROOM_PROP_NAME */
  lm_node = lm_message_node_get_child (query_result, "identity");
  if (lm_node)
    {
      const gchar *category, *type, *name;

      category = lm_message_node_get_attribute (lm_node, "category");
      type = lm_message_node_get_attribute (lm_node, "type");
      name = lm_message_node_get_attribute (lm_node, "name");

      if (!tp_strdiff (category, "conference") &&
          !tp_strdiff (type, "text") &&
          name != NULL)
        {
          g_value_init (&val, G_TYPE_STRING);
          g_value_set_string (&val, name);

          tp_properties_mixin_change_value (G_OBJECT (chan), ROOM_PROP_NAME,
                                                &val, changed_props_val);

          tp_properties_mixin_change_flags (G_OBJECT (chan), ROOM_PROP_NAME,
                                                TP_PROPERTY_FLAG_READ,
                                                0, changed_props_flags);

          g_value_unset (&val);
        }
    }

  for (lm_node = query_result->children; lm_node; lm_node = lm_node->next)
    {
      guint prop_id = INVALID_ROOM_PROP;

      if (strcmp (lm_node->name, "feature") == 0)
        {
          str = lm_message_node_get_attribute (lm_node, "var");
          if (str == NULL)
            continue;

          /* ROOM_PROP_ANONYMOUS */
          if (strcmp (str, "muc_nonanonymous") == 0)
            {
              prop_id = ROOM_PROP_ANONYMOUS;
              g_value_init (&val, G_TYPE_BOOLEAN);
              g_value_set_boolean (&val, FALSE);
            }
          else if (strcmp (str, "muc_semianonymous") == 0 ||
                   strcmp (str, "muc_anonymous") == 0)
            {
              prop_id = ROOM_PROP_ANONYMOUS;
              g_value_init (&val, G_TYPE_BOOLEAN);
              g_value_set_boolean (&val, TRUE);
            }

          /* ROOM_PROP_INVITE_ONLY */
          else if (strcmp (str, "muc_open") == 0)
            {
              prop_id = ROOM_PROP_INVITE_ONLY;
              g_value_init (&val, G_TYPE_BOOLEAN);
              g_value_set_boolean (&val, FALSE);
            }
          else if (strcmp (str, "muc_membersonly") == 0)
            {
              prop_id = ROOM_PROP_INVITE_ONLY;
              g_value_init (&val, G_TYPE_BOOLEAN);
              g_value_set_boolean (&val, TRUE);
            }

          /* ROOM_PROP_MODERATED */
          else if (strcmp (str, "muc_unmoderated") == 0)
            {
              prop_id = ROOM_PROP_MODERATED;
              g_value_init (&val, G_TYPE_BOOLEAN);
              g_value_set_boolean (&val, FALSE);
            }
          else if (strcmp (str, "muc_moderated") == 0)
            {
              prop_id = ROOM_PROP_MODERATED;
              g_value_init (&val, G_TYPE_BOOLEAN);
              g_value_set_boolean (&val, TRUE);
            }

          /* ROOM_PROP_PASSWORD_REQUIRED */
          else if (strcmp (str, "muc_unsecure") == 0 ||
                   strcmp (str, "muc_unsecured") == 0)
            {
              prop_id = ROOM_PROP_PASSWORD_REQUIRED;
              g_value_init (&val, G_TYPE_BOOLEAN);
              g_value_set_boolean (&val, FALSE);
            }
          else if (strcmp (str, "muc_passwordprotected") == 0)
            {
              prop_id = ROOM_PROP_PASSWORD_REQUIRED;
              g_value_init (&val, G_TYPE_BOOLEAN);
              g_value_set_boolean (&val, TRUE);
            }

          /* ROOM_PROP_PERSISTENT */
          else if (strcmp (str, "muc_temporary") == 0)
            {
              prop_id = ROOM_PROP_PERSISTENT;
              g_value_init (&val, G_TYPE_BOOLEAN);
              g_value_set_boolean (&val, FALSE);
            }
          else if (strcmp (str, "muc_persistent") == 0)
            {
              prop_id = ROOM_PROP_PERSISTENT;
              g_value_init (&val, G_TYPE_BOOLEAN);
              g_value_set_boolean (&val, TRUE);
            }

          /* ROOM_PROP_PRIVATE */
          else if (strcmp (str, "muc_public") == 0)
            {
              prop_id = ROOM_PROP_PRIVATE;
              g_value_init (&val, G_TYPE_BOOLEAN);
              g_value_set_boolean (&val, FALSE);
            }
          else if (strcmp (str, "muc_hidden") == 0)
            {
              prop_id = ROOM_PROP_PRIVATE;
              g_value_init (&val, G_TYPE_BOOLEAN);
              g_value_set_boolean (&val, TRUE);
            }

          /* Ignored */
          else if (strcmp (str, NS_MUC) == 0)
            {
            }

          /* Unhandled */
          else
            {
              g_warning ("%s: unhandled feature '%s'", G_STRFUNC, str);
            }
        }
      else if (strcmp (lm_node->name, "x") == 0)
        {
          if (lm_message_node_has_namespace (lm_node, NS_X_DATA, NULL))
            {
              LmMessageNode *field, *value_node;

              for (field = lm_node->children; field; field = field->next)
                {
                  if (strcmp (field->name, "field") != 0)
                    continue;

                  str = lm_message_node_get_attribute (field, "var");
                  if (str == NULL)
                    continue;

                  if (strcmp (str, "muc#roominfo_description") != 0)
                    continue;

                  value_node = lm_message_node_get_child (field, "value");
                  if (value_node == NULL)
                    continue;

                  str = lm_message_node_get_value (value_node);
                  if (str == NULL)
                    {
                      str = "";
                    }

                  prop_id = ROOM_PROP_DESCRIPTION;
                  g_value_init (&val, G_TYPE_STRING);
                  g_value_set_string (&val, str);
                }
            }
        }

      if (prop_id != INVALID_ROOM_PROP)
        {
          tp_properties_mixin_change_value (G_OBJECT (chan), prop_id, &val,
                                                changed_props_val);

          tp_properties_mixin_change_flags (G_OBJECT (chan), prop_id,
                                                TP_PROPERTY_FLAG_READ,
                                                0, changed_props_flags);

          g_value_unset (&val);
        }
    }

  /*
   * Emit signals.
   */
  tp_properties_mixin_emit_changed (G_OBJECT (chan), changed_props_val);
  tp_properties_mixin_emit_flags (G_OBJECT (chan), changed_props_flags);
  tp_intset_destroy (changed_props_val);
  tp_intset_destroy (changed_props_flags);
}

static void
room_properties_update (GabbleMucChannel *chan)
{
  GabbleMucChannelPrivate *priv;
  GError *error = NULL;

  g_assert (GABBLE_IS_MUC_CHANNEL (chan));

  priv = GABBLE_MUC_CHANNEL_GET_PRIVATE (chan);

  if (gabble_disco_request (priv->conn->disco, GABBLE_DISCO_TYPE_INFO,
        priv->jid, NULL, properties_disco_cb, chan, G_OBJECT (chan),
        &error) == NULL)
    {
      g_warning ("%s: disco query failed: '%s'", G_STRFUNC, error->message);
      g_error_free (error);
    }
}

static TpHandle
create_room_identity (GabbleMucChannel *chan)
{
  GabbleMucChannelPrivate *priv;
  TpBaseConnection *conn;
  TpHandleRepoIface *contact_repo;
  gchar *alias = NULL;

  priv = GABBLE_MUC_CHANNEL_GET_PRIVATE (chan);
  conn = (TpBaseConnection *) priv->conn;
  contact_repo = tp_base_connection_get_handles (conn, TP_HANDLE_TYPE_CONTACT);

  g_assert (priv->self_jid == NULL);

  _gabble_connection_get_cached_alias (priv->conn, conn->self_handle, &alias);
  g_assert (alias != NULL);

  priv->self_jid = g_string_new (priv->jid);
  g_string_append_c (priv->self_jid, '/');
  g_string_append (priv->self_jid, alias);

  g_free (alias);

  return tp_handle_ensure (contact_repo, priv->self_jid->str,
      GUINT_TO_POINTER (GABBLE_JID_ROOM_MEMBER), NULL);
}

static LmMessage *
create_presence_message (GabbleMucChannel *self,
                         LmMessageSubType sub_type,
                         LmMessageNode **x_node)
{
  GabbleMucChannelPrivate *priv = GABBLE_MUC_CHANNEL_GET_PRIVATE (self);
  LmMessage *msg;
  LmMessageNode *node;

  /* only take the connection-wide presence if the MUC protocol doesn't rely on
   * a particular subtype (eg, leaving the room requires type='unavailable') */
  if (sub_type == LM_MESSAGE_SUB_TYPE_NOT_SET)
    {
      /* note that this message doesn't contain capabilities, but that's OK as
       * most IQ-based protocols won't work in a MUC anyway */
      msg = gabble_presence_as_message (priv->conn->self_presence,
          priv->self_jid->str);
    }
  else
    {
      msg = lm_message_new_with_sub_type (priv->self_jid->str,
          LM_MESSAGE_TYPE_PRESENCE, sub_type);
    }

  node = lm_message_node_add_child (msg->node, "x", NULL);
  lm_message_node_set_attribute (node, "xmlns", NS_MUC);

  if (x_node != NULL)
    *x_node = node;

  return msg;
}

static gboolean
send_join_request (GabbleMucChannel *channel,
                   const gchar *password,
                   GError **error)
{
  GabbleMucChannelPrivate *priv;
  LmMessage *msg;
  LmMessageNode *x_node;
  gboolean ret;

  priv = GABBLE_MUC_CHANNEL_GET_PRIVATE (channel);

  /* build the message */
  msg = create_presence_message (channel, LM_MESSAGE_SUB_TYPE_NOT_SET,
      &x_node);

  g_free (priv->password);

  if (password != NULL)
    {
      priv->password = g_strdup (password);
      lm_message_node_add_child (x_node, "password", password);
    }

  g_signal_emit (channel, signals[PRE_PRESENCE], 0, msg);

  /* send it */
  ret = _gabble_connection_send (priv->conn, msg, error);
  if (!ret)
    {
      g_warning ("%s: _gabble_connection_send_with_reply failed", G_STRFUNC);
    }
  else
    {
      DEBUG ("join request sent");
    }

  lm_message_unref (msg);

  return ret;
}

static gboolean
send_leave_message (GabbleMucChannel *channel,
                    const gchar *reason)
{
  GabbleMucChannelPrivate *priv;
  LmMessage *msg;
  GError *error = NULL;
  gboolean ret;

  priv = GABBLE_MUC_CHANNEL_GET_PRIVATE (channel);

  /* build the message */
  msg = create_presence_message (channel, LM_MESSAGE_SUB_TYPE_UNAVAILABLE,
      NULL);

  if (reason != NULL)
    {
      lm_message_node_add_child (msg->node, "status", reason);
    }

  g_signal_emit (channel, signals[PRE_PRESENCE], 0, msg);

  /* send it */
  ret = _gabble_connection_send (priv->conn, msg, &error);
  if (!ret)
    {
      g_warning ("%s: _gabble_connection_send_with_reply failed", G_STRFUNC);
      g_error_free (error);
    }
  else
    {
      DEBUG ("leave message sent");
    }

  lm_message_unref (msg);

  return ret;
}

static void
gabble_muc_channel_get_property (GObject    *object,
                                 guint       property_id,
                                 GValue     *value,
                                 GParamSpec *pspec)
{
  GabbleMucChannel *chan = GABBLE_MUC_CHANNEL (object);
  GabbleMucChannelPrivate *priv = GABBLE_MUC_CHANNEL_GET_PRIVATE (chan);
  TpBaseConnection *base_conn = (TpBaseConnection *) priv->conn;

  switch (property_id) {
    case PROP_OBJECT_PATH:
      g_value_set_string (value, priv->object_path);
      break;
    case PROP_CHANNEL_TYPE:
      g_value_set_static_string (value, TP_IFACE_CHANNEL_TYPE_TEXT);
      break;
    case PROP_HANDLE_TYPE:
      g_value_set_uint (value, TP_HANDLE_TYPE_ROOM);
      break;
    case PROP_HANDLE:
      g_value_set_uint (value, priv->handle);
      break;
    case PROP_TARGET_ID:
      g_assert (priv->jid != NULL && strchr (priv->jid, '/') == NULL);
      g_value_set_string (value, priv->jid);
      break;
    case PROP_CONNECTION:
      g_value_set_object (value, priv->conn);
      break;
    case PROP_STATE:
      g_value_set_uint (value, priv->state);
      break;
    case PROP_INTERFACES:
      g_value_set_boxed (value, gabble_muc_channel_interfaces);
      break;
    case PROP_INITIATOR_HANDLE:
      g_assert (priv->initiator != 0);
      g_value_set_uint (value, priv->initiator);
      break;
    case PROP_INITIATOR_ID:
        {
          TpHandleRepoIface *repo = tp_base_connection_get_handles (
              base_conn, TP_HANDLE_TYPE_CONTACT);

          g_assert (priv->initiator != 0);
          g_value_set_string (value,
              tp_handle_inspect (repo, priv->initiator));
        }
      break;
    case PROP_REQUESTED:
      g_value_set_boolean (value, (priv->initiator == base_conn->self_handle));
      break;
    case PROP_CHANNEL_DESTROYED:
      g_value_set_boolean (value, priv->closed);
      break;
    case PROP_CHANNEL_PROPERTIES:
      g_value_take_boxed (value,
          tp_dbus_properties_mixin_make_properties_hash (object,
              TP_IFACE_CHANNEL, "TargetHandle",
              TP_IFACE_CHANNEL, "TargetHandleType",
              TP_IFACE_CHANNEL, "ChannelType",
              TP_IFACE_CHANNEL, "TargetID",
              TP_IFACE_CHANNEL, "InitiatorHandle",
              TP_IFACE_CHANNEL, "InitiatorID",
              TP_IFACE_CHANNEL, "Requested",
              NULL));
      break;
    default:
      G_OBJECT_WARN_INVALID_PROPERTY_ID (object, property_id, pspec);
      break;
  }
}

static void channel_state_changed (GabbleMucChannel *chan,
                                   GabbleMucState prev_state,
                                   GabbleMucState new_state);

static void
gabble_muc_channel_set_property (GObject     *object,
                                 guint        property_id,
                                 const GValue *value,
                                 GParamSpec   *pspec)
{
  GabbleMucChannel *chan = GABBLE_MUC_CHANNEL (object);
  GabbleMucChannelPrivate *priv = GABBLE_MUC_CHANNEL_GET_PRIVATE (chan);
  GabbleMucState prev_state;

  switch (property_id) {
    case PROP_OBJECT_PATH:
      g_free (priv->object_path);
      priv->object_path = g_value_dup_string (value);
      break;
    case PROP_HANDLE:
      priv->handle = g_value_get_uint (value);
      break;
    case PROP_HANDLE_TYPE:
    case PROP_CHANNEL_TYPE:
      /* these properties are writable in the interface, but not actually
       * meaningfully changeable on this channel, so we do nothing */
      break;
    case PROP_CONNECTION:
      priv->conn = g_value_get_object (value);
      break;
    case PROP_STATE:
      prev_state = priv->state;
      priv->state = g_value_get_uint (value);

      if (priv->state != prev_state)
        channel_state_changed (chan, prev_state, priv->state);

      break;
    case PROP_INVITED:
      priv->invited = g_value_get_boolean (value);
      break;
    case PROP_INITIATOR_HANDLE:
      priv->initiator = g_value_get_uint (value);
      g_assert (priv->initiator != 0);
      break;
    case PROP_INVITATION_MESSAGE:
      g_assert (priv->invitation_message == NULL);
      priv->invitation_message = g_value_dup_string (value);
      break;
    default:
      G_OBJECT_WARN_INVALID_PROPERTY_ID (object, property_id, pspec);
      break;
  }
}

static void gabble_muc_channel_dispose (GObject *object);
static void gabble_muc_channel_finalize (GObject *object);
static gboolean gabble_muc_channel_add_member (GObject *obj, TpHandle handle,
    const gchar *message, GError **error);
static gboolean gabble_muc_channel_remove_member (GObject *obj,
    TpHandle handle, const gchar *message, GError **error);
static gboolean gabble_muc_channel_do_set_properties (GObject *obj,
    TpPropertiesContext *ctx, GError **error);

static void
gabble_muc_channel_class_init (GabbleMucChannelClass *gabble_muc_channel_class)
{
  static TpDBusPropertiesMixinPropImpl channel_props[] = {
      { "TargetHandleType", "handle-type", NULL },
      { "TargetHandle", "handle", NULL },
      { "TargetID", "target-id", NULL },
      { "ChannelType", "channel-type", NULL },
      { "Interfaces", "interfaces", NULL },
      { "Requested", "requested", NULL },
      { "InitiatorHandle", "initiator-handle", NULL },
      { "InitiatorID", "initiator-id", NULL },
      { NULL }
  };
  static TpDBusPropertiesMixinIfaceImpl prop_interfaces[] = {
      { TP_IFACE_CHANNEL,
        tp_dbus_properties_mixin_getter_gobject_properties,
        NULL,
        channel_props,
      },
      { NULL }
  };
  GObjectClass *object_class = G_OBJECT_CLASS (gabble_muc_channel_class);
  GParamSpec *param_spec;

  g_type_class_add_private (gabble_muc_channel_class,
      sizeof (GabbleMucChannelPrivate));

  object_class->constructor = gabble_muc_channel_constructor;

  object_class->get_property = gabble_muc_channel_get_property;
  object_class->set_property = gabble_muc_channel_set_property;

  object_class->dispose = gabble_muc_channel_dispose;
  object_class->finalize = gabble_muc_channel_finalize;

  g_object_class_override_property (object_class, PROP_OBJECT_PATH,
      "object-path");
  g_object_class_override_property (object_class, PROP_CHANNEL_TYPE,
      "channel-type");
  g_object_class_override_property (object_class, PROP_HANDLE_TYPE,
      "handle-type");
  g_object_class_override_property (object_class, PROP_HANDLE, "handle");
  g_object_class_override_property (object_class, PROP_CHANNEL_DESTROYED,
      "channel-destroyed");
  g_object_class_override_property (object_class, PROP_CHANNEL_PROPERTIES,
      "channel-properties");

  param_spec = g_param_spec_object ("connection", "GabbleConnection object",
      "Gabble connection object that owns this MUC channel object.",
      GABBLE_TYPE_CONNECTION,
      G_PARAM_CONSTRUCT_ONLY | G_PARAM_READWRITE | G_PARAM_STATIC_STRINGS);
  g_object_class_install_property (object_class, PROP_CONNECTION, param_spec);

  param_spec = g_param_spec_uint ("state", "Channel state",
      "The current state that the channel is in.",
      0, G_MAXUINT32, 0,
      G_PARAM_READWRITE | G_PARAM_STATIC_STRINGS);
  g_object_class_install_property (object_class, PROP_STATE, param_spec);

  param_spec = g_param_spec_boolean ("invited", "Invited?",
      "Whether the user has been invited to the channel.", FALSE,
      G_PARAM_CONSTRUCT_ONLY | G_PARAM_WRITABLE | G_PARAM_STATIC_STRINGS);
  g_object_class_install_property (object_class, PROP_INVITED, param_spec);

  param_spec = g_param_spec_boxed ("interfaces", "Extra D-Bus interfaces",
      "Additional Channel.Interface.* interfaces",
      G_TYPE_STRV,
      G_PARAM_READABLE | G_PARAM_STATIC_STRINGS);
  g_object_class_install_property (object_class, PROP_INTERFACES, param_spec);

  param_spec = g_param_spec_string ("target-id", "MUC's JID",
      "The string obtained by inspecting the MUC's handle",
      NULL,
      G_PARAM_READABLE | G_PARAM_STATIC_STRINGS);
  g_object_class_install_property (object_class, PROP_TARGET_ID, param_spec);

  param_spec = g_param_spec_uint ("initiator-handle", "Initiator's handle",
      "The contact who initiated the channel",
      0, G_MAXUINT32, 0,
      G_PARAM_CONSTRUCT_ONLY | G_PARAM_READWRITE | G_PARAM_STATIC_STRINGS);
  g_object_class_install_property (object_class, PROP_INITIATOR_HANDLE,
      param_spec);

  param_spec = g_param_spec_string ("initiator-id", "Initiator's bare JID",
      "The string obtained by inspecting the initiator-handle",
      NULL,
      G_PARAM_READABLE | G_PARAM_STATIC_STRINGS);
  g_object_class_install_property (object_class, PROP_INITIATOR_ID,
      param_spec);

  param_spec = g_param_spec_boolean ("requested", "Requested?",
      "True if this channel was requested by the local user",
      FALSE,
      G_PARAM_READABLE | G_PARAM_STATIC_STRINGS);
  g_object_class_install_property (object_class, PROP_REQUESTED, param_spec);

  param_spec = g_param_spec_string ("invitation-message",
      "Invitation message",
      "The message we were sent when invited; NULL if not invited or if "
      "already processed",
      NULL,
      G_PARAM_WRITABLE | G_PARAM_CONSTRUCT_ONLY | G_PARAM_STATIC_STRINGS);
  g_object_class_install_property (object_class, PROP_INVITATION_MESSAGE,
      param_spec);

  signals[READY] =
    g_signal_new ("ready",
                  G_OBJECT_CLASS_TYPE (gabble_muc_channel_class),
                  G_SIGNAL_RUN_LAST | G_SIGNAL_DETAILED,
                  0,
                  NULL, NULL,
                  g_cclosure_marshal_VOID__VOID,
                  G_TYPE_NONE, 0);

  signals[JOIN_ERROR] =
    g_signal_new ("join-error",
                  G_OBJECT_CLASS_TYPE (gabble_muc_channel_class),
                  G_SIGNAL_RUN_LAST | G_SIGNAL_DETAILED,
                  0,
                  NULL, NULL,
                  g_cclosure_marshal_VOID__POINTER,
                  G_TYPE_NONE, 1, G_TYPE_POINTER);

  signals[PRE_INVITE] =
    g_signal_new ("pre-invite",
                  G_OBJECT_CLASS_TYPE (gabble_muc_channel_class),
                  G_SIGNAL_RUN_LAST | G_SIGNAL_DETAILED,
                  0,
                  NULL, NULL,
                  g_cclosure_marshal_VOID__STRING,
                  G_TYPE_NONE, 1, G_TYPE_STRING);

  signals[CONTACT_JOIN] =
    g_signal_new ("contact-join",
                  G_OBJECT_CLASS_TYPE (gabble_muc_channel_class),
                  G_SIGNAL_RUN_LAST | G_SIGNAL_DETAILED,
                  0,
                  NULL, NULL,
                  g_cclosure_marshal_VOID__UINT,
                  G_TYPE_NONE, 1, G_TYPE_UINT);

  signals[PRE_PRESENCE] =
    g_signal_new ("pre-presence",
                  G_OBJECT_CLASS_TYPE (gabble_muc_channel_class),
                  G_SIGNAL_RUN_LAST | G_SIGNAL_DETAILED,
                  0,
                  NULL, NULL,
                  g_cclosure_marshal_VOID__UINT,
                  G_TYPE_NONE, 1, G_TYPE_UINT);

  tp_properties_mixin_class_init (object_class,
                                      G_STRUCT_OFFSET (GabbleMucChannelClass,
                                        properties_class),
                                      room_property_signatures, NUM_ROOM_PROPS,
                                      gabble_muc_channel_do_set_properties);

  gabble_muc_channel_class->dbus_props_class.interfaces = prop_interfaces;
  tp_dbus_properties_mixin_class_init (object_class,
      G_STRUCT_OFFSET (GabbleMucChannelClass, dbus_props_class));

  tp_message_mixin_init_dbus_properties (object_class);

  tp_group_mixin_class_init (object_class,
      G_STRUCT_OFFSET (GabbleMucChannelClass, group_class),
      gabble_muc_channel_add_member,
      gabble_muc_channel_remove_member);
  tp_group_mixin_init_dbus_properties (object_class);
}

static void clear_join_timer (GabbleMucChannel *chan);
static void clear_poll_timer (GabbleMucChannel *chan);

void
gabble_muc_channel_dispose (GObject *object)
{
  GabbleMucChannel *self = GABBLE_MUC_CHANNEL (object);
  GabbleMucChannelPrivate *priv = GABBLE_MUC_CHANNEL_GET_PRIVATE (self);

  if (priv->dispose_has_run)
    return;

  DEBUG ("called");

  priv->dispose_has_run = TRUE;

  clear_join_timer (self);
  clear_poll_timer (self);

  if (!priv->closed)
    {
      priv->closed = TRUE;
      tp_svc_channel_emit_closed (self);
    }

  if (G_OBJECT_CLASS (gabble_muc_channel_parent_class)->dispose)
    G_OBJECT_CLASS (gabble_muc_channel_parent_class)->dispose (object);
}

void
gabble_muc_channel_finalize (GObject *object)
{
  GabbleMucChannel *self = GABBLE_MUC_CHANNEL (object);
  GabbleMucChannelPrivate *priv = GABBLE_MUC_CHANNEL_GET_PRIVATE (self);
  TpHandleRepoIface *contact_handles = tp_base_connection_get_handles (
      (TpBaseConnection *) priv->conn, TP_HANDLE_TYPE_CONTACT);
  TpHandleRepoIface *room_handles = tp_base_connection_get_handles (
      (TpBaseConnection *) priv->conn, TP_HANDLE_TYPE_ROOM);

  DEBUG ("called");

  if (priv->initial_state_aggregator != NULL)
    {
      initial_state_aggregator_free (priv->initial_state_aggregator);
      priv->initial_state_aggregator = NULL;
    }

  /* free any data held directly by the object here */
  tp_handle_unref (room_handles, priv->handle);

  if (priv->initiator != 0)
    tp_handle_unref (contact_handles, priv->initiator);

  g_free (priv->object_path);

  if (priv->self_jid)
    {
      g_string_free (priv->self_jid, TRUE);
    }

  g_free (priv->password);

  tp_properties_mixin_finalize (object);

  tp_group_mixin_finalize (object);

  tp_message_mixin_finalize (object);

  G_OBJECT_CLASS (gabble_muc_channel_parent_class)->finalize (object);
}

static void clear_join_timer (GabbleMucChannel *chan)
{
  GabbleMucChannelPrivate *priv = GABBLE_MUC_CHANNEL_GET_PRIVATE (chan);

  if (priv->join_timer_id != 0)
    {
      g_source_remove (priv->join_timer_id);
      priv->join_timer_id = 0;
    }
}

static void clear_poll_timer (GabbleMucChannel *chan)
{
  GabbleMucChannelPrivate *priv = GABBLE_MUC_CHANNEL_GET_PRIVATE (chan);

  if (priv->poll_timer_id != 0)
    {
      g_source_remove (priv->poll_timer_id);
      priv->poll_timer_id = 0;
    }
}

static void
change_password_flags (GabbleMucChannel *chan,
                       TpChannelPasswordFlags add,
                       TpChannelPasswordFlags del)
{
  GabbleMucChannelPrivate *priv;
  TpChannelPasswordFlags added, removed;

  g_assert (GABBLE_IS_MUC_CHANNEL (chan));

  priv = GABBLE_MUC_CHANNEL_GET_PRIVATE (chan);

  added = add & ~priv->password_flags;
  priv->password_flags |= added;

  removed = del & priv->password_flags;
  priv->password_flags &= ~removed;

  if (add != 0 || del != 0)
    {
      DEBUG ("emitting password flags changed, added 0x%X, removed 0x%X",
              added, removed);

      tp_svc_channel_interface_password_emit_password_flags_changed (
          chan, added, removed);
    }
}

static void
provide_password_return_if_pending (GabbleMucChannel *chan, gboolean success)
{
  GabbleMucChannelPrivate *priv = GABBLE_MUC_CHANNEL_GET_PRIVATE (chan);

  if (priv->password_ctx)
    {
      dbus_g_method_return (priv->password_ctx, success);
      priv->password_ctx = NULL;
    }

  if (success)
    {
      change_password_flags (chan, 0, TP_CHANNEL_PASSWORD_FLAG_PROVIDE);
    }
}

static void close_channel (GabbleMucChannel *chan, const gchar *reason,
    gboolean inform_muc, TpHandle actor, guint reason_code);

static gboolean
timeout_join (gpointer data)
{
  GabbleMucChannel *chan = data;

  DEBUG ("join timed out, closing channel");

  provide_password_return_if_pending (chan, FALSE);

  close_channel (chan, NULL, FALSE, 0, 0);

  return FALSE;
}

static gboolean
timeout_poll (gpointer data)
{
  GabbleMucChannel *chan = data;

  DEBUG ("polling for room properties");

  room_properties_update (chan);

  return TRUE;
}

static void
channel_state_changed (GabbleMucChannel *chan,
                       GabbleMucState prev_state,
                       GabbleMucState new_state)
{
  GabbleMucChannelPrivate *priv = GABBLE_MUC_CHANNEL_GET_PRIVATE (chan);

  DEBUG ("state changed from %s to %s", muc_states[prev_state],
      muc_states[new_state]);

  if (new_state == MUC_STATE_INITIATED)
    {
      priv->join_timer_id =
        g_timeout_add (DEFAULT_JOIN_TIMEOUT, timeout_join, chan);
    }
  else if (new_state == MUC_STATE_JOINED)
    {
      gboolean low_bandwidth;
      gint interval;

      provide_password_return_if_pending (chan, TRUE);

      clear_join_timer (chan);

      g_object_get (priv->conn, "low-bandwidth", &low_bandwidth, NULL);

      if (low_bandwidth)
        interval = PROPS_POLL_INTERVAL_LOW;
      else
        interval = PROPS_POLL_INTERVAL_HIGH;

      priv->poll_timer_id = g_timeout_add (interval, timeout_poll, chan);

      /* no need to keep this around any longer, if it's set */
      g_free (priv->password);
      priv->password = NULL;
    }
  else if (new_state == MUC_STATE_ENDED)
    {
      clear_poll_timer (chan);
    }

  if (new_state == MUC_STATE_JOINED || new_state == MUC_STATE_AUTH)
    {
      if (!priv->ready)
        {
          g_signal_emit (chan, signals[READY], 0);
          priv->ready = TRUE;
        }
    }
}


static void
close_channel (GabbleMucChannel *chan, const gchar *reason,
               gboolean inform_muc, TpHandle actor, guint reason_code)
{
  GabbleMucChannelPrivate *priv;
  TpIntSet *set;
  GArray *handles;

  g_assert (GABBLE_IS_MUC_CHANNEL (chan));

  priv = GABBLE_MUC_CHANNEL_GET_PRIVATE (chan);

  if (priv->closed)
    return;

  priv->closed = TRUE;

  /* Remove us from member list */
  set = tp_intset_new ();
  tp_intset_add (set, TP_GROUP_MIXIN (chan)->self_handle);

  tp_group_mixin_change_members ((GObject *) chan,
                                     (reason != NULL) ? reason : "",
                                     NULL, set, NULL, NULL, actor,
                                     reason_code);

  tp_intset_destroy (set);

  /* Inform the MUC if requested */
  if (inform_muc && priv->state >= MUC_STATE_INITIATED)
    {
      send_leave_message (chan, reason);
    }

  handles = tp_handle_set_to_array (chan->group.members);

  gabble_presence_cache_update_many (priv->conn->presence_cache, handles,
    NULL, GABBLE_PRESENCE_UNKNOWN, NULL, 0);

  g_array_free (handles, TRUE);

  /* Update state and emit Closed signal */
  g_object_set (chan, "state", MUC_STATE_ENDED, NULL);

  tp_svc_channel_emit_closed (chan);
}

gboolean
_gabble_muc_channel_is_ready (GabbleMucChannel *chan)
{
  GabbleMucChannelPrivate *priv;

  g_assert (GABBLE_IS_MUC_CHANNEL (chan));

  priv = GABBLE_MUC_CHANNEL_GET_PRIVATE (chan);

  return priv->ready;
}

/**
 * _gabble_muc_channel_presence_error
 */
void
_gabble_muc_channel_presence_error (GabbleMucChannel *chan,
                                    const gchar *jid,
                                    LmMessageNode *pres_node)
{
  GabbleMucChannelPrivate *priv;
  LmMessageNode *error_node;
  GabbleXmppError error;
  TpHandle actor = 0;
  guint reason_code = TP_CHANNEL_GROUP_CHANGE_REASON_NONE;

  g_assert (GABBLE_IS_MUC_CHANNEL (chan));

  priv = GABBLE_MUC_CHANNEL_GET_PRIVATE (chan);

  if (strcmp (jid, priv->self_jid->str) != 0)
    {
      g_warning ("%s: presence error from other jids than self not handled",
                 G_STRFUNC);
      return;
    }

  error_node = lm_message_node_get_child (pres_node, "error");
  if (error_node == NULL)
    {
      g_warning ("%s: missing required node 'error'", G_STRFUNC);
      return;
    }

  error = gabble_xmpp_error_from_node (error_node);

  if (priv->state >= MUC_STATE_JOINED)
    {
      g_warning ("%s: presence error while already member of the channel "
          "-- NYI", G_STRFUNC);
      return;
    }

  /* We're not a member, find out why the join request failed
   * and act accordingly. */
  if (error == XMPP_ERROR_NOT_AUTHORIZED)
    {
      /* channel can sit requiring a password indefinitely */
      clear_join_timer (chan);

      /* Password already provided and incorrect? */
      if (priv->state == MUC_STATE_AUTH)
        {
          provide_password_return_if_pending (chan, FALSE);

          return;
        }

      DEBUG ("password required to join, changing password flags");

      change_password_flags (chan, TP_CHANNEL_PASSWORD_FLAG_PROVIDE, 0);

      g_object_set (chan, "state", MUC_STATE_AUTH, NULL);
    }
  else
    {
      GError *tp_error /* doesn't need initializing */;

      switch (error) {
        case XMPP_ERROR_FORBIDDEN:
          tp_error = g_error_new (TP_ERRORS, TP_ERROR_CHANNEL_BANNED,
                                  "banned from room");
          reason_code = TP_CHANNEL_GROUP_CHANGE_REASON_BANNED;
          break;
        case XMPP_ERROR_SERVICE_UNAVAILABLE:
          tp_error = g_error_new (TP_ERRORS, TP_ERROR_CHANNEL_FULL,
                                  "room is full");
          break;
        case XMPP_ERROR_REGISTRATION_REQUIRED:
          tp_error = g_error_new (TP_ERRORS, TP_ERROR_CHANNEL_INVITE_ONLY,
                                  "room is invite only");
          break;
        case XMPP_ERROR_CONFLICT:
          if (priv->nick_retry_count < MAX_NICK_RETRIES)
            {
              g_string_append_c (priv->self_jid, '_');

              if (send_join_request (chan, priv->password, &tp_error))
                {
                  priv->nick_retry_count++;
                  return;
                }
            }
          else
            {
              tp_error = g_error_new (TP_ERRORS, TP_ERROR_NOT_AVAILABLE,
                  "nickname already in use and retry count exceeded");
            }
          break;
        default:
          tp_error = g_error_new (TP_ERRORS, TP_ERROR_NOT_AVAILABLE,
              gabble_xmpp_error_description (error));
          break;
      }

      g_signal_emit (chan, signals[JOIN_ERROR], 0, tp_error);

      close_channel (chan, tp_error->message, FALSE, actor, reason_code);

      g_error_free (tp_error);
    }
}

static GabbleMucRole
get_role_from_string (const gchar *role)
{
  guint i;

  if (role == NULL)
    {
      return ROLE_VISITOR;
    }

  for (i = 0; i < NUM_ROLES; i++)
    {
      if (strcmp (role, muc_roles[i]) == 0)
        {
          return i;
        }
    }

  g_warning ("%s: unknown role '%s' -- defaulting to ROLE_VISITOR",
             G_STRFUNC, role);

  return ROLE_VISITOR;
}

static GabbleMucAffiliation
get_affiliation_from_string (const gchar *affil)
{
  guint i;

  if (affil == NULL)
    {
      return AFFILIATION_NONE;
    }

  for (i = 0; i < NUM_AFFILIATIONS; i++)
    {
      if (strcmp (affil, muc_affiliations[i]) == 0)
        {
          return i;
        }
    }

  g_warning ("%s: unknown affiliation '%s' -- defaulting to "
             "AFFILIATION_NONE", G_STRFUNC, affil);

  return AFFILIATION_NONE;
}

static LmHandlerResult
room_created_submit_reply_cb (GabbleConnection *conn, LmMessage *sent_msg,
                              LmMessage *reply_msg, GObject *object,
                              gpointer user_data)
{
  if (lm_message_get_sub_type (reply_msg) != LM_MESSAGE_SUB_TYPE_RESULT)
    {
      g_warning ("%s: failed to submit room config", G_STRFUNC);
    }

  return LM_HANDLER_RESULT_REMOVE_MESSAGE;
}

static LmMessageNode *
config_form_get_form_node (LmMessage *msg)
{
  LmMessageNode *node;

  /* find the query node */
  node = lm_message_node_get_child (msg->node, "query");
  if (node == NULL)
    return NULL;

  /* then the form node */
  for (node = node->children; node; node = node->next)
    {
      if (tp_strdiff (node->name, "x"))
        {
          continue;
        }

      if (!lm_message_node_has_namespace (node, NS_X_DATA, NULL))
        {
          continue;
        }

      if (tp_strdiff (lm_message_node_get_attribute (node, "type"), "form"))
        {
          continue;
        }

      return node;
    }

  return NULL;
}

static LmHandlerResult
perms_config_form_reply_cb (GabbleConnection *conn, LmMessage *sent_msg,
                            LmMessage *reply_msg, GObject *object,
                            gpointer user_data)
{
  GabbleMucChannel *chan = GABBLE_MUC_CHANNEL (object);
  GabbleMucChannelPrivate *priv = GABBLE_MUC_CHANNEL_GET_PRIVATE (chan);
  LmMessageNode *form_node, *node;

  if (lm_message_get_sub_type (reply_msg) != LM_MESSAGE_SUB_TYPE_RESULT)
    {
      g_warning ("%s: request for config form denied, property permissions "
                 "will be inaccurate", G_STRFUNC);
      goto OUT;
    }

  /* just in case our affiliation has changed in the meantime */
  if (priv->self_affil != AFFILIATION_OWNER)
    goto OUT;

  form_node = config_form_get_form_node (reply_msg);
  if (form_node == NULL)
    {
      g_warning ("%s: form node node found, property permissions will be "
                 "inaccurate", G_STRFUNC);
      goto OUT;
    }

  for (node = form_node->children; node; node = node->next)
    {
      const gchar *var;

      if (strcmp (node->name, "field") != 0)
        continue;

      var = lm_message_node_get_attribute (node, "var");
      if (var == NULL)
        continue;

      if (strcmp (var, "muc#roomconfig_roomdesc") == 0 ||
          strcmp (var, "muc#owner_roomdesc") == 0)
        {
          if (tp_properties_mixin_is_readable (G_OBJECT (chan),
                                                   ROOM_PROP_DESCRIPTION))
            {
              tp_properties_mixin_change_flags (G_OBJECT (chan),
                  ROOM_PROP_DESCRIPTION, TP_PROPERTY_FLAG_WRITE, 0,
                  NULL);

              goto OUT;
            }
        }
    }

OUT:
  return LM_HANDLER_RESULT_REMOVE_MESSAGE;
}

static void
update_permissions (GabbleMucChannel *chan)
{
  GabbleMucChannelPrivate *priv = GABBLE_MUC_CHANNEL_GET_PRIVATE (chan);
  TpChannelGroupFlags grp_flags_add, grp_flags_rem;
  TpPropertyFlags prop_flags_add, prop_flags_rem;
  TpIntSet *changed_props_val, *changed_props_flags;

  /*
   * Update group flags.
   */
  grp_flags_add = TP_CHANNEL_GROUP_FLAG_CAN_ADD |
                  TP_CHANNEL_GROUP_FLAG_MESSAGE_ADD;
  grp_flags_rem = 0;

  if (priv->self_role == ROLE_MODERATOR)
    {
      grp_flags_add |= TP_CHANNEL_GROUP_FLAG_CAN_REMOVE |
                       TP_CHANNEL_GROUP_FLAG_MESSAGE_REMOVE;
    }
  else
    {
      grp_flags_rem |= TP_CHANNEL_GROUP_FLAG_CAN_REMOVE |
                       TP_CHANNEL_GROUP_FLAG_MESSAGE_REMOVE;
    }

  tp_group_mixin_change_flags ((GObject *) chan, grp_flags_add, grp_flags_rem);


  /*
   * Update write capabilities based on room configuration
   * and own role and affiliation.
   */

  changed_props_val = tp_intset_sized_new (NUM_ROOM_PROPS);
  changed_props_flags = tp_intset_sized_new (NUM_ROOM_PROPS);

  /*
   * Subject
   *
   * FIXME: this might be allowed for participants/moderators only,
   *        so for now just rely on the server making that call.
   */

  if (priv->self_role >= ROLE_VISITOR)
    {
      prop_flags_add = TP_PROPERTY_FLAG_WRITE;
      prop_flags_rem = 0;
    }
  else
    {
      prop_flags_add = 0;
      prop_flags_rem = TP_PROPERTY_FLAG_WRITE;
    }

  tp_properties_mixin_change_flags (G_OBJECT (chan),
      ROOM_PROP_SUBJECT, prop_flags_add, prop_flags_rem,
      changed_props_flags);

  /* Room definition */
  if (priv->self_affil == AFFILIATION_OWNER)
    {
      prop_flags_add = TP_PROPERTY_FLAG_WRITE;
      prop_flags_rem = 0;
    }
  else
    {
      prop_flags_add = 0;
      prop_flags_rem = TP_PROPERTY_FLAG_WRITE;
    }

  tp_properties_mixin_change_flags (G_OBJECT (chan),
      ROOM_PROP_ANONYMOUS, prop_flags_add, prop_flags_rem,
      changed_props_flags);

  tp_properties_mixin_change_flags (G_OBJECT (chan),
      ROOM_PROP_INVITE_ONLY, prop_flags_add, prop_flags_rem,
      changed_props_flags);

  tp_properties_mixin_change_flags (G_OBJECT (chan),
      ROOM_PROP_INVITE_RESTRICTED, prop_flags_add, prop_flags_rem,
      changed_props_flags);

  tp_properties_mixin_change_flags (G_OBJECT (chan),
      ROOM_PROP_MODERATED, prop_flags_add, prop_flags_rem,
      changed_props_flags);

  tp_properties_mixin_change_flags (G_OBJECT (chan),
      ROOM_PROP_NAME, prop_flags_add, prop_flags_rem,
      changed_props_flags);

  tp_properties_mixin_change_flags (G_OBJECT (chan),
      ROOM_PROP_PASSWORD, prop_flags_add, prop_flags_rem,
      changed_props_flags);

  tp_properties_mixin_change_flags (G_OBJECT (chan),
      ROOM_PROP_PASSWORD_REQUIRED, prop_flags_add, prop_flags_rem,
      changed_props_flags);

  tp_properties_mixin_change_flags (G_OBJECT (chan),
      ROOM_PROP_PERSISTENT, prop_flags_add, prop_flags_rem,
      changed_props_flags);

  tp_properties_mixin_change_flags (G_OBJECT (chan),
      ROOM_PROP_PRIVATE, prop_flags_add, prop_flags_rem,
      changed_props_flags);

  tp_properties_mixin_change_flags (G_OBJECT (chan),
      ROOM_PROP_SUBJECT, prop_flags_add, prop_flags_rem,
      changed_props_flags);

  if (priv->self_affil == AFFILIATION_OWNER)
    {
      /* request the configuration form purely to see if the description
       * is writable by us in this room. sigh. GO MUC!!! */
      LmMessage *msg;
      LmMessageNode *node;
      GError *error = NULL;
      gboolean success;

      msg = lm_message_new_with_sub_type (priv->jid,
          LM_MESSAGE_TYPE_IQ, LM_MESSAGE_SUB_TYPE_GET);
      node = lm_message_node_add_child (msg->node, "query", NULL);
      lm_message_node_set_attribute (node, "xmlns", NS_MUC_OWNER);

      success = _gabble_connection_send_with_reply (priv->conn, msg,
          perms_config_form_reply_cb, G_OBJECT (chan), NULL,
          &error);

      lm_message_unref (msg);

      if (!success)
        {
          g_warning ("%s: failed to request config form: %s",
              G_STRFUNC, error->message);
          g_error_free (error);
        }
    }
  else
    {
      /* mark description unwritable if we're no longer an owner */
      tp_properties_mixin_change_flags (G_OBJECT (chan),
          ROOM_PROP_DESCRIPTION, 0, TP_PROPERTY_FLAG_WRITE,
          changed_props_flags);
    }

  /*
   * Emit signals.
   */
  tp_properties_mixin_emit_changed (G_OBJECT (chan), changed_props_val);
  tp_properties_mixin_emit_flags (G_OBJECT (chan), changed_props_flags);
  tp_intset_destroy (changed_props_val);
  tp_intset_destroy (changed_props_flags);
}

/**
 * _gabble_muc_channel_member_presence_updated
 */
void
_gabble_muc_channel_member_presence_updated (GabbleMucChannel *chan,
                                             TpHandle handle,
                                             LmMessage *message,
                                             LmMessageNode *x_node,
                                             LmMessageNode *item_node)
{
  GabbleMucChannelPrivate *priv;
  TpBaseConnection *conn;
  TpIntSet *set;
  TpGroupMixin *mixin;
  LmMessageNode *node;
  const gchar *affil, *role, *owner_jid, *status_code;
  TpHandle actor = 0;
  guint reason_code = TP_CHANNEL_GROUP_CHANGE_REASON_NONE;
  TpHandleRepoIface *contact_handles;

  DEBUG ("called");

  g_assert (GABBLE_IS_MUC_CHANNEL (chan));
  g_assert (handle != 0);

  priv = GABBLE_MUC_CHANNEL_GET_PRIVATE (chan);
  conn = (TpBaseConnection *) priv->conn;
  contact_handles = tp_base_connection_get_handles (conn,
      TP_HANDLE_TYPE_CONTACT);

  mixin = TP_GROUP_MIXIN (chan);

  node = lm_message_node_get_child (x_node, "status");
  if (node)
    {
      status_code = lm_message_node_get_attribute (node, "code");
    }
  else
    {
      status_code = NULL;
    }

  role = lm_message_node_get_attribute (item_node, "role");
  affil = lm_message_node_get_attribute (item_node, "affiliation");
  owner_jid = lm_message_node_get_attribute (item_node, "jid");

  /* update channel members according to presence */
  set = tp_intset_new ();
  tp_intset_add (set, handle);

  if (lm_message_get_sub_type (message) != LM_MESSAGE_SUB_TYPE_UNAVAILABLE)
    {
      if (!tp_handle_set_is_member (mixin->members, handle))
        {
          TpHandle owner_handle = 0;

          if (owner_jid != NULL)
            {
              owner_handle = tp_handle_ensure (contact_handles, owner_jid,
                  GUINT_TO_POINTER (GABBLE_JID_GLOBAL), NULL);

              if (owner_handle == 0)
                DEBUG ("Invalid owner handle '%s', treating as no owner",
                    owner_jid);
            }

          if (handle == mixin->self_handle &&
              owner_handle != conn->self_handle)
            {
              /* We know that in XEP-0045 compliant MUCs, nobody else can have
               * the nick we tried to use - the service MUST reject us
               * with code 409/"conflict" in this case. So, if someone in the
               * room has the nick we want, it's us.
               *
               * If the MUC service fails to comply with this requirement,
               * we get hopelessly confused, but this isn't a regression
               * (we always would have done).
               *
               * FIXME: we ought to respect the 110 and 210 status codes
               * too, so we can detect MUCs renaming us - otherwise the
               * presence aggregator will never stop
               */
              DEBUG ("Overriding ownership of channel-specific handle %u "
                  "from %u to %u because I know it's mine",
                  mixin->self_handle, owner_handle, conn->self_handle);

              if (owner_handle != 0)
                tp_handle_unref (contact_handles, owner_handle);

              tp_handle_ref (contact_handles, conn->self_handle);
              owner_handle = conn->self_handle;
            }

          if (priv->initial_state_aggregator == NULL)
            {
              /* we've already had the initial batch of presence stanzas */
              tp_group_mixin_add_handle_owner ((GObject *) chan, handle,
                  owner_handle);
              tp_group_mixin_change_members ((GObject *) chan, "", set, NULL,
                                              NULL, NULL, 0, 0);
            }
          else
            {
              /* aggregate this presence */
              tp_handle_set_add (priv->initial_state_aggregator->members,
                  handle);

              g_hash_table_insert (priv->initial_state_aggregator->owner_map,
                  GUINT_TO_POINTER (handle), GUINT_TO_POINTER (owner_handle));

              if (owner_handle != 0)
                tp_handle_set_add (priv->initial_state_aggregator->owners,
                    owner_handle);

              /* Do not emit one signal per presence. Instead, get all
               * presences, and add them in priv->initial_state_aggregator.
               * When we get the last presence, emit the signal. The last
               * presence is ourselves. */
              if (handle == mixin->self_handle)
                {
                  /* Add all handle owners in a single operation */
                  tp_group_mixin_add_handle_owners ((GObject *) chan,
                      priv->initial_state_aggregator->owner_map);

                  /* Change all presences in a single operation */
                  tp_group_mixin_change_members ((GObject *) chan, "",
                      tp_handle_set_peek (
                          priv->initial_state_aggregator->members),
                      NULL, NULL, NULL, 0, 0);

                  initial_state_aggregator_free (
                      priv->initial_state_aggregator);
                  priv->initial_state_aggregator = NULL;
                }
            }

          if (owner_handle != 0)
            {
              if (handle != mixin->self_handle)
                {
                  /* If at least one other handle in the channel has an owner,
                   * the HANDLE_OWNERS_NOT_AVAILABLE flag should be removed.
                   */
                  tp_group_mixin_change_flags ((GObject *) chan, 0,
                      TP_CHANNEL_GROUP_FLAG_HANDLE_OWNERS_NOT_AVAILABLE);
                }

              g_signal_emit (chan, signals[CONTACT_JOIN], 0, owner_handle);

              tp_handle_unref (contact_handles, owner_handle);
            }

          if (handle == mixin->self_handle)
            {
              g_object_set (chan, "state", MUC_STATE_JOINED, NULL);
            }
        }

      if (handle == mixin->self_handle)
        {
          GabbleMucRole new_role;
          GabbleMucAffiliation new_affil;

          /* accept newly-created room settings before we send anything
           * below which queryies them. */
          if (status_code && strcmp (status_code, "201") == 0)
            {
              LmMessage *msg;
              GError *error = NULL;

              msg = lm_message_new_with_sub_type (priv->jid,
                  LM_MESSAGE_TYPE_IQ, LM_MESSAGE_SUB_TYPE_SET);

              node = lm_message_node_add_child (msg->node, "query", NULL);
              lm_message_node_set_attribute (node, "xmlns", NS_MUC_OWNER);

              node = lm_message_node_add_child (node, "x", NULL);
              lm_message_node_set_attributes (node,
                                              "xmlns", NS_X_DATA,
                                              "type", "submit",
                                              NULL);

              if (!_gabble_connection_send_with_reply (priv->conn, msg,
                    room_created_submit_reply_cb, G_OBJECT (chan), NULL,
                    &error))
                {
                  g_warning ("%s: failed to send submit message: %s",
                      G_STRFUNC, error->message);
                  g_error_free (error);

                  lm_message_unref (msg);
                  close_channel (chan, NULL, TRUE, actor, reason_code);

                  goto OUT;
                }

              lm_message_unref (msg);
            }

          /* Update room properties */
          room_properties_update (chan);

          /* update permissions after requesting new properties so that if we
           * become an owner, we get our configuration form reply after the
           * discovery reply, so we know whether there is a description
           * property before we try and decide whether we can write to it. */
          new_role = get_role_from_string (role);
          new_affil = get_affiliation_from_string (affil);

          if (new_role != priv->self_role || new_affil != priv->self_affil)
            {
              priv->self_role = new_role;
              priv->self_affil = new_affil;

              update_permissions (chan);
            }
        }
    }
  else
    {
      LmMessageNode *reason_node, *actor_node;
      const gchar *reason = "", *actor_jid = "";

      actor_node = lm_message_node_get_child (item_node, "actor");
      if (actor_node != NULL)
        {
          actor_jid = lm_message_node_get_attribute (actor_node, "jid");
          if (actor_jid != NULL)
            {
              actor = tp_handle_ensure (contact_handles, actor_jid, NULL,
                  NULL);
              if (actor == 0)
                {
                  DEBUG ("ignoring invalid actor JID %s", actor_jid);
                }
            }
        }

      /* Possible reasons we could have been removed from the room:
       * 301 banned
       * 307 kicked
       * 321 "because of an affiliation change" - no reason_code
       * 322 room has become members-only and we're not a member - no
       *    reason_code
       * 332 system (server) is being shut down - no reason code
       */
      if (status_code)
        {
          if (strcmp (status_code, "301") == 0)
            {
              reason_code = TP_CHANNEL_GROUP_CHANGE_REASON_BANNED;
            }
          else if (strcmp (status_code, "307") == 0)
            {
              reason_code = TP_CHANNEL_GROUP_CHANGE_REASON_KICKED;
            }
        }

      reason_node = lm_message_node_get_child (item_node, "reason");
      if (reason_node != NULL)
        {
          reason = lm_message_node_get_value (reason_node);
        }

      if (handle != mixin->self_handle)
        {
          tp_group_mixin_change_members ((GObject *) chan, reason,
                                             NULL, set, NULL, NULL,
                                             actor, reason_code);
        }
      else
        {
          close_channel (chan, reason, FALSE, actor, reason_code);
        }
    }

OUT:
  tp_intset_destroy (set);
  if (actor)
    tp_handle_unref (contact_handles, actor);
}


/**
 * _gabble_muc_channel_handle_subject: handle room subject updates
 */
void
_gabble_muc_channel_handle_subject (GabbleMucChannel *chan,
                                    TpChannelTextMessageType msg_type,
                                    TpHandleType handle_type,
                                    TpHandle sender,
                                    time_t timestamp,
                                    const gchar *subject,
                                    LmMessage *msg)
{
  gboolean is_error;
  GabbleMucChannelPrivate *priv;
  TpIntSet *changed_values, *changed_flags;
  GValue val = { 0, };

  g_assert (GABBLE_IS_MUC_CHANNEL (chan));

  priv = GABBLE_MUC_CHANNEL_GET_PRIVATE (chan);

  is_error = lm_message_get_sub_type (msg) == LM_MESSAGE_SUB_TYPE_ERROR;

  if (priv->properties_ctx)
    {
      tp_properties_context_remove (priv->properties_ctx,
          ROOM_PROP_SUBJECT);
    }

  if (is_error)
    {
      LmMessageNode *node;
      const gchar *err_desc = NULL;

      node = lm_message_node_get_child (msg->node, "error");
      if (node)
        {
          GabbleXmppError xmpp_error = gabble_xmpp_error_from_node (node);
          err_desc = gabble_xmpp_error_description (xmpp_error);
        }

      if (priv->properties_ctx)
        {
          GError *error = NULL;

          error = g_error_new (TP_ERRORS, TP_ERROR_PERMISSION_DENIED,
              (err_desc) ? err_desc : "failed to change subject");

          tp_properties_context_return (priv->properties_ctx, error);
          priv->properties_ctx = NULL;

          /* Get the properties into a consistent state. */
          room_properties_update (chan);
        }

      return;
    }

  DEBUG ("updating new property value for subject");

  changed_values = tp_intset_sized_new (NUM_ROOM_PROPS);
  changed_flags = tp_intset_sized_new (NUM_ROOM_PROPS);

  /* ROOM_PROP_SUBJECT */
  g_value_init (&val, G_TYPE_STRING);
  g_value_set_string (&val, subject);

  tp_properties_mixin_change_value (G_OBJECT (chan),
      ROOM_PROP_SUBJECT, &val, changed_values);

  tp_properties_mixin_change_flags (G_OBJECT (chan),
      ROOM_PROP_SUBJECT, TP_PROPERTY_FLAG_READ, 0,
      changed_flags);

  g_value_unset (&val);

  /* ROOM_PROP_SUBJECT_CONTACT */
  g_value_init (&val, G_TYPE_UINT);

  if (handle_type == TP_HANDLE_TYPE_CONTACT)
    {
      g_value_set_uint (&val, sender);
    }
  else
    {
      g_value_set_uint (&val, 0);
    }

  tp_properties_mixin_change_value (G_OBJECT (chan),
      ROOM_PROP_SUBJECT_CONTACT, &val, changed_values);

  tp_properties_mixin_change_flags (G_OBJECT (chan),
      ROOM_PROP_SUBJECT_CONTACT, TP_PROPERTY_FLAG_READ, 0,
      changed_flags);

  g_value_unset (&val);

  /* ROOM_PROP_SUBJECT_TIMESTAMP */
  g_value_init (&val, G_TYPE_UINT);
  g_value_set_uint (&val, timestamp);

  tp_properties_mixin_change_value (G_OBJECT (chan),
      ROOM_PROP_SUBJECT_TIMESTAMP, &val, changed_values);

  tp_properties_mixin_change_flags (G_OBJECT (chan),
      ROOM_PROP_SUBJECT_TIMESTAMP, TP_PROPERTY_FLAG_READ, 0,
      changed_flags);

  g_value_unset (&val);

  /* Emit signals */
  tp_properties_mixin_emit_changed (G_OBJECT (chan), changed_values);
  tp_properties_mixin_emit_flags (G_OBJECT (chan), changed_flags);
  tp_intset_destroy (changed_values);
  tp_intset_destroy (changed_flags);

  if (priv->properties_ctx)
    {
      if (tp_properties_context_return_if_done (priv->properties_ctx))
        {
          priv->properties_ctx = NULL;
        }
    }
}

/**
 * _gabble_muc_channel_receive: receive MUC messages
 */
void
_gabble_muc_channel_receive (GabbleMucChannel *chan,
                             TpChannelTextMessageType msg_type,
                             TpHandleType handle_type,
                             TpHandle sender,
                             time_t timestamp,
                             const gchar *text,
                             LmMessage *msg)
{
  GabbleMucChannelPrivate *priv;
<<<<<<< HEAD
  TpBaseConnection *base_conn;
  TpMessage *message;
  gboolean is_echo = FALSE;
=======
  TpChannelTextMessageFlags flags = 0;
>>>>>>> 904bb6b1

  g_assert (GABBLE_IS_MUC_CHANNEL (chan));

  priv = GABBLE_MUC_CHANNEL_GET_PRIVATE (chan);
  base_conn = (TpBaseConnection *) priv->conn;

  if (handle_type == TP_HANDLE_TYPE_ROOM)
    {
      NODE_DEBUG (msg->node, "ignoring message from channel");

      return;
    }

  /* If we sent the message and it's not delayed, this is an echo from the MUC;
   * we'll emit a delivery report.
   * For messages from other contacts, or our own delayed messages, we'll emit
   * a received message.
   */
  is_echo = ((sender == chan->group.self_handle) && (timestamp == 0));

  message = tp_message_new (base_conn, 2, 2);

  /* Header */
  if (msg_type != TP_CHANNEL_TEXT_MESSAGE_TYPE_NORMAL)
    tp_message_set_uint32 (message, 0, "message-type", msg_type);

<<<<<<< HEAD
  if (timestamp != 0)
    tp_message_set_uint64 (message, 0, "message-sent", timestamp);

  tp_message_set_uint64 (message, 0, "message-received", time (NULL));
  tp_message_set_handle (message, 0, "message-sender", TP_HANDLE_TYPE_CONTACT,
      sender);

  /* Body */
  tp_message_set_string (message, 1, "type", "text/plain");
  tp_message_set_string (message, 1, "content", text);

  if (is_echo)
    {
      TpMessage *delivery_report = tp_message_new (base_conn, 1, 1);

      tp_message_set_uint32 (delivery_report, 0, "message-type",
          TP_CHANNEL_TEXT_MESSAGE_TYPE_DELIVERY_REPORT);
      tp_message_set_uint32 (delivery_report, 0, "delivery-status",
          1); /* FIXME: Delivery_Status_Delivered */
      tp_message_take_message (delivery_report, 0, "delivery-echo",
          message);

      tp_message_mixin_take_received (G_OBJECT (chan), delivery_report);
    }
  else
    {
      tp_message_mixin_take_received (G_OBJECT (chan), message);
    }
=======
  /* Receive messages from other contacts and our own if they're delayed, and
   * set the timestamp for non-delayed messages */
  if (timestamp == 0)
    timestamp = time (NULL);
  else
    flags = TP_CHANNEL_TEXT_MESSAGE_FLAG_SCROLLBACK;

  tp_text_mixin_receive_with_flags (G_OBJECT (chan), msg_type, sender,
      timestamp, text, flags);
>>>>>>> 904bb6b1
}

/**
 * _gabble_muc_channel_state_receive
 *
 * Send the D-BUS signal ChatStateChanged
 * on org.freedesktop.Telepathy.Channel.Interface.ChatState
 */
void
_gabble_muc_channel_state_receive (GabbleMucChannel *chan,
                                   guint state,
                                   guint from_handle)
{
  GabbleMucChannelPrivate *priv;

  g_assert (state < NUM_TP_CHANNEL_CHAT_STATES);
  g_assert (GABBLE_IS_MUC_CHANNEL (chan));
  priv = GABBLE_MUC_CHANNEL_GET_PRIVATE (chan);

  tp_svc_channel_interface_chat_state_emit_chat_state_changed (chan,
      from_handle, state);
}

/**
 * gabble_muc_channel_close
 *
 * Implements D-Bus method Close
 * on interface org.freedesktop.Telepathy.Channel
 */
static void
gabble_muc_channel_close (TpSvcChannel *iface,
                          DBusGMethodInvocation *context)
{
  GabbleMucChannel *self = GABBLE_MUC_CHANNEL (iface);
  GabbleMucChannelPrivate *priv;

  g_assert (GABBLE_IS_MUC_CHANNEL (self));

  priv = GABBLE_MUC_CHANNEL_GET_PRIVATE (self);

  DEBUG ("called on %p", self);

  if (priv->closed)
    {
      GError already = { TP_ERRORS, TP_ERROR_NOT_AVAILABLE,
          "Channel already closed"};
      DEBUG ("channel already closed");

      dbus_g_method_return_error (context, &already);
      return;
    }

  close_channel (self, NULL, TRUE, 0, 0);

  tp_svc_channel_return_from_close (context);
}


/**
 * gabble_muc_channel_get_channel_type
 *
 * Implements D-Bus method GetChannelType
 * on interface org.freedesktop.Telepathy.Channel
 */
static void
gabble_muc_channel_get_channel_type (TpSvcChannel *iface,
                                     DBusGMethodInvocation *context)
{
  tp_svc_channel_return_from_get_channel_type (context,
      TP_IFACE_CHANNEL_TYPE_TEXT);
}


/**
 * gabble_muc_channel_get_handle
 *
 * Implements D-Bus method GetHandle
 * on interface org.freedesktop.Telepathy.Channel
 */
static void
gabble_muc_channel_get_handle (TpSvcChannel *iface,
                               DBusGMethodInvocation *context)
{
  GabbleMucChannel *self = GABBLE_MUC_CHANNEL (iface);
  GabbleMucChannelPrivate *priv;

  g_assert (GABBLE_IS_MUC_CHANNEL (self));

  priv = GABBLE_MUC_CHANNEL_GET_PRIVATE (self);

  tp_svc_channel_return_from_get_handle (context, TP_HANDLE_TYPE_ROOM,
      priv->handle);
}


/**
 * gabble_muc_channel_get_interfaces
 *
 * Implements D-Bus method GetInterfaces
 * on interface org.freedesktop.Telepathy.Channel
 */
static void
gabble_muc_channel_get_interfaces (TpSvcChannel *iface,
                                   DBusGMethodInvocation *context)
{
  tp_svc_channel_return_from_get_interfaces (context,
      gabble_muc_channel_interfaces);
}


/**
 * gabble_muc_channel_get_password_flags
 *
 * Implements D-Bus method GetPasswordFlags
 * on interface org.freedesktop.Telepathy.Channel.Interface.Password
 */
static void
gabble_muc_channel_get_password_flags (TpSvcChannelInterfacePassword *iface,
                                       DBusGMethodInvocation *context)
{
  GabbleMucChannel *self = GABBLE_MUC_CHANNEL (iface);
  GabbleMucChannelPrivate *priv;

  g_assert (GABBLE_IS_MUC_CHANNEL (self));

  priv = GABBLE_MUC_CHANNEL_GET_PRIVATE (self);

  tp_svc_channel_interface_password_return_from_get_password_flags (context,
      priv->password_flags);
}


/**
 * gabble_muc_channel_provide_password
 *
 * Implements D-Bus method ProvidePassword
 * on interface org.freedesktop.Telepathy.Channel.Interface.Password
 *
 * @context: The D-Bus invocation context to use to return values
 *           or throw an error.
 */
static void
gabble_muc_channel_provide_password (TpSvcChannelInterfacePassword *iface,
                                     const gchar *password,
                                     DBusGMethodInvocation *context)
{
  GabbleMucChannel *self = GABBLE_MUC_CHANNEL (iface);
  GError *error = NULL;
  GabbleMucChannelPrivate *priv;

  g_assert (GABBLE_IS_MUC_CHANNEL (self));

  priv = GABBLE_MUC_CHANNEL_GET_PRIVATE (self);

  if ((priv->password_flags & TP_CHANNEL_PASSWORD_FLAG_PROVIDE) == 0 ||
      priv->password_ctx != NULL)
    {
      error = g_error_new (TP_ERRORS, TP_ERROR_NOT_AVAILABLE,
                           "password cannot be provided in the current state");
      dbus_g_method_return_error (context, error);
      g_error_free (error);

      return;
    }

  if (!send_join_request (self, password, &error))
    {
      dbus_g_method_return_error (context, error);
      g_error_free (error);

      return;
    }

  priv->password_ctx = context;
}


/**
 * gabble_muc_channel_send
 *
 * Indirectly implements (via TpMessageMixin) D-Bus method Send on interface
 * org.freedesktop.Telepathy.Channel.Type.Text and D-Bus method SendMessage on
 * Channel.Interface.Messages
 */
static void
gabble_muc_channel_send (GObject *obj,
                         TpMessage *message,
                         TpMessageSendingFlags flags)
{
  GabbleMucChannel *self = GABBLE_MUC_CHANNEL (obj);
  GabbleMucChannelPrivate *priv = GABBLE_MUC_CHANNEL_GET_PRIVATE (self);

  gabble_message_util_send_message (obj, priv->conn, message,
      LM_MESSAGE_SUB_TYPE_GROUPCHAT, TP_CHANNEL_CHAT_STATE_ACTIVE,
      priv->jid, FALSE /* send nick */);
}

gboolean
gabble_muc_channel_send_invite (GabbleMucChannel *self,
                                const gchar *jid,
                                const gchar *message,
                                GError **error)
{
  GabbleMucChannelPrivate *priv = GABBLE_MUC_CHANNEL_GET_PRIVATE (self);
  LmMessage *msg;
  LmMessageNode *x_node, *invite_node;
  gboolean result;

  g_signal_emit (self, signals[PRE_INVITE], 0, jid);

  msg = lm_message_new (priv->jid, LM_MESSAGE_TYPE_MESSAGE);

  x_node = lm_message_node_add_child (msg->node, "x", NULL);
  lm_message_node_set_attribute (x_node, "xmlns", NS_MUC_USER);

  invite_node = lm_message_node_add_child (x_node, "invite", NULL);

  lm_message_node_set_attribute (invite_node, "to", jid);

  if (*message != '\0')
    {
      lm_message_node_add_child (invite_node, "reason", message);
    }

  DEBUG ("sending MUC invitation for room %s to contact %s with reason "
      "\"%s\"", priv->jid, jid, message);

  result = _gabble_connection_send (priv->conn, msg, error);
  lm_message_unref (msg);

  return result;
}

static gboolean
gabble_muc_channel_add_member (GObject *obj,
                               TpHandle handle,
                               const gchar *message,
                               GError **error)
{
  GabbleMucChannel *self = GABBLE_MUC_CHANNEL (obj);
  GabbleMucChannelPrivate *priv = GABBLE_MUC_CHANNEL_GET_PRIVATE (self);
  TpGroupMixin *mixin;
  const gchar *jid;

  mixin = TP_GROUP_MIXIN (obj);

  if (handle == mixin->self_handle)
    {
      TpBaseConnection *conn = (TpBaseConnection *) priv->conn;
      TpIntSet *set_remove_members, *set_remote_pending;
      GArray *arr_members;
      gboolean result;

      /* are we already a member or in remote pending? */
      if (tp_handle_set_is_member (mixin->members, handle) ||
          tp_handle_set_is_member (mixin->remote_pending, handle))
        {
          g_set_error (error, TP_ERRORS, TP_ERROR_NOT_AVAILABLE,
              "already a member or in remote pending");

          return FALSE;
        }

      /* add ourself to remote pending and remove the inviter's
       * main jid from the member list */
      set_remove_members = tp_intset_new ();
      set_remote_pending = tp_intset_new ();

      arr_members = tp_handle_set_to_array (mixin->members);
      if (arr_members->len > 0)
        {
          tp_intset_add (set_remove_members,
              g_array_index (arr_members, guint, 0));
        }
      g_array_free (arr_members, TRUE);

      tp_intset_add (set_remote_pending, handle);

      tp_group_mixin_add_handle_owner (obj, mixin->self_handle,
          conn->self_handle);
      tp_group_mixin_change_members (obj, "", NULL, set_remove_members,
          NULL, set_remote_pending, 0,
          priv->invited
            ? TP_CHANNEL_GROUP_CHANGE_REASON_INVITED
            : TP_CHANNEL_GROUP_CHANGE_REASON_NONE);

      tp_intset_destroy (set_remove_members);
      tp_intset_destroy (set_remote_pending);

      /* seek to enter the room */
      result = send_join_request (self, NULL, error);

      g_object_set (obj, "state",
                    (result) ? MUC_STATE_INITIATED : MUC_STATE_ENDED,
                    NULL);

      /* deny adding */
      tp_group_mixin_change_flags (obj, 0, TP_CHANNEL_GROUP_FLAG_CAN_ADD);

      return result;
    }

  /* check that we're indeed a member when attempting to invite others */
  if (priv->state < MUC_STATE_JOINED)
    {
      g_set_error (error, TP_ERRORS, TP_ERROR_NOT_AVAILABLE,
          "channel membership is required for inviting others");

      return FALSE;
    }

  jid = tp_handle_inspect (TP_GROUP_MIXIN (self)->handle_repo, handle);

  return gabble_muc_channel_send_invite (self, jid, message, error);
}

static LmHandlerResult
kick_request_reply_cb (GabbleConnection *conn, LmMessage *sent_msg,
                       LmMessage *reply_msg, GObject *object,
                       gpointer user_data)
{
  const gchar *jid = user_data;

  if (lm_message_get_sub_type (reply_msg) != LM_MESSAGE_SUB_TYPE_RESULT)
    {
      g_warning ("%s: Failed to kick user %s from room", G_STRFUNC, jid);
    }

  return LM_HANDLER_RESULT_REMOVE_MESSAGE;
}

static gboolean
gabble_muc_channel_remove_member (GObject *obj,
                                  TpHandle handle,
                                  const gchar *message,
                                  GError **error)
{
  GabbleMucChannelPrivate *priv;
  LmMessage *msg;
  LmMessageNode *query_node, *item_node;
  const gchar *jid, *nick;
  gboolean result;

  priv = GABBLE_MUC_CHANNEL_GET_PRIVATE (GABBLE_MUC_CHANNEL (obj));

  msg = lm_message_new_with_sub_type (priv->jid, LM_MESSAGE_TYPE_IQ,
                                      LM_MESSAGE_SUB_TYPE_SET);

  query_node = lm_message_node_add_child (msg->node, "query", NULL);
  lm_message_node_set_attribute (query_node, "xmlns", NS_MUC_ADMIN);

  item_node = lm_message_node_add_child (query_node, "item", NULL);

  jid = tp_handle_inspect (TP_GROUP_MIXIN (obj)->handle_repo, handle);

  nick = strchr (jid, '/');
  if (nick != NULL)
    nick++;

  lm_message_node_set_attributes (item_node,
                                  "nick", nick,
                                  "role", "none",
                                  NULL);

  if (*message != '\0')
    {
      lm_message_node_add_child (item_node, "reason", message);
    }

  DEBUG ("sending MUC kick request for contact %u (%s) to room %s with reason "
      "\"%s\"", handle, jid, priv->jid, message);

  result = _gabble_connection_send_with_reply (priv->conn, msg,
                                               kick_request_reply_cb,
                                               obj, (gpointer) jid,
                                               error);

  lm_message_unref (msg);

  return result;
}


static LmHandlerResult request_config_form_reply_cb (GabbleConnection *conn,
    LmMessage *sent_msg, LmMessage *reply_msg, GObject *object,
    gpointer user_data);

static gboolean
gabble_muc_channel_do_set_properties (GObject *obj,
                                      TpPropertiesContext *ctx,
                                      GError **error)
{
  GabbleMucChannelPrivate *priv;
  LmMessage *msg;
  LmMessageNode *node;
  gboolean success;

  priv = GABBLE_MUC_CHANNEL_GET_PRIVATE (GABBLE_MUC_CHANNEL (obj));

  g_assert (priv->properties_ctx == NULL);

  /* Changing subject? */
  if (tp_properties_context_has (ctx, ROOM_PROP_SUBJECT))
    {
      const gchar *str;

      str = g_value_get_string (tp_properties_context_get (ctx,
            ROOM_PROP_SUBJECT));

      msg = lm_message_new_with_sub_type (priv->jid,
          LM_MESSAGE_TYPE_MESSAGE, LM_MESSAGE_SUB_TYPE_GROUPCHAT);
      lm_message_node_add_child (msg->node, "subject", str);

      success = _gabble_connection_send (priv->conn, msg, error);

      lm_message_unref (msg);

      if (!success)
        return FALSE;
    }

  /* Changing any other properties? */
  if (tp_properties_context_has_other_than (ctx, ROOM_PROP_SUBJECT))
    {
      msg = lm_message_new_with_sub_type (priv->jid,
          LM_MESSAGE_TYPE_IQ, LM_MESSAGE_SUB_TYPE_GET);
      node = lm_message_node_add_child (msg->node, "query", NULL);
      lm_message_node_set_attribute (node, "xmlns", NS_MUC_OWNER);

      success = _gabble_connection_send_with_reply (priv->conn, msg,
          request_config_form_reply_cb, G_OBJECT (obj), NULL,
          error);

      lm_message_unref (msg);

      if (!success)
        return FALSE;
    }

  priv->properties_ctx = ctx;
  return TRUE;
}

static LmHandlerResult request_config_form_submit_reply_cb (
    GabbleConnection *conn, LmMessage *sent_msg, LmMessage *reply_msg,
    GObject *object, gpointer user_data);

static LmHandlerResult
request_config_form_reply_cb (GabbleConnection *conn, LmMessage *sent_msg,
                              LmMessage *reply_msg, GObject *object,
                              gpointer user_data)
{
  GabbleMucChannel *chan = GABBLE_MUC_CHANNEL (object);
  GabbleMucChannelPrivate *priv = GABBLE_MUC_CHANNEL_GET_PRIVATE (chan);
  TpPropertiesContext *ctx = priv->properties_ctx;
  GError *error = NULL;
  LmMessage *msg = NULL;
  LmMessageNode *submit_node, *form_node, *node;
  guint i, props_left;

  if (lm_message_get_sub_type (reply_msg) != LM_MESSAGE_SUB_TYPE_RESULT)
    {
      error = g_error_new (TP_ERRORS, TP_ERROR_PERMISSION_DENIED,
                           "request for configuration form denied");

      goto OUT;
    }

  form_node = config_form_get_form_node (reply_msg);
  if (form_node == NULL)
    goto PARSE_ERROR;

  /* initialize */
  msg = lm_message_new_with_sub_type (priv->jid, LM_MESSAGE_TYPE_IQ,
                                      LM_MESSAGE_SUB_TYPE_SET);

  node = lm_message_node_add_child (msg->node, "query", NULL);
  lm_message_node_set_attribute (node, "xmlns", NS_MUC_OWNER);

  submit_node = lm_message_node_add_child (node, "x", NULL);
  lm_message_node_set_attributes (submit_node,
                                  "xmlns", NS_X_DATA,
                                  "type", "submit",
                                  NULL);

  /* we assume that the number of props will fit in a guint on all supported
   * platforms, so fail at compile time if this is no longer the case
   */
#if NUM_ROOM_PROPS > 32
#error GabbleMUCChannel request_config_form_reply_cb needs porting to TpIntSet
#endif

  props_left = 0;
  for (i = 0; i < NUM_ROOM_PROPS; i++)
    {
      if (i == ROOM_PROP_SUBJECT)
        continue;

      if (tp_properties_context_has (ctx, i))
        props_left |= 1 << i;
    }

  for (node = form_node->children; node; node = node->next)
    {
      const gchar *var;
      LmMessageNode *field_node;
      guint id;
      GType type;
      gboolean invert;
      const gchar *val_str = NULL, *type_str;
      gboolean val_bool;

      if (strcmp (node->name, "field") != 0)
        {
          DEBUG ("skipping node '%s'", node->name);
          continue;
        }

      var = lm_message_node_get_attribute (node, "var");
      if (var == NULL) {
        DEBUG ("skipping node '%s' because of lacking var attribute",
               node->name);
        continue;
      }

      id = INVALID_ROOM_PROP;
      type = G_TYPE_BOOLEAN;
      invert = FALSE;

      if (strcmp (var, "anonymous") == 0)
        {
          id = ROOM_PROP_ANONYMOUS;
        }
      else if (strcmp (var, "muc#roomconfig_whois") == 0)
        {
          id = ROOM_PROP_ANONYMOUS;

          if (tp_properties_context_has (ctx, id))
            {
              val_bool = g_value_get_boolean (
                  tp_properties_context_get (ctx, id));
              val_str = (val_bool) ? "moderators" : "anyone";
            }
        }
      else if (strcmp (var, "muc#owner_whois") == 0)
        {
          id = ROOM_PROP_ANONYMOUS;

          if (tp_properties_context_has (ctx, id))
            {
              val_bool = g_value_get_boolean (
                  tp_properties_context_get (ctx, id));
              val_str = (val_bool) ? "admins" : "anyone";
            }
        }
      else if (strcmp (var, "members_only") == 0 ||
               strcmp (var, "muc#roomconfig_membersonly") == 0 ||
               strcmp (var, "muc#owner_inviteonly") == 0)
        {
          id = ROOM_PROP_INVITE_ONLY;
        }
      else if (strcmp (var, "muc#roomconfig_allowinvites") == 0)
        {
          id = ROOM_PROP_INVITE_RESTRICTED;
          invert = TRUE;
        }
      else if (strcmp (var, "moderated") == 0 ||
               strcmp (var, "muc#roomconfig_moderatedroom") == 0 ||
               strcmp (var, "muc#owner_moderatedroom") == 0)
        {
          id = ROOM_PROP_MODERATED;
        }
      else if (strcmp (var, "title") == 0 ||
               strcmp (var, "muc#roomconfig_roomname") == 0 ||
               strcmp (var, "muc#owner_roomname") == 0)
        {
          id = ROOM_PROP_NAME;
          type = G_TYPE_STRING;
        }
      else if (strcmp (var, "muc#roomconfig_roomdesc") == 0 ||
               strcmp (var, "muc#owner_roomdesc") == 0)
        {
          id = ROOM_PROP_DESCRIPTION;
          type = G_TYPE_STRING;
        }
      else if (strcmp (var, "password") == 0 ||
               strcmp (var, "muc#roomconfig_roomsecret") == 0 ||
               strcmp (var, "muc#owner_roomsecret") == 0)
        {
          id = ROOM_PROP_PASSWORD;
          type = G_TYPE_STRING;
        }
      else if (strcmp (var, "password_protected") == 0 ||
               strcmp (var, "muc#roomconfig_passwordprotectedroom") == 0 ||
               strcmp (var, "muc#owner_passwordprotectedroom") == 0)
        {
          id = ROOM_PROP_PASSWORD_REQUIRED;
        }
      else if (strcmp (var, "persistent") == 0 ||
               strcmp (var, "muc#roomconfig_persistentroom") == 0 ||
               strcmp (var, "muc#owner_persistentroom") == 0)
        {
          id = ROOM_PROP_PERSISTENT;
        }
      else if (strcmp (var, "public") == 0 ||
               strcmp (var, "muc#roomconfig_publicroom") == 0 ||
               strcmp (var, "muc#owner_publicroom") == 0)
        {
          id = ROOM_PROP_PRIVATE;
          invert = TRUE;
        }
      else
        {
          g_warning ("%s: ignoring field '%s'", G_STRFUNC, var);
        }

      /* add the corresponding field node to the reply message */
      field_node = lm_message_node_add_child (submit_node, "field", NULL);
      lm_message_node_set_attribute (field_node, "var", var);

      type_str = lm_message_node_get_attribute (node, "type");
      if (type_str)
        {
          lm_message_node_set_attribute (field_node, "type", type_str);
        }

      if (id != INVALID_ROOM_PROP && tp_properties_context_has (ctx, id))
        {
          /* Known property and we have a value to set */
          DEBUG ("looking up %s... has=%d", room_property_signatures[id].name,
              tp_properties_context_has (ctx, id));

          if (!val_str)
            {
              const GValue *provided_value;

              provided_value = tp_properties_context_get (ctx, id);

              switch (type) {
                case G_TYPE_BOOLEAN:
                  val_bool = g_value_get_boolean (provided_value);
                  if (invert)
                    val_bool = !val_bool;
                  val_str = val_bool ? "1" : "0";
                  break;
                case G_TYPE_STRING:
                  val_str = g_value_get_string (provided_value);
                  break;
                default:
                  g_assert_not_reached ();
              }
            }

          DEBUG ("Setting value %s for %s", val_str, var);

          props_left &= ~(1 << id);

          /* add the corresponding value node(s) to the reply message */
          lm_message_node_add_child (field_node, "value", val_str);
        }
      else
        {
          /* Copy all the <value> nodes */
          LmMessageNode *value_node;

          for (value_node = node->children; value_node != NULL;
              value_node = value_node->next)
            {
              if (tp_strdiff (value_node->name, "value"))
                /* Not a value, skip it */
                continue;

              lm_message_node_add_child (field_node, "value",
                  lm_message_node_get_value (value_node));
            }
        }
    }

  if (props_left != 0)
    {
      printf (TP_ANSI_BOLD_ON TP_ANSI_FG_WHITE TP_ANSI_BG_RED
              "\n%s: the following properties were not substituted:\n",
              G_STRFUNC);

      for (i = 0; i < NUM_ROOM_PROPS; i++)
        {
          if ((props_left & (1 << i)) != 0)
            {
              printf ("  %s\n", room_property_signatures[i].name);
            }
        }

      printf ("\nthis is a MUC server compatibility bug in gabble, please "
              "report it with a full debug log attached (running gabble "
              "with LM_DEBUG=net)" TP_ANSI_RESET "\n\n");
      fflush (stdout);

      error = g_error_new (TP_ERRORS, TP_ERROR_INVALID_ARGUMENT,
                           "not all properties were substituted");
      goto OUT;
    }

  _gabble_connection_send_with_reply (priv->conn, msg,
      request_config_form_submit_reply_cb, G_OBJECT (object),
      NULL, &error);

  goto OUT;

PARSE_ERROR:
  error = g_error_new (TP_ERRORS, TP_ERROR_NOT_AVAILABLE,
                       "error parsing reply from server");

OUT:
  if (error)
    {
      tp_properties_context_return (ctx, error);
      priv->properties_ctx = NULL;
    }

  if (msg)
    lm_message_unref (msg);

  return LM_HANDLER_RESULT_REMOVE_MESSAGE;
}

static LmHandlerResult
request_config_form_submit_reply_cb (GabbleConnection *conn,
                                     LmMessage *sent_msg,
                                     LmMessage *reply_msg,
                                     GObject *object,
                                     gpointer user_data)
{
  GabbleMucChannel *chan = GABBLE_MUC_CHANNEL (object);
  GabbleMucChannelPrivate *priv = GABBLE_MUC_CHANNEL_GET_PRIVATE (chan);
  TpPropertiesContext *ctx = priv->properties_ctx;
  GError *error = NULL;
  gboolean returned;

  if (lm_message_get_sub_type (reply_msg) != LM_MESSAGE_SUB_TYPE_RESULT)
    {
      error = g_error_new (TP_ERRORS, TP_ERROR_PERMISSION_DENIED,
                           "submitted configuration form was rejected");
    }

  if (!error)
    {
      guint i;

      for (i = 0; i < NUM_ROOM_PROPS; i++)
        {
          if (i != ROOM_PROP_SUBJECT)
            tp_properties_context_remove (ctx, i);
        }

      returned = tp_properties_context_return_if_done (ctx);
    }
  else
    {
      tp_properties_context_return (ctx, error);
      returned = TRUE;

      /* Get the properties into a consistent state. */
      room_properties_update (chan);
    }

  if (returned)
    priv->properties_ctx = NULL;

  return LM_HANDLER_RESULT_REMOVE_MESSAGE;
}

/**
 * gabble_muc_channel_set_chat_state
 *
 * Implements D-Bus method SetChatState
 * on interface org.freedesktop.Telepathy.Channel.Interface.ChatState
 */
static void
gabble_muc_channel_set_chat_state (TpSvcChannelInterfaceChatState *iface,
                                   guint state,
                                   DBusGMethodInvocation *context)
{
  GabbleMucChannel *self = GABBLE_MUC_CHANNEL (iface);
  GabbleMucChannelPrivate *priv;
  GError *error = NULL;

  g_assert (GABBLE_IS_MUC_CHANNEL (self));

  priv = GABBLE_MUC_CHANNEL_GET_PRIVATE (self);

  if (state >= NUM_TP_CHANNEL_CHAT_STATES)
    {
      DEBUG ("invalid state %u", state);

      g_set_error (&error, TP_ERRORS, TP_ERROR_INVALID_ARGUMENT,
          "invalid state: %u", state);
    }

  if (state == TP_CHANNEL_CHAT_STATE_GONE)
    {
      /* We cannot explicitly set the Gone state */
      DEBUG ("you may not explicitly set the Gone state");

      g_set_error (&error, TP_ERRORS, TP_ERROR_INVALID_ARGUMENT,
          "you may not explicitly set the Gone state");
    }

  if (error != NULL ||
      !gabble_message_util_send_chat_state (G_OBJECT (self), priv->conn,
          LM_MESSAGE_SUB_TYPE_GROUPCHAT, state, priv->jid, &error))
    {
      dbus_g_method_return_error (context, error);
      g_error_free (error);

      return;
    }

  tp_svc_channel_interface_chat_state_return_from_set_chat_state (context);
}

gboolean
gabble_muc_channel_send_presence (GabbleMucChannel *self,
                                  GError **error)
{
  GabbleMucChannelPrivate *priv = GABBLE_MUC_CHANNEL_GET_PRIVATE (self);
  LmMessage *msg;
  gboolean result;

  msg = create_presence_message (self, LM_MESSAGE_SUB_TYPE_NOT_SET, NULL);
  g_signal_emit (self, signals[PRE_PRESENCE], 0, msg);
  result = _gabble_connection_send (priv->conn, msg, error);

  lm_message_unref (msg);
  return result;
}

static void
channel_iface_init (gpointer g_iface, gpointer iface_data)
{
  TpSvcChannelClass *klass = (TpSvcChannelClass *) g_iface;

#define IMPLEMENT(x) tp_svc_channel_implement_##x (\
    klass, gabble_muc_channel_##x)
  IMPLEMENT(close);
  IMPLEMENT(get_channel_type);
  IMPLEMENT(get_handle);
  IMPLEMENT(get_interfaces);
#undef IMPLEMENT
}

static void
password_iface_init (gpointer g_iface, gpointer iface_data)
{
  TpSvcChannelInterfacePasswordClass *klass =
    (TpSvcChannelInterfacePasswordClass *) g_iface;

#define IMPLEMENT(x) tp_svc_channel_interface_password_implement_##x (\
    klass, gabble_muc_channel_##x)
  IMPLEMENT(get_password_flags);
  IMPLEMENT(provide_password);
#undef IMPLEMENT
}

static void
chat_state_iface_init (gpointer g_iface, gpointer iface_data)
{
  TpSvcChannelInterfaceChatStateClass *klass =
    (TpSvcChannelInterfaceChatStateClass *) g_iface;

#define IMPLEMENT(x) tp_svc_channel_interface_chat_state_implement_##x (\
    klass, gabble_muc_channel_##x)
  IMPLEMENT(set_chat_state);
#undef IMPLEMENT
}<|MERGE_RESOLUTION|>--- conflicted
+++ resolved
@@ -2226,13 +2226,9 @@
                              LmMessage *msg)
 {
   GabbleMucChannelPrivate *priv;
-<<<<<<< HEAD
   TpBaseConnection *base_conn;
   TpMessage *message;
   gboolean is_echo = FALSE;
-=======
-  TpChannelTextMessageFlags flags = 0;
->>>>>>> 904bb6b1
 
   g_assert (GABBLE_IS_MUC_CHANNEL (chan));
 
@@ -2259,9 +2255,11 @@
   if (msg_type != TP_CHANNEL_TEXT_MESSAGE_TYPE_NORMAL)
     tp_message_set_uint32 (message, 0, "message-type", msg_type);
 
-<<<<<<< HEAD
   if (timestamp != 0)
-    tp_message_set_uint64 (message, 0, "message-sent", timestamp);
+    {
+      tp_message_set_boolean (message, 0, "scrollback", TRUE);
+      tp_message_set_uint64 (message, 0, "message-sent", timestamp);
+    }
 
   tp_message_set_uint64 (message, 0, "message-received", time (NULL));
   tp_message_set_handle (message, 0, "message-sender", TP_HANDLE_TYPE_CONTACT,
@@ -2278,7 +2276,7 @@
       tp_message_set_uint32 (delivery_report, 0, "message-type",
           TP_CHANNEL_TEXT_MESSAGE_TYPE_DELIVERY_REPORT);
       tp_message_set_uint32 (delivery_report, 0, "delivery-status",
-          1); /* FIXME: Delivery_Status_Delivered */
+          TP_DELIVERY_STATUS_DELIVERED);
       tp_message_take_message (delivery_report, 0, "delivery-echo",
           message);
 
@@ -2288,17 +2286,6 @@
     {
       tp_message_mixin_take_received (G_OBJECT (chan), message);
     }
-=======
-  /* Receive messages from other contacts and our own if they're delayed, and
-   * set the timestamp for non-delayed messages */
-  if (timestamp == 0)
-    timestamp = time (NULL);
-  else
-    flags = TP_CHANNEL_TEXT_MESSAGE_FLAG_SCROLLBACK;
-
-  tp_text_mixin_receive_with_flags (G_OBJECT (chan), msg_type, sender,
-      timestamp, text, flags);
->>>>>>> 904bb6b1
 }
 
 /**
