--- conflicted
+++ resolved
@@ -188,242 +188,10 @@
 }
 
 static GabbleMediaChannel *new_media_channel (GabbleMediaFactory *fac,
-<<<<<<< HEAD
-    TpHandle creator, TpHandle maybe_peer);
+    GabbleJingleSession *sess, TpHandle maybe_peer);
 static void media_channel_closed_cb (GabbleMediaChannel *chan,
     gpointer user_data);
 
-/**
- * media_factory_jingle_cb
- *
- * Called by loudmouth when we get an incoming <iq>. This handler
- * is concerned only with jingle session queries, and allows other
- * handlers to be called for other queries.
- */
-static LmHandlerResult
-media_factory_jingle_cb (LmMessageHandler *handler,
-                         LmConnection *lmconn,
-                         LmMessage *message,
-                         gpointer user_data)
-{
-  GabbleMediaFactory *fac = GABBLE_MEDIA_FACTORY (user_data);
-  GabbleMediaFactoryPrivate *priv = GABBLE_MEDIA_FACTORY_GET_PRIVATE (fac);
-  TpHandleRepoIface *contact_repo = tp_base_connection_get_handles (
-      (TpBaseConnection *) priv->conn, TP_HANDLE_TYPE_CONTACT);
-  LmMessageNode *iq_node, *session_node;
-  const gchar *from, *id, *action, *sid, *resource;
-  TpHandle handle = 0;
-  GabbleMediaChannel *chan = NULL;
-  gboolean chan_is_new = FALSE;
-  GError *error = NULL;
-
-  g_assert (lmconn == priv->conn->lmconn);
-
-  /* all jingle actions are sets */
-  if (LM_MESSAGE_SUB_TYPE_SET != lm_message_get_sub_type (message))
-    return LM_HANDLER_RESULT_ALLOW_MORE_HANDLERS;
-
-  /* is it for us? */
-  iq_node = lm_message_get_node (message);
-  session_node = lm_message_node_get_child_with_namespace (message->node,
-      "jingle", NS_JINGLE);
-
-  if (session_node != NULL)
-    {
-      action = lm_message_node_get_attribute (session_node, "action");
-    }
-  else
-    {
-      session_node = lm_message_node_get_child_with_namespace (iq_node,
-          "session", NS_GOOGLE_SESSION);
-
-      if (session_node == NULL)
-        return LM_HANDLER_RESULT_ALLOW_MORE_HANDLERS;
-
-      action = lm_message_node_get_attribute (session_node, "type");
-    }
-
-  if (action == NULL)
-    {
-      NODE_DEBUG (iq_node, "session action not found");
-      goto BAD_REQUEST;
-    }
-
-  from = lm_message_node_get_attribute (iq_node, "from");
-  if (from == NULL)
-    {
-      NODE_DEBUG (iq_node, "'from' attribute not found");
-      goto BAD_REQUEST;
-    }
-
-  handle = tp_handle_ensure (contact_repo, from, NULL, NULL);
-  if (handle == 0)
-    {
-      NODE_DEBUG (iq_node, "unable to get handle for sender");
-      goto BAD_REQUEST;
-    }
-
-  resource = strchr (from, '/');
-  if (resource == NULL || *resource == '\0')
-    {
-      NODE_DEBUG (iq_node, "sender with no resource");
-      goto BAD_REQUEST;
-    }
-  resource++;
-
-  id = lm_message_node_get_attribute (iq_node, "id");
-  if (id == NULL)
-    {
-      NODE_DEBUG (iq_node, "'id' attribute not found");
-      goto BAD_REQUEST;
-    }
-
-  /* does the session exist? */
-  sid = lm_message_node_get_attribute (session_node, "sid");
-  if (sid == NULL)
-    sid = lm_message_node_get_attribute (session_node, "id");
-
-  if (sid == NULL)
-    {
-      NODE_DEBUG (iq_node, "unable to get session id");
-      goto BAD_REQUEST;
-    }
-
-  if (_gabble_media_factory_sid_in_use (fac, sid))
-    {
-      /* if it's media session, we should have it in here */
-      chan = g_hash_table_lookup (priv->session_chans, sid);
-    }
-
-  /* it's a new session */
-  if (chan == NULL)
-    {
-      /* if the session is unknown, the only allowed action is "initiate" */
-      if (tp_strdiff (action, "initiate") &&
-          tp_strdiff (action, "session-initiate"))
-        {
-          NODE_DEBUG (iq_node,
-              "action is not \"initiate\" or \"session-initiate\", rejecting");
-          goto BAD_REQUEST;
-        }
-
-      DEBUG ("creating media channel");
-
-      chan = new_media_channel (fac, handle, handle);
-      chan_is_new = TRUE;
-    }
-
-  g_assert (chan != NULL);
-
-  DEBUG ("dispatching to session %s", sid);
-  g_object_ref (chan);
-
-  if (_gabble_media_channel_dispatch_session_action (chan, handle, resource,
-        sid, message, session_node, action, &error))
-    {
-      if (chan_is_new)
-        {
-          tp_channel_manager_emit_new_channel (fac,
-              TP_EXPORTABLE_CHANNEL (chan), NULL);
-        }
-    }
-  else
-    {
-      if (chan_is_new)
-        gabble_media_channel_close (chan);
-
-      g_assert (error != NULL);
-      _gabble_connection_send_iq_error (priv->conn, message, error->code,
-          error->message);
-    }
-
-  g_object_unref (chan);
-  if (handle)
-    tp_handle_unref (contact_repo, handle);
-
-  return LM_HANDLER_RESULT_REMOVE_MESSAGE;
-
-BAD_REQUEST:
-  _gabble_connection_send_iq_error (
-    priv->conn, message, XMPP_ERROR_BAD_REQUEST, NULL);
-
-  if (handle)
-    tp_handle_unref (contact_repo, handle);
-  return LM_HANDLER_RESULT_REMOVE_MESSAGE;
-}
-
-static const gchar *
-_gabble_media_factory_get_unique_sid (GabbleMediaFactory *fac)
-{
-  GabbleMediaFactoryPrivate *priv = GABBLE_MEDIA_FACTORY_GET_PRIVATE (fac);
-  guint32 val;
-  gchar *sid = NULL;
-  gboolean unique = FALSE;
-
-  while (!unique)
-    {
-      val = g_random_int_range (1000000, G_MAXINT);
-
-      g_free (sid);
-      sid = g_strdup_printf ("%u", val);
-
-      unique = !_gabble_media_factory_sid_in_use (fac, sid);
-    }
-
-  g_hash_table_insert (priv->session_chans, sid, NULL);
-
-  return sid;
-}
-
-static gboolean
-_gabble_media_factory_sid_in_use (GabbleMediaFactory *fac, const gchar *sid)
-{
-  GabbleMediaFactoryPrivate *priv = GABBLE_MEDIA_FACTORY_GET_PRIVATE (fac);
-  gpointer key, value;
-
-  return g_hash_table_lookup_extended (priv->session_chans, sid, &key, &value);
-}
-
-const gchar *
-_gabble_media_factory_allocate_sid (GabbleMediaFactory *fac,
-                                    GabbleMediaChannel *chan)
-{
-  const gchar *sid = _gabble_media_factory_get_unique_sid (fac);
-
-  g_return_val_if_fail (sid, NULL);
-
-  return _gabble_media_factory_register_sid (fac, sid, chan);
-}
-
-const gchar *
-_gabble_media_factory_register_sid (GabbleMediaFactory *fac,
-                                    const gchar *sid,
-                                    GabbleMediaChannel *chan)
-{
-  GabbleMediaFactoryPrivate *priv = GABBLE_MEDIA_FACTORY_GET_PRIVATE (fac);
-  gchar *sid_copy = g_strdup (sid);
-
-  g_hash_table_replace (priv->session_chans, sid_copy, chan);
-
-  return sid_copy;
-}
-
-void
-_gabble_media_factory_free_sid (GabbleMediaFactory *fac, const gchar *sid)
-{
-  GabbleMediaFactoryPrivate *priv = GABBLE_MEDIA_FACTORY_GET_PRIVATE (fac);
-  if (g_hash_table_lookup (priv->session_chans, sid))
-    {
-      g_hash_table_remove (priv->session_chans, sid);
-    }
-}
-
-=======
-    GabbleJingleSession *sess);
-static void media_channel_closed_cb (GabbleMediaChannel *chan,
-    gpointer user_data);
-
->>>>>>> 10d4222d
 static gboolean
 _remove_sid_mapping (gpointer key, gpointer value, gpointer user_data)
 {
@@ -473,12 +241,8 @@
  */
 static GabbleMediaChannel *
 new_media_channel (GabbleMediaFactory *fac,
-<<<<<<< HEAD
-                   TpHandle creator,
+                   GabbleJingleSession *sess,
                    TpHandle maybe_peer)
-=======
-                   GabbleJingleSession *sess)
->>>>>>> 10d4222d
 {
   GabbleMediaFactoryPrivate *priv;
   TpBaseConnection *conn;
@@ -498,12 +262,8 @@
                        "connection", priv->conn,
                        "factory", fac,
                        "object-path", object_path,
-<<<<<<< HEAD
-                       "creator", creator,
+                       "session", sess,
                        "initial-peer", maybe_peer,
-=======
-                       "session", sess,
->>>>>>> 10d4222d
                        NULL);
 
   DEBUG ("object path %s", object_path);
@@ -566,9 +326,9 @@
   if (gabble_jingle_session_get_content_type (sess) ==
       GABBLE_TYPE_JINGLE_MEDIA_RTP)
     {
-      GabbleMediaChannel *chan = new_media_channel (self, sess);
-      gabble_channel_manager_emit_new_channel (self,
-          GABBLE_EXPORTABLE_CHANNEL (chan), NULL);
+      GabbleMediaChannel *chan = new_media_channel (self, sess, sess->peer);
+      tp_channel_manager_emit_new_channel (self,
+          TP_EXPORTABLE_CHANNEL (chan), NULL);
     }
 }
 
@@ -753,7 +513,6 @@
           goto error;
         }
 
-<<<<<<< HEAD
       if (require_target_handle)
         {
           g_set_error (&error, TP_ERRORS, TP_ERROR_NOT_IMPLEMENTED,
@@ -767,10 +526,7 @@
               &error))
         goto error;
 
-      channel = new_media_channel (self, conn->self_handle, 0);
-=======
-      channel = new_media_channel (self, NULL);
->>>>>>> 10d4222d
+      channel = new_media_channel (self, NULL, 0);
       break;
 
     case TP_HANDLE_TYPE_CONTACT:
@@ -779,14 +535,10 @@
             handle, &error))
         goto error;
 
-<<<<<<< HEAD
       if (tp_channel_manager_asv_has_unknown_properties (request_properties,
               media_channel_fixed_properties, named_channel_allowed_properties,
               &error))
         goto error;
-=======
-      channel = new_media_channel (self, NULL);
->>>>>>> 10d4222d
 
       if (method == METHOD_ENSURE)
         {
@@ -807,7 +559,7 @@
             }
         }
 
-      channel = new_media_channel (self, conn->self_handle, handle);
+      channel = new_media_channel (self, NULL, handle);
 
       if (add_peer_to_remote_pending)
         {
